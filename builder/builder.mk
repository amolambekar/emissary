# A quick primer on GNU Make syntax
# =================================
#
# This tries to cover the syntax that is hard to ctrl-f for in
# <https://www.gnu.org/software/make/manual/make.html> (err, hard to
# C-s for in `M-: (info "Make")`).
#
#   At the core is a "rule":
#
#       target: dependency1 dependency2
#       	command to run
#
#   If `target` something that isn't a real file (like 'build', 'lint', or
#   'test'), then it should be marked as "phony":
#
#       target: dependency1 dependency2
#       	command to run
#       .PHONY: target
#
#   You can write reusable "pattern" rules:
#
#       %.o: %.c
#       	command to run
#
#   Of course, if you don't have variables for the inputs and outputs,
#   it's hard to write a "command to run" for a pattern rule.  The
#   variables that you should know are:
#
#       $@ = the target
#       $^ = the list of dependencies (space separated)
#       $< = the first (left-most) dependency
#       $* = the value of the % glob in a pattern rule
#
#       Each of these have $(@D) and $(@F) variants that are the
#       directory-part and file-part of each value, respectively.
#
#       I think those are easy enough to remember mnemonically:
#         - $@ is where you shoul direct the output at.
#         - $^ points up at the dependency list
#         - $< points at the left-most member of the dependency list
#         - $* is the % glob; "*" is well-known as the glob char in other languages
#
#   Make will do its best to guess whether to apply a pattern rule for a
#   given file.  Or, you can explicitly tell it by using a 3-field
#   (2-colon) version:
#
#       foo.o bar.o: %.o: %.c
#       	command to run
#
#   In a non-pattern rule, if there are multiple targets listed, then it
#   is as if rule were duplicated for each target:
#
#       target1 target2: deps
#       	command to run
#
#       # is the same as
#
#       target1: deps
#       	command to run
#       target2: deps
#       	command to run
#
#   Because of this, if you have a command that generates multiple,
#   outputs, it _must_ be a pattern rule:
#
#       %.c %.h: %.y
#       	command to run
#
#   Normally, Make crawls the entire tree of dependencies, updating a file
#   if any of its dependencies have been updated.  There's a really poorly
#   named feature called "order-only" dependencies:
#
#       target: normal-deps | order-only-deps
#
#   Dependencies after the "|" are created if they don't exist, but if
#   they already exist, then don't bother updating them.
#
# Tips:
# -----
#
#  - Use absolute filenames.  It's dumb, but it really does result in
#    fewer headaches.  Use $(OSS_HOME) and $(AES_HOME) to spell the
#    absolute filenames.
#
#  - If you have a multiple-output command where the output files have
#    dissimilar names, have % be just the directory (the above tip makes
#    this easier).
#
#  - It can be useful to use the 2-colon form of a pattern rule when
#    writing a rule for just one file; it lets you use % and $* to avoid
#    repeating yourself, which can be especially useful with long
#    filenames.

BUILDER_HOME := $(dir $(abspath $(lastword $(MAKEFILE_LIST))))

LCNAME := $(shell echo $(NAME) | tr '[:upper:]' '[:lower:]')
BUILDER_NAME ?= $(LCNAME)

.DEFAULT_GOAL = all
include $(OSS_HOME)/build-aux/prelude.mk
include $(OSS_HOME)/build-aux/colors.mk

docker.tag.local = $(BUILDER_NAME).local/$(*F)
docker.tag.remote = $(if $(DEV_REGISTRY),,$(error $(REGISTRY_ERR)))$(DEV_REGISTRY)/$(*F):$(shell docker image inspect --format='{{slice (index (split .Id ":") 1) 0 12}}' $$(cat $<))
include $(OSS_HOME)/build-aux/docker.mk

include $(OSS_HOME)/build-aux/teleproxy.mk

MODULES :=

module = $(eval MODULES += $(1))$(eval SOURCE_$(1)=$(abspath $(2)))

BUILDER = BUILDER_NAME=$(BUILDER_NAME) $(abspath $(BUILDER_HOME)/builder.sh)
DBUILD = $(abspath $(BUILDER_HOME)/dbuild.sh)
COPY_GOLD = $(abspath $(BUILDER_HOME)/copy-gold.sh)

# the image used for running the Ingress v1 tests with KIND.
# the current, official image does not support Ingress v1, so we must build our own image with k8s 1.18.
# build this image with:
# 1. checkout the Kuberentes sources in a directory like "~/sources/kubernetes"
# 2. kind build node-image --kube-root ~/sources/kubernetes
# 3. docker tag kindest/node:latest docker.io/datawire/kindest-node:latest
# 4. docker push docker.io/datawire/kindest-node:latest
# This will not be necessary once the KIND images are built for a Kubernetes 1.18 and support Ingress v1beta1 improvements.
KIND_IMAGE ?= kindest/node:v1.18.0
#KIND_IMAGE ?= docker.io/datawire/kindest-node:latest
KIND_KUBECONFIG = /tmp/kind-kubeconfig

# The ingress conformance tests directory
# build this image with:
# 1. checkout https://github.com/kubernetes-sigs/ingress-controller-conformance
# 2. cd ingress-controller-conformance && make image
# 3. docker tag ingress-controller-conformance:latest docker.io/datawire/ingress-controller-conformance:latest
# 4. docker push docker.io/datawire/ingress-controller-conformance:latest
INGRESS_TEST_IMAGE ?= docker.io/datawire/ingress-controller-conformance:latest

# local ports for the Ingress conformance tests
INGRESS_TEST_LOCAL_PLAIN_PORT = 8000
INGRESS_TEST_LOCAL_TLS_PORT = 8443
INGRESS_TEST_LOCAL_ADMIN_PORT = 8877

# directory with the manifests for loading Ambassador for running the Ingress Conformance tests
# NOTE: these manifests can be slightly different to the regular ones asd they include
INGRESS_TEST_MANIF_DIR = $(BUILDER_HOME)/../docs/yaml/ambassador/
INGRESS_TEST_MANIFS = ambassador-crds.yaml ambassador-rbac.yaml

all: help
.PHONY: all

.NOTPARALLEL:

# the name of the Docker network
# note: use your local k3d/microk8s/kind network for running tests
DOCKER_NETWORK ?= $(BUILDER_NAME)

# local host IP address (and not 127.0.0.1)
ifneq ($(shell which ipconfig 2>/dev/null),)
  # macOS
  HOST_IP := $(shell ipconfig getifaddr $$(route get 1.1.1.1 | awk '/interface:/ {print $$2}'))
else ifneq ($(shell which ip 2>/dev/null),)
  # modern (iproute2) GNU/Linux
  #HOST_IP := $(shell ip --json route get to 1.1.1.1 | jq -r '.[0].prefsrc')
  HOST_IP := $(shell ip route get to 1.1.1.1 | sed -n '1s/.*src \([0-9.]\+\).*/\1/p')
else
  $(error I do not know how to get the host IP on this system; it has neither 'ipconfig' (macOS) nor 'ip' (modern GNU/Linux))
  # ...and I (lukeshu) couldn't figure out a good way to do it on old (net-tools) GNU/Linux.
endif

noop:
	@true
.PHONY: noop

RSYNC_ERR  = $(RED)ERROR: please update to a version of rsync with the --info option$(END)
GO_ERR     = $(RED)ERROR: please update to go 1.13 or newer$(END)
DOCKER_ERR = $(RED)ERROR: please update to a version of docker built with Go 1.13 or newer$(END)

preflight:
	@printf "$(CYN)==> $(GRN)Preflight checks$(END)\n"

	@echo "Checking that 'rsync' is installed and is new enough to support '--info'"
	@$(if $(shell rsync --help 2>/dev/null | grep -F -- --info),,printf '%s\n' $(call quote.shell,$(RSYNC_ERR)))

	@echo "Checking that 'go' is installed and is 1.13 or later"
	@$(if $(call _prelude.go.VERSION.HAVE,1.13),,printf '%s\n' $(call quote.shell,$(GO_ERR)))

	@echo "Checking that 'docker' is installed and supports the 'slice' function for '--format'"
	@$(if $(and $(shell which docker 2>/dev/null),\
	            $(call _prelude.go.VERSION.ge,$(patsubst go%,%,$(lastword $(shell go version $$(which docker)))),1.13)),\
	      ,\
	      printf '%s\n' $(call quote.shell,$(DOCKER_ERR)))
.PHONY: preflight

preflight-cluster:
	@test -n "$(DEV_KUBECONFIG)" || (printf "$${KUBECONFIG_ERR}\n"; exit 1)
	@if [ "$(DEV_KUBECONFIG)" == '-skip-for-release-' ]; then \
		printf "$(CYN)==> $(RED)Skipping test cluster checks$(END)\n" ;\
	else \
		printf "$(CYN)==> $(GRN)Checking for test cluster$(END)\n" ;\
		success=; \
		for i in {1..5}; do \
			kubectl --kubeconfig $(DEV_KUBECONFIG) -n default get service kubernetes > /dev/null && success=true && break || sleep 15 ; \
		done; \
		if [ ! "$${success}" ] ; then { printf "$$KUBECTL_ERR\n" ; exit 1; } ; fi; \
	fi
.PHONY: preflight-cluster

sync: docker/container.txt
	@printf "${CYN}==> ${GRN}Syncing sources in to builder container${END}\n"
	@$(foreach MODULE,$(MODULES),$(BUILDER) sync $(MODULE) $(SOURCE_$(MODULE)) &&) true
	@if [ -n "$(DEV_KUBECONFIG)" ] && [ "$(DEV_KUBECONFIG)" != '-skip-for-release-' ]; then \
		kubectl --kubeconfig $(DEV_KUBECONFIG) config view --flatten | docker exec -i $$(cat $<) sh -c "cat > /buildroot/kubeconfig.yaml" ;\
	fi
	@if [ -e ~/.docker/config.json ]; then \
		cat ~/.docker/config.json | docker exec -i $$(cat $<) sh -c "mkdir -p /home/dw/.docker && cat > /home/dw/.docker/config.json" ; \
	fi
	@if [ -n "$(GCLOUD_CONFIG)" ]; then \
		printf "Copying gcloud config to builder container\n"; \
		docker cp $(GCLOUD_CONFIG) $$(cat $<):/home/dw/.config/; \
	fi
.PHONY: sync

builder:
	@$(BUILDER) builder
.PHONY: builder

version:
	@$(BUILDER) version
.PHONY: version

raw-version:
	@$(BUILDER) raw-version
.PHONY: raw-version

python/ambassador.version:
	$(BUILDER) raw-version > python/ambassador.version
.PHONY: python/ambassador.version

compile: sync
	@$(BUILDER) compile
.PHONY: compile

# For files that should only-maybe update when the rule runs, put ".stamp" on
# the left-side of the ":", and just go ahead and update it within the rule.
#
# ".stamp" should NEVER appear in a dependency list (that is, it
# should never be on the right-side of the ":"), save for in this rule
# itself.
%: %.stamp $(COPY_IFCHANGED)
	@$(COPY_IFCHANGED) $< $@

# Give Make a hint about which pattern rules to apply.  Honestly, I'm
# not sure why Make isn't figuring it out on its own, but it isn't.
_images = builder-base base-envoy $(LCNAME) $(LCNAME)-ea kat-client kat-server
$(foreach i,$(_images), docker/$i.docker.tag.local  ): docker/%.docker.tag.local : docker/%.docker
$(foreach i,$(_images), docker/$i.docker.tag.remote ): docker/%.docker.tag.remote: docker/%.docker

docker/builder-base.docker.stamp: FORCE preflight
	@printf "${CYN}==> ${GRN}Bootstrapping builder base image${END}\n"
	@$(BUILDER) build-builder-base >$@
docker/container.txt.stamp: %/container.txt.stamp: %/builder-base.docker.tag.local %/base-envoy.docker.tag.local FORCE
	@printf "${CYN}==> ${GRN}Bootstrapping builder container${END}\n"
	@($(BOOTSTRAP_EXTRAS) $(BUILDER) bootstrap > $@)

docker/base-envoy.docker.stamp: FORCE
	@set -e; { \
	  if docker image inspect $(ENVOY_DOCKER_TAG) --format='{{ .Id }}' >$@ 2>/dev/null; then \
	    printf "${CYN}==> ${GRN}Base Envoy image is already pulled${END}\n"; \
	  else \
	    printf "${CYN}==> ${GRN}Pulling base Envoy image${END}\n"; \
	    TIMEFORMAT="     (docker pull took %1R seconds)"; \
	    time docker pull $(ENVOY_DOCKER_TAG); \
	    unset TIMEFORMAT; \
	    docker image inspect $(ENVOY_DOCKER_TAG) --format='{{ .Id }}' >$@; \
	  fi; \
	}
docker/$(LCNAME).docker.stamp: %/$(LCNAME).docker.stamp: %/base-envoy.docker.tag.local %/builder-base.docker $(BUILDER_HOME)/Dockerfile FORCE
	@set -e; { \
	    printf "${CYN}==> ${GRN}Building image ${BLU}$(LCNAME)${END}\n"; \
	    printf "    ${BLU}envoy=$$(cat $*/base-envoy.docker)${END}\n"; \
	    printf "    ${BLU}builderbase=$$(cat $*/builder-base.docker)${END}\n"; \
	    TIMEFORMAT="     (docker build took %1R seconds)"; \
	    time ${DBUILD} -f ${BUILDER_HOME}/Dockerfile . \
	      --build-arg=envoy="$$(cat $*/base-envoy.docker)" \
	      --build-arg=builderbase="$$(cat $*/builder-base.docker)" \
	      --target=ambassador \
	      --iidfile=$@; \
	    unset TIMEFORMAT; \
	}

docker/$(LCNAME)-ea.docker.stamp: %/$(LCNAME)-ea.docker.stamp: %/$(LCNAME).docker $(BUILDER_HOME)/Dockerfile-ea FORCE
	@set -e; { \
	  printf "${CYN}==> ${GRN}Building image ${BLU}$(LCNAME)-ea${END}\n"; \
	  printf "    ${BLU}base_ambassador=$$(cat $*/$(LCNAME).docker)${END}\n"; \
	  TIMEFORMAT="     (docker build took %1R seconds)"; \
	  time ${DBUILD} ${BUILDER_HOME} \
	    -f $(BUILDER_HOME)/Dockerfile-ea \
	    --build-arg=base_ambassador="$$(cat $*/$(LCNAME).docker)" \
	    --target=ambassador-ea \
	    --iidfile=$@; \
	  unset TIMEFORMAT; \
	}

docker/kat-client.docker.stamp: %/kat-client.docker.stamp: %/base-envoy.docker.tag.local %/builder-base.docker $(BUILDER_HOME)/Dockerfile FORCE
	@set -e; { \
	  printf "${CYN}==> ${GRN}Building image ${BLU}kat-client${END}\n"; \
	  TIMEFORMAT="     (kat-client build took %1R seconds)"; \
	  time ${DBUILD} -f ${BUILDER_HOME}/Dockerfile . \
	    --build-arg=envoy="$$(cat $*/base-envoy.docker)" \
	    --build-arg=builderbase="$$(cat $*/builder-base.docker)" \
	    --target=kat-client \
	    --iidfile=$@; \
	  unset TIMEFORMAT; \
	}
docker/kat-server.docker.stamp: %/kat-server.docker.stamp: %/base-envoy.docker.tag.local %/builder-base.docker $(BUILDER_HOME)/Dockerfile FORCE
	@set -e; { \
	  printf "${CYN}==> ${GRN}Building image ${BLU}kat-server${END}\n"; \
	  TIMEFORMAT="     (kat-server build took %1R seconds)"; \
	  time ${DBUILD} -f ${BUILDER_HOME}/Dockerfile . \
	    --build-arg=envoy="$$(cat $*/base-envoy.docker)" \
	    --build-arg=builderbase="$$(cat $*/builder-base.docker)" \
	    --target=kat-server \
	    --iidfile=$@; \
	  unset TIMEFORMAT; \
	}

REPO=$(BUILDER_NAME)

images: docker/$(LCNAME).docker.tag.local
images: docker/$(LCNAME)-ea.docker.tag.local
images: docker/kat-client.docker.tag.local
images: docker/kat-server.docker.tag.local
.PHONY: images

REGISTRY_ERR  = $(RED)
REGISTRY_ERR += $(NL)ERROR: please set the DEV_REGISTRY make/env variable to the docker registry
REGISTRY_ERR += $(NL)       you would like to use for development
REGISTRY_ERR += $(END)

push: docker/$(LCNAME).docker.push.remote
push: docker/$(LCNAME)-ea.docker.push.remote
push: docker/kat-client.docker.push.remote
push: docker/kat-server.docker.push.remote
.PHONY: push

push-dev: docker/$(LCNAME).docker.tag.local docker/$(LCNAME)-ea.docker.tag.local
	@set -e; { \
		if [ -n "$(IS_DIRTY)" ]; then \
			echo "push-dev: tree must be clean" >&2 ;\
			exit 1 ;\
		fi; \
		check=$$(echo $(BUILD_VERSION) | grep -c -e -dev || true) ;\
		if [ $$check -lt 1 ]; then \
			printf "$(RED)push-dev: BUILD_VERSION $(BUILD_VERSION) is not a dev version$(END)\n" >&2 ;\
			exit 1 ;\
		fi ;\
		suffix=$$(echo $(BUILD_VERSION) | sed -e 's/\+/-/') ;\
		chartsuffix=$${suffix#*-} ; \
		for image in $(LCNAME) $(LCNAME)-ea; do \
			tag="$(DEV_REGISTRY)/$$image:$${suffix}" ;\
			printf "$(CYN)==> $(GRN)pushing $(BLU)$$image$(GRN) as $(BLU)$$tag$(GRN)...$(END)\n" ;\
			docker tag $$(cat docker/$$image.docker) $$tag && \
			docker push $$tag ;\
		done ;\
		commit=$$(git rev-parse HEAD) ;\
		printf "$(CYN)==> $(GRN)recording $(BLU)$$commit$(GRN) => $(BLU)$$suffix$(GRN) in S3...$(END)\n" ;\
		echo "$$suffix" | aws s3 cp - s3://datawire-static-files/dev-builds/$$commit ;\
		$(MAKE) \
			CHART_VERSION_SUFFIX=-$$chartsuffix \
			IMAGE_TAG=$${suffix} \
			IMAGE_REPO="$(DEV_REGISTRY)/$(LCNAME)" \
			chart-push-ci ; \
		$(MAKE) update-yaml --always-make; \
		$(MAKE) VERSION_OVERRIDE=$$suffix push-manifests  ; \
		$(MAKE) clean-manifests ; \
	}
.PHONY: push-dev

<<<<<<< HEAD
=======
push-ci: docker/$(LCNAME).docker.tag.local docker/$(LCNAME)-ea.docker.tag.local
	@set -e; { \
		check=$$(echo $(BUILD_VERSION) | grep -c -e -dev || true) ;\
		if [ $$check -lt 1 ]; then \
			printf "$(RED)push-ci: BUILD_VERSION $(BUILD_VERSION) is not a dev version$(END)\n" >&2 ;\
			exit 1 ;\
		fi ;\
		suffix=$$(echo $(BUILD_VERSION) | sed -e 's/-dev\.\([0-9][0-9]*\).*$$/-ci.\1/') ;\
		chartsuffix=$${suffix#*-} ; \
		for image in $(LCNAME) $(LCNAME)-ea; do \
			tag="$(DEV_REGISTRY)/$$image:$${suffix}" ;\
			printf "$(CYN)==> $(GRN)pushing $(BLU)$$image$(GRN) as $(BLU)$$tag$(GRN)...$(END)\n" ;\
			docker tag $$(cat docker/$$image.docker) $$tag && \
			docker push $$tag ;\
		done ;\
		$(MAKE) \
			CHART_VERSION_SUFFIX=-$$chartsuffix \
			IMAGE_TAG=$${suffix} \
			IMAGE_REPO="$(DEV_REGISTRY)/$(LCNAME)" \
			chart-push-ci ; \
		$(MAKE) update-yaml --always-make; \
		$(MAKE) VERSION_OVERRIDE=$$suffix push-manifests  ; \
		$(MAKE) clean-manifests ; \
	}
.PHONY: push-ci

>>>>>>> bf767df3
push-nightly: docker/$(LCNAME).docker.tag.local docker/$(LCNAME)-ea.docker.tag.local
	@set -e; { \
		if [ -n "$(IS_DIRTY)" ]; then \
			echo "push-nightly: tree must be clean" >&2 ;\
			exit 1 ;\
		fi; \
		now=$$(date +"%Y%m%dT%H%M%S") ;\
		today=$$(date +"%Y%m%d") ;\
		base_version=$$(echo $(BUILD_VERSION) | cut -d- -f1) ;\
		for image in $(LCNAME) $(LCNAME)-ea; do \
			for suffix in "$$now" "$$today"; do \
				tag="$(DEV_REGISTRY)/$$image:$${base_version}-nightly.$${suffix}" ;\
				printf "$(CYN)==> $(GRN)pushing $(BLU)$$image$(GRN) as $(BLU)$$tag$(GRN)...$(END)\n" ;\
				docker tag $$(cat docker/$$image.docker) $$tag && \
				docker push $$tag ;\
			done ;\
		done ;\
		CHART_VERSION_SUFFIX=-nightly.$$today ;\
		IMAGE_TAG=$${base_version}$${CHART_VERSION_SUFFIX} ;\
		$(MAKE) \
			CHART_VERSION_SUFFIX="$${CHART_VERSION_SUFFIX}" \
			IMAGE_TAG="$${IMAGE_TAG}" \
			IMAGE_REPO="$(DEV_REGISTRY)/$(LCNAME)" \
			chart-push-ci ; \
		$(MAKE) update-yaml --always-make; \
		$(MAKE) VERSION_OVERRIDE=$${base_version}-nightly.$${suffix} push-manifests  ; \
		$(MAKE) clean-manifests ; \
	}
.PHONY: push-nightly

export KUBECONFIG_ERR=$(RED)ERROR: please set the $(BLU)DEV_KUBECONFIG$(RED) make/env variable to the cluster\n       you would like to use for development. Note this cluster must have access\n       to $(BLU)DEV_REGISTRY$(RED) (currently $(BLD)$(DEV_REGISTRY)$(END)$(RED))$(END)
export KUBECTL_ERR=$(RED)ERROR: preflight kubectl check failed$(END)

test-ready: push preflight-cluster
# XXX noop target for teleproxy tests
	@docker exec -w /buildroot/ambassador -i $(shell $(BUILDER)) sh -c "echo bin_linux_amd64/edgectl: > Makefile"
	@docker exec -w /buildroot/ambassador -i $(shell $(BUILDER)) sh -c "mkdir -p bin_linux_amd64"
	@docker exec -w /buildroot/ambassador -d $(shell $(BUILDER)) ln -s /buildroot/bin/edgectl /buildroot/ambassador/bin_linux_amd64/edgectl
.PHONY: test-ready

PYTEST_ARGS ?=
export PYTEST_ARGS

PYTEST_GOLD_DIR ?= $(abspath python/tests/gold)

# Internal target for running a bash shell.
_bash:
	@PS1="\u:\w $$ " /bin/bash
.PHONY: _bash

# Internal runner target that executes an entrypoint after setting up the user's UID/GUID etc.
_runner:
	@printf "$(CYN)==>$(END) * Creating group $(BLU)$$INTERACTIVE_GROUP$(END) with GID $(BLU)$$INTERACTIVE_GID$(END)\n"
	@addgroup -g $$INTERACTIVE_GID $$INTERACTIVE_GROUP
	@printf "$(CYN)==>$(END) * Creating user $(BLU)$$INTERACTIVE_USER$(END) with UID $(BLU)$$INTERACTIVE_UID$(END)\n"
	@adduser -u $$INTERACTIVE_UID -G $$INTERACTIVE_GROUP $$INTERACTIVE_USER -D
	@printf "$(CYN)==>$(END) * Adding user $(BLU)$$INTERACTIVE_USER$(END) to $(BLU)/etc/sudoers$(END)\n"
	@echo "$$INTERACTIVE_USER ALL=(ALL) NOPASSWD: ALL" > /etc/sudoers
	@printf "$(CYN)==>$(END) * Switching to user $(BLU)$$INTERACTIVE_USER$(END) with shell $(BLU)/bin/bash$(END)\n"
	@su -s /bin/bash $$INTERACTIVE_USER -c "$$ENTRYPOINT"
.PHONY: _runner

# This target is a convenience alias for running the _bash target.
docker/shell: docker/run/_bash
.PHONY: docker/shell

# This target runs any existing target inside of the builder base docker image.
docker/run/%: docker/builder-base.docker
	docker run --net=host \
		-e INTERACTIVE_UID=$$(id -u) \
		-e INTERACTIVE_GID=$$(id -g) \
		-e INTERACTIVE_USER=$$(id -u -n) \
		-e INTERACTIVE_GROUP=$$(id -g -n) \
		-e PYTEST_ARGS="$$PYTEST_ARGS" \
		-e AMBASSADOR_DOCKER_IMAGE="$$AMBASSADOR_DOCKER_IMAGE" \
		-e KAT_CLIENT_DOCKER_IMAGE="$$KAT_CLIENT_DOCKER_IMAGE" \
		-e KAT_SERVER_DOCKER_IMAGE="$$KAT_SERVER_DOCKER_IMAGE" \
		-e DEV_KUBECONFIG="$$DEV_KUBECONFIG" \
		-v /etc/resolv.conf:/etc/resolv.conf \
		-v /var/run/docker.sock:/var/run/docker.sock \
		-v $${DEV_KUBECONFIG}:$${DEV_KUBECONFIG} \
		-v $${PWD}:$${PWD} \
		-it \
		--init \
		--cap-add=NET_ADMIN \
		--entrypoint /bin/bash \
		$$(cat docker/builder-base.docker) -c "cd $$PWD && ENTRYPOINT=make\ $* make --quiet _runner"

# Don't try running 'make shell' from within docker. That target already tries to run a builder shell.
# Instead, quietly define 'docker/run/shell' to be an alias for 'docker/shell'.
docker/run/shell:
	$(MAKE) --quiet docker/shell

setup-envoy: extract-bin-envoy

pytest: setup-diagd setup-envoy $(OSS_HOME)/bin/kubestatus proxy
	@printf "$(CYN)==> $(GRN)Running $(BLU)py$(GRN) tests$(END)\n"
	@echo "AMBASSADOR_DOCKER_IMAGE=$$AMBASSADOR_DOCKER_IMAGE"
	@echo "KAT_CLIENT_DOCKER_IMAGE=$$KAT_CLIENT_DOCKER_IMAGE"
	@echo "KAT_SERVER_DOCKER_IMAGE=$$KAT_SERVER_DOCKER_IMAGE"
	@echo "DEV_KUBECONFIG=$$DEV_KUBECONFIG"
	. $(OSS_HOME)/venv/bin/activate; \
		$(OSS_HOME)/builder/builder.sh pytest-local
.PHONY: pytest

pytest-integration:
	@printf "$(CYN)==> $(GRN)Running $(BLU)py$(GRN) integration tests$(END)\n"
	$(MAKE) pytest PYTEST_ARGS="$$PYTEST_ARGS python/tests/integration"
.PHONY: pytest-integration

pytest-kat:
	@printf "$(CYN)==> $(GRN)Running $(BLU)py$(GRN) kat tests$(END)\n"
	$(MAKE) pytest PYTEST_ARGS="$$PYTEST_ARGS python/tests/kat"
.PHONY: pytest-kat

extract-bin-envoy:
	@mkdir -p $(OSS_HOME)/bin/
	@rm -f $(OSS_HOME)/bin/envoy
	@printf "Extracting envoy binary to $(OSS_HOME)/bin/envoy\n"
	# Note that the call to `id -u` and `id -g` below are run in _this_ shell, not the docker container.
	# That has the desired effect of chown'ing the output binary to the calling user/group.
	@docker run -v $(OSS_HOME)/bin/:/output/ --rm -it --entrypoint /bin/bash $$AMBASSADOR_DOCKER_IMAGE -c "cp /usr/local/bin/envoy /output/envoy && chown $$(id -u):$$(id -g) /output/envoy"
.PHONY: extract-bin-envoy

$(OSS_HOME)/bin/kubestatus:
	@(cd $(OSS_HOME) && mkdir -p bin && go build -o bin/kubestatus ./cmd/busyambassador)

pytest-builder: test-ready
	$(MAKE) pytest-builder-only
.PHONY: pytest-builder

pytest-envoy:
	$(MAKE) pytest KAT_RUN_MODE=envoy
.PHONY: pytest-envoy

pytest-envoy-builder:
	$(MAKE) pytest-builder KAT_RUN_MODE=envoy
.PHONY: pytest-envoy-builder

pytest-envoy-v3:
	$(MAKE) pytest KAT_RUN_MODE=envoy KAT_USE_ENVOY_V3=true
.PHONY: pytest-envoy-v3

pytest-envoy-v3-builder:
	$(MAKE) pytest-builder KAT_RUN_MODE=envoy KAT_USE_ENVOY_V3=true
.PHONY: pytest-envoy-v3-builder

pytest-builder-only: sync preflight-cluster | docker/$(LCNAME).docker.push.remote docker/kat-client.docker.push.remote docker/kat-server.docker.push.remote
	@printf "$(CYN)==> $(GRN)Running $(BLU)py$(GRN) tests in builder shell$(END)\n"
	docker exec \
		-e AMBASSADOR_DOCKER_IMAGE=$$(sed -n 2p docker/$(LCNAME).docker.push.remote) \
		-e AMBASSADOR_EA_DOCKER_IMAGE=$$(sed -n 2p docker/$(LCNAME)-ea.docker.push.remote) \
		-e KAT_CLIENT_DOCKER_IMAGE=$$(sed -n 2p docker/kat-client.docker.push.remote) \
		-e KAT_SERVER_DOCKER_IMAGE=$$(sed -n 2p docker/kat-server.docker.push.remote) \
		-e KAT_IMAGE_PULL_POLICY=Always \
		-e DOCKER_NETWORK=$(DOCKER_NETWORK) \
		-e KAT_REQ_LIMIT \
		-e KAT_RUN_MODE \
		-e KAT_USE_ENVOY_V3 \
		-e KAT_VERBOSE \
		-e PYTEST_ARGS \
		-e TEST_SERVICE_REGISTRY \
		-e TEST_SERVICE_VERSION \
		-e DEV_USE_IMAGEPULLSECRET \
		-e DEV_REGISTRY \
		-e DOCKER_BUILD_USERNAME \
		-e DOCKER_BUILD_PASSWORD \
		-e AMBASSADOR_LEGACY_MODE \
		-e AMBASSADOR_FAST_RECONFIGURE \
		-e AWS_SECRET_ACCESS_KEY \
		-e AWS_ACCESS_KEY_ID \
		-e AWS_SESSION_TOKEN \
		-it $(shell $(BUILDER)) /buildroot/builder.sh pytest-internal ; test_exit=$$? ; \
		[ -n "$(TEST_XML_DIR)" ] && docker cp $(shell $(BUILDER)):/tmp/test-data/pytest.xml $(TEST_XML_DIR) ; exit $$test_exit
.PHONY: pytest-builder-only

pytest-gold:
	sh $(COPY_GOLD) $(PYTEST_GOLD_DIR)

mypy-server-stop: sync
	docker exec -it $(shell $(BUILDER)) /buildroot/builder.sh mypy-internal stop
.PHONY: mypy

mypy-server: sync
	docker exec -it $(shell $(BUILDER)) /buildroot/builder.sh mypy-internal start
.PHONY: mypy

mypy: mypy-server
	docker exec -it $(shell $(BUILDER)) /buildroot/builder.sh mypy-internal check
.PHONY: mypy

GOTEST_PKGS = github.com/datawire/ambassador/...
GOTEST_MODDIRS = $(OSS_HOME)
export GOTEST_PKGS
export GOTEST_MODDIRS

GOTEST_ARGS ?= -race -count=1
export GOTEST_ARGS

create-venv:
	[[ -d $(OSS_HOME)/venv ]] || python3 -m venv $(OSS_HOME)/venv
.PHONY: create-venv

# If we're setting up within Alpine linux, make sure to pin pip and pip-tools
# to something that is still PEP517 compatible. This allows us to set _manylinux.py
# and convince pip to install prebuilt wheels. We do this because there's no good
# rust toolchain to build orjson within Alpine itself.
setup-venv:
	@set -e; { \
		if [ -f /etc/issue ] && grep "Alpine Linux" < /etc/issue ; then \
			pip3 install -U pip==20.2.4 pip-tools==5.3.1; \
			echo 'manylinux1_compatible = True' > venv/lib/python3.8/site-packages/_manylinux.py; \
			pip install orjson==3.3.1; \
			rm -f venv/lib/python3.8/site-packages/_manylinux.py; \
		else \
<<<<<<< HEAD
			pip install orjson==3.3.1; \
=======
			pip install orjson; \
>>>>>>> bf767df3
		fi; \
		pip install -r $(OSS_HOME)/builder/requirements.txt; \
		pip install -e $(OSS_HOME)/python; \
	}
.PHONY: setup-orjson

setup-diagd: create-venv
	. $(OSS_HOME)/venv/bin/activate && $(MAKE) setup-venv
.PHONY: setup-diagd

gotest: setup-diagd
	@printf "$(CYN)==> $(GRN)Running $(BLU)go$(GRN) tests$(END)\n"
	. $(OSS_HOME)/venv/bin/activate; \
		EDGE_STACK=$(GOTEST_AES_ENABLED) \
		$(OSS_HOME)/builder/builder.sh gotest-local
.PHONY: gotest

# Ingress v1 conformance tests, using KIND and the Ingress Conformance Tests suite.
ingresstest: | docker/$(LCNAME).docker.push.remote
	@printf "$(CYN)==> $(GRN)Running $(BLU)Ingress v1$(GRN) tests$(END)\n"
	@[ -n "$(INGRESS_TEST_IMAGE)" ] || { printf "$(RED)ERROR: no INGRESS_TEST_IMAGE defined$(END)\n"; exit 1; }
	@[ -n "$(INGRESS_TEST_MANIF_DIR)" ] || { printf "$(RED)ERROR: no INGRESS_TEST_MANIF_DIR defined$(END)\n"; exit 1; }
	@[ -d "$(INGRESS_TEST_MANIF_DIR)" ] || { printf "$(RED)ERROR: $(INGRESS_TEST_MANIF_DIR) does not seem a valid directory$(END)\n"; exit 1; }
	@[ -n "$(HOST_IP)" ] || { printf "$(RED)ERROR: no IP obtained for host$(END)\n"; ip addr ; exit 1; }

	@printf "$(CYN)==> $(GRN)Creating/recreating KIND cluster with image $(KIND_IMAGE)$(END)\n"
	@for i in {1..5} ; do \
		kind delete cluster 2>/dev/null || true ; \
		kind create cluster --image $(KIND_IMAGE) && break || sleep 10 ; \
	done

	@printf "$(CYN)==> $(GRN)Saving KUBECONFIG at $(KIND_KUBECONFIG)$(END)\n"
	@kind get kubeconfig > $(KIND_KUBECONFIG)
	@sleep 10

	@APISERVER_IP=`docker inspect -f '{{range .NetworkSettings.Networks}}{{.IPAddress}}{{end}}' kind-control-plane` ; \
		[ -n "$$APISERVER_IP" ] || { printf "$(RED)ERROR: no IP obtained for API server$(END)\n"; docker ps ; docker inspect kind-control-plane ; exit 1; } ; \
		printf "$(CYN)==> $(GRN)API server at $$APISERVER_IP. Fixing server in $(KIND_KUBECONFIG).$(END)\n" ; \
		sed -i -e "s|server: .*|server: https://$$APISERVER_IP:6443|g" $(KIND_KUBECONFIG)

	@printf "$(CYN)==> $(GRN)Showing some cluster info:$(END)\n"
	@kubectl --kubeconfig=$(KIND_KUBECONFIG) cluster-info || { printf "$(RED)ERROR: kubernetes cluster not ready $(END)\n"; exit 1 ; }
	@kubectl --kubeconfig=$(KIND_KUBECONFIG) version || { printf "$(RED)ERROR: kubernetes cluster not ready $(END)\n"; exit 1 ; }

	@printf "$(CYN)==> $(GRN)Loading Ambassador (from the Ingress conformance tests) with image=$$(sed -n 2p docker/$(LCNAME).docker.push.remote)$(END)\n"
	@for f in $(INGRESS_TEST_MANIFS) ; do \
		printf "$(CYN)==> $(GRN)... $$f $(END)\n" ; \
		cat $(INGRESS_TEST_MANIF_DIR)/$$f | sed -e "s|image:.*ambassador\:.*|image: $$(sed -n 2p docker/$(LCNAME).docker.push.remote)|g" | tee /dev/tty | kubectl apply -f - ; \
	done

	@printf "$(CYN)==> $(GRN)Waiting for Ambassador to be ready$(END)\n"
	@kubectl --kubeconfig=$(KIND_KUBECONFIG) wait --for=condition=available --timeout=180s deployment/ambassador || { \
		printf "$(RED)ERROR: Ambassador was not ready after 3 mins $(END)\n"; \
		kubectl --kubeconfig=$(KIND_KUBECONFIG) get services --all-namespaces ; \
		exit 1 ; }

	@printf "$(CYN)==> $(GRN)Exposing Ambassador service$(END)\n"
	@kubectl --kubeconfig=$(KIND_KUBECONFIG) expose deployment ambassador --type=LoadBalancer --name=ambassador

	@printf "$(CYN)==> $(GRN)Starting the tests container (in the background)$(END)\n"
	@docker stop -t 3 ingress-tests 2>/dev/null || true && docker rm ingress-tests 2>/dev/null || true
	@docker run -d --rm --name ingress-tests -e KUBECONFIG=/opt/.kube/config --mount type=bind,source=$(KIND_KUBECONFIG),target=/opt/.kube/config \
		--entrypoint "/bin/sleep" $(INGRESS_TEST_IMAGE) 600

	@printf "$(CYN)==> $(GRN)Loading the Ingress conformance tests manifests$(END)\n"
	@docker exec -ti ingress-tests \
		/opt/ingress-controller-conformance apply --api-version=networking.k8s.io/v1beta1 --ingress-controller=getambassador.io/ingress-controller --ingress-class=ambassador
	@sleep 10

	@printf "$(CYN)==> $(GRN)Forwarding traffic to Ambassador service$(END)\n"
	@kubectl --kubeconfig=$(KIND_KUBECONFIG) port-forward --address=$(HOST_IP) svc/ambassador \
		$(INGRESS_TEST_LOCAL_PLAIN_PORT):8080 $(INGRESS_TEST_LOCAL_TLS_PORT):8443 $(INGRESS_TEST_LOCAL_ADMIN_PORT):8877 &
	@sleep 10

	@for url in "http://$(HOST_IP):$(INGRESS_TEST_LOCAL_PLAIN_PORT)" "https://$(HOST_IP):$(INGRESS_TEST_LOCAL_TLS_PORT)" "http://$(HOST_IP):$(INGRESS_TEST_LOCAL_ADMIN_PORT)/ambassador/v0/check_ready" ; do \
		printf "$(CYN)==> $(GRN)Waiting until $$url is ready...$(END)\n" ; \
		until curl --silent -k "$$url" ; do printf "$(CYN)==> $(GRN)... still waiting.$(END)\n" ; sleep 2 ; done ; \
		printf "$(CYN)==> $(GRN)... $$url seems to be ready.$(END)\n" ; \
	done
	@sleep 30

	@printf "$(CYN)==> $(GRN)Running the Ingress conformance tests against $(HOST_IP)$(END)\n"
	@docker exec -ti ingress-tests \
		/opt/ingress-controller-conformance verify \
			--api-version=networking.k8s.io/v1beta1 \
			--use-insecure-host=$(HOST_IP):$(INGRESS_TEST_LOCAL_PLAIN_PORT) \
			--use-secure-host=$(HOST_IP):$(INGRESS_TEST_LOCAL_TLS_PORT)

	@printf "$(CYN)==> $(GRN)Cleaning up...$(END)\n"
	-@pkill kubectl -9
	@docker stop -t 3 ingress-tests 2>/dev/null || true && docker rm ingress-tests 2>/dev/null || true

	@if [ -n "$(CLEANUP)" ] ; then \
		printf "$(CYN)==> $(GRN)We are done. Destroying the cluster now.$(END)\n"; kind delete cluster || true; \
	else \
		printf "$(CYN)==> $(GRN)We are done. You should destroy the cluster with 'kind delete cluster'.$(END)\n"; \
	fi

test: ingresstest gotest pytest e2etest
.PHONY: test

# Empty stub; 'e2etest' is AES-only
e2etest:
.PHONY: e2etest

shell: docker/container.txt
	@printf "$(CYN)==> $(GRN)Launching interactive shell...$(END)\n"
	@$(BUILDER) shell
.PHONY: shell

AMB_IMAGE_RC=$(RELEASE_REGISTRY)/$(REPO):$(RELEASE_VERSION)
AMB_IMAGE_RC_LATEST=$(RELEASE_REGISTRY)/$(REPO):$(BUILD_VERSION)-rc-latest
AMB_IMAGE_RELEASE=$(RELEASE_REGISTRY)/$(REPO):$(BUILD_VERSION)

export RELEASE_REGISTRY_ERR=$(RED)ERROR: please set the RELEASE_REGISTRY make/env variable to the docker registry\n       you would like to use for release$(END)

RELEASE_TYPE=$$($(BUILDER) release-type)
RELEASE_VERSION=$$($(BUILDER) release-version)
BUILD_VERSION=$$($(BUILDER) version)
IS_DIRTY=$$($(BUILDER) is-dirty)

# 'rc' is a deprecated alias for 'release/bits', kept around for the
# moment to avoid pain with needing to update apro.git in lockstep.
rc: release/bits
.PHONY: rc

release/bits: images
	@test -n "$(RELEASE_REGISTRY)" || (printf "$${RELEASE_REGISTRY_ERR}\n"; exit 1)
	@printf "$(CYN)==> $(GRN)Pushing $(BLU)$(REPO)$(GRN) Docker image$(END)\n"
	docker tag $$(cat docker/$(LCNAME).docker) $(AMB_IMAGE_RC)
	docker push $(AMB_IMAGE_RC)
.PHONY: release/bits

release/promote-oss/.main:
	@[[ "$(RELEASE_VERSION)"      =~ ^[0-9]+\.[0-9]+\.[0-9]+(-.*)?$$ ]] || (echo "MUST SET RELEASE_VERSION"; exit 1)
	@[[ -n "$(PROMOTE_FROM_VERSION)" ]] || (echo "MUST SET PROMOTE_FROM_VERSION"; exit 1)
	@[[ '$(PROMOTE_TO_VERSION)'   =~ ^[0-9]+\.[0-9]+\.[0-9]+(-.*)?$$ ]] || (echo "MUST SET PROMOTE_TO_VERSION" ; exit 1)
	@set -e; { \
		case "$(PROMOTE_CHANNEL)" in \
			""|wip|early|test) true ;; \
			*) echo "Unknown PROMOTE_CHANNEL $(PROMOTE_CHANNEL)" >&2 ; exit 1;; \
		esac ; \
		printf "$(CYN)==> $(GRN)Promoting $(BLU)%s$(GRN) to $(BLU)%s$(GRN) (channel=$(BLU)%s$(GRN))$(END)\n" '$(PROMOTE_FROM_VERSION)' '$(PROMOTE_TO_VERSION)' '$(PROMOTE_CHANNEL)' ; \
		pullregistry=$(PROMOTE_FROM_REPO) ; \
		if [[ -z "$${pullregistry}" ]] ; then \
			pullregistry=$(RELEASE_REGISTRY) ;\
		fi ; \
		if [[ -z "$${pullregistry}" ]] ; then \
			echo "Must set PROMOTE_FROM_REPO or RELEASE_REGISTRY" ; \
			exit 1; \
		fi ; \
		printf '  $(CYN)$${pullregistry}/$(REPO):$(PROMOTE_FROM_VERSION)$(END)\n' ; \
		docker pull $${pullregistry}/$(REPO):$(PROMOTE_FROM_VERSION) && \
		docker tag $${pullregistry}/$(REPO):$(PROMOTE_FROM_VERSION) $(RELEASE_REGISTRY)/$(REPO):$(PROMOTE_TO_VERSION) && \
		docker push $(RELEASE_REGISTRY)/$(REPO):$(PROMOTE_TO_VERSION) ;\
	}

<<<<<<< HEAD
	@printf '  $(CYN)https://s3.amazonaws.com/datawire-static-files/ambassador/$(PROMOTE_CHANNEL)stable.txt$(END)\n'
	printf '%s' "$(RELEASE_VERSION)" | aws s3 cp - s3://datawire-static-files/ambassador/$(PROMOTE_CHANNEL)stable.txt

	@printf '  $(CYN)s3://scout-datawire-io/ambassador/$(PROMOTE_CHANNEL)app.json$(END)\n'
	printf '{"application":"ambassador","latest_version":"%s","notices":[]}' "$(RELEASE_VERSION)" | aws s3 cp - s3://scout-datawire-io/ambassador/$(PROMOTE_CHANNEL)app.json
=======
	@printf '  $(CYN)https://s3.amazonaws.com/datawire-static-files/emissary-ingress/$(PROMOTE_CHANNEL)stable.txt$(END)\n'
	printf '%s' "$(RELEASE_VERSION)" | aws s3 cp - s3://datawire-static-files/emissary-ingress/$(PROMOTE_CHANNEL)stable.txt

	@printf '  $(CYN)s3://scout-datawire-io/emissary-ingress/$(PROMOTE_CHANNEL)app.json$(END)\n'
	printf '{"application":"emissary","latest_version":"%s","notices":[]}' "$(RELEASE_VERSION)" | aws s3 cp - s3://scout-datawire-io/emissary-ingress/$(PROMOTE_CHANNEL)app.json
>>>>>>> bf767df3
.PHONY: release/promote-oss/.main

# To be run from a checkout at the tag you are promoting _from_.
# At present, this is to be run by-hand.
release/promote-oss/to-ea-latest:
	@test -n "$(RELEASE_REGISTRY)" || (printf "$${RELEASE_REGISTRY_ERR}\n"; exit 1)
	@[[ "$(RELEASE_VERSION)" =~ ^[0-9]+\.[0-9]+\.[0-9]+-ea\.[0-9]+$$ ]] || (printf '$(RED)ERROR: RELEASE_VERSION=%s does not look like an EA tag\n' "$(RELEASE_VERSION)"; exit 1)
	@{ $(MAKE) release/promote-oss/.main \
	  PROMOTE_FROM_VERSION="$(RELEASE_VERSION)" \
	  PROMOTE_TO_VERSION="$$(echo "$(RELEASE_VERSION)" | sed 's/-ea.*/-ea-latest/')" \
	  PROMOTE_CHANNEL=early \
	; }
.PHONY: release/promote-oss/to-ea-latest

release/promote-oss/dev-to-rc:
<<<<<<< HEAD
	@test -n "$(RELEASE_REGISTRY)" || (printf "$${RELEASE_REGISTRY_ERR}\n"; exit 1)
	@[[ "$(RELEASE_VERSION)" =~ ^[0-9]+\.[0-9]+\.[0-9]+-rc\.[0-9]+$$ ]] || (printf '$(RED)ERROR: RELEASE_VERSION=%s does not look like an RC tag\n' "$(RELEASE_VERSION)"; exit 1)
	@set -e; { \
		if [ -n "$(IS_DIRTY)" ]; then \
			echo "release/promote-oss/dev-to-rc: tree must be clean" >&2 ;\
			exit 1 ;\
		fi; \
		commit=$$(git rev-parse HEAD) ;\
		dev_version=$$(aws s3 cp s3://datawire-static-files/dev-builds/$$commit -) ;\
		if [ -z "$$dev_version" ]; then \
			printf "$(RED)==> found no dev version for $$commit in S3...$(END)\n" ;\
			exit 1 ;\
		fi ;\
		printf "$(CYN)==> $(GRN)found version $(BLU)$$dev_version$(GRN) for $(BLU)$$commit$(GRN) in S3...$(END)\n" ;\
		veroverride=$(RELEASE_VERSION) ; \
		$(MAKE) release/promote-oss/.main \
			PROMOTE_FROM_VERSION="$$dev_version" \
			PROMOTE_FROM_REPO=$(DEV_REGISTRY) \
			PROMOTE_TO_VERSION=$(RELEASE_VERSION) \
			PROMOTE_CHANNEL=test ; \
		chartsuffix=$(RELEASE_VERSION) ; \
		chartsuffix=$${chartsuffix#*-} ; \
		$(MAKE) \
			CHART_VERSION_SUFFIX=-$$chartsuffix \
			IMAGE_TAG=$${veroverride} \
			IMAGE_REPO="$(RELEASE_REGISTRY)/$(LCNAME)" \
			chart-push-ci ; \
		$(MAKE) update-yaml --always-make; \
		$(MAKE) VERSION_OVERRIDE=$${veroverride} push-manifests  ; \
		$(MAKE) clean-manifests ; \
	}
.PHONY: release/promote-oss/dev-to-rc

release/print-test-artifacts:
	@set -e; { \
		manifest_ver=$(RELEASE_VERSION) ; \
		manifest_ver=$${manifest_ver%"-dirty"} ; \
		echo "export AMBASSADOR_MANIFEST_URL=https://app.getambassador.io/yaml/ambassador/$$manifest_ver" ; \
		echo "export HELM_CHART_VERSION=`grep 'version' $(OSS_HOME)/charts/ambassador/Chart.yaml | awk '{ print $$2 }'`" ; \
	}
.PHONY: release/print-test-artifacts

# To be run from a checkout at the tag you are promoting _from_.
# At present, this is to be run by-hand.
release/promote-oss/to-rc-latest:
=======
>>>>>>> bf767df3
	@test -n "$(RELEASE_REGISTRY)" || (printf "$${RELEASE_REGISTRY_ERR}\n"; exit 1)
	@[[ "$(RELEASE_VERSION)" =~ ^[0-9]+\.[0-9]+\.[0-9]+-rc\.[0-9]+$$ ]] || (printf '$(RED)ERROR: RELEASE_VERSION=%s does not look like an RC tag\n' "$(RELEASE_VERSION)"; exit 1)
	@set -e; { \
		if [ -n "$(IS_DIRTY)" ]; then \
			echo "release/promote-oss/dev-to-rc: tree must be clean" >&2 ;\
			exit 1 ;\
		fi; \
		commit=$$(git rev-parse HEAD) ;\
		dev_version=$$(aws s3 cp s3://datawire-static-files/dev-builds/$$commit -) ;\
		if [ -z "$$dev_version" ]; then \
			printf "$(RED)==> found no dev version for $$commit in S3...$(END)\n" ;\
			exit 1 ;\
		fi ;\
		printf "$(CYN)==> $(GRN)found version $(BLU)$$dev_version$(GRN) for $(BLU)$$commit$(GRN) in S3...$(END)\n" ;\
		veroverride=$(RELEASE_VERSION) ; \
		$(MAKE) release/promote-oss/.main \
			PROMOTE_FROM_VERSION="$$dev_version" \
			PROMOTE_FROM_REPO=$(DEV_REGISTRY) \
			PROMOTE_TO_VERSION=$(RELEASE_VERSION) \
			PROMOTE_CHANNEL=test ; \
		chartsuffix=$(RELEASE_VERSION) ; \
		chartsuffix=$${chartsuffix#*-} ; \
		$(MAKE) \
			CHART_VERSION_SUFFIX=-$$chartsuffix \
			IMAGE_TAG=$${veroverride} \
			IMAGE_REPO="$(RELEASE_REGISTRY)/$(LCNAME)" \
			chart-push-ci ; \
		$(MAKE) update-yaml --always-make; \
		$(MAKE) VERSION_OVERRIDE=$${veroverride} push-manifests  ; \
		$(MAKE) clean-manifests ; \
	}
.PHONY: release/promote-oss/dev-to-rc

release/print-test-artifacts:
	@set -e; { \
		manifest_ver=$(RELEASE_VERSION) ; \
		manifest_ver=$${manifest_ver%"-dirty"} ; \
		echo "export AMBASSADOR_MANIFEST_URL=https://app.getambassador.io/yaml/ambassador/$$manifest_ver" ; \
		echo "export HELM_CHART_VERSION=`grep 'version' $(OSS_HOME)/charts/ambassador/Chart.yaml | awk '{ print $$2 }'`" ; \
	}
.PHONY: release/print-test-artifacts

# just push the commit hash to s3
# this should only happen if all tests have passed at a certain commit
release/promote-oss/dev-to-passed-ci:
	@set -e; { \
		commit=$$(git rev-parse HEAD) ;\
		dev_version=$$(aws s3 cp s3://datawire-static-files/dev-builds/$$commit -) ;\
		if [ -z "$$dev_version" ]; then \
			printf "$(RED)==> found no dev version for $$commit in S3...$(END)\n" ;\
			exit 1 ;\
		fi ;\
		printf "$(CYN)==> $(GRN)Promoting $(BLU)$$commit$(GRN) => $(BLU)$$dev_version$(GRN) in S3...$(END)\n" ;\
		echo "$$dev_version" | aws s3 cp - s3://datawire-static-files/passed-builds/$$commit ;\
	}
.PHONY: release/promote-oss/dev-to-passed-ci

# To be run from a checkout at the tag you are promoting _from_.
# This is normally run from CI by creating the GA tag.
release/promote-oss/to-ga:
	@test -n "$(RELEASE_REGISTRY)" || (printf "$${RELEASE_REGISTRY_ERR}\n"; exit 1)
	@[[ "$(RELEASE_VERSION)" =~ ^[0-9]+\.[0-9]+\.[0-9]+$$ ]] || (printf '$(RED)ERROR: RELEASE_VERSION=%s does not look like a GA tag\n' "$(RELEASE_VERSION)"; exit 1)
	@set -e; { \
      commit=$$(git rev-parse HEAD) ;\
	  dev_version=$$(aws s3 cp s3://datawire-static-files/passed-builds/$$commit -) ;\
	  if [ -z "$$dev_version" ]; then \
		  printf "$(RED)==> found no passed dev version for $$commit in S3...$(END)\n" ;\
		  exit 1 ;\
      fi ;\
 	  printf "$(CYN)==> $(GRN)found version $(BLU)$$dev_version$(GRN) for $(BLU)$$commit$(GRN) in S3...$(END)\n" ;\
	  $(MAKE) release/promote-oss/.main \
	    PROMOTE_FROM_VERSION="$$dev_version" \
		PROMOTE_FROM_REPO=$(DEV_REGISTRY) \
<<<<<<< HEAD
	    PROMOTE_TO_VERSION="$(RELEASE_VERSION)" \
	    PROMOTE_CHANNEL= \
=======
	    PROMOTE_TO_VERSION="$(RELEASE_VERSION)-wip" \
	    PROMOTE_CHANNEL=wip \
>>>>>>> bf767df3
	    ; \
	}
.PHONY: release/promote-oss/to-ga

VERSIONS_YAML_VER := $(shell grep 'version:' $(OSS_HOME)/docs/yaml/versions.yml | awk '{ print $$2 }')

release/prep-rc:
	@test -n "$(VERSIONS_YAML_VER)" || (printf "version not found in versions.yml\n"; exit 1)
	@[[ "$(VERSIONS_YAML_VER)" =~ ^[0-9]+\.[0-9]+\.[0-9]+$$ ]] || (printf '$(RED)ERROR: Version in versions.yml %s does not look like a GA tag\n' "$(VERSIONS_YAML_VER)"; exit 1)
	@set -e; { \
		if [ -n "$(IS_DIRTY)" ]; then \
			echo "release/prep-rc: tree must be clean" >&2 ;\
			exit 1 ;\
		fi; \
		commit=$$(git rev-parse HEAD) ;\
		curl --fail --silent https://datawire-static-files.s3.amazonaws.com/dev-builds/$$commit > /dev/null || \
			(printf "$(RED)ERROR: $$commit not found in dev builds.\nPlease check that this commit passed oss-dev-images in circle or run \"make images push-dev\"\n" ; exit 1); \
		rc_tag=v$(VERSIONS_YAML_VER)-rc. ; \
		if [[ -n "$${RC_NUMBER}" ]] ; then \
			rc_tag="$${rc_tag}$(RC_NUMBER)" ;\
		else \
			rc_tag="$${rc_tag}0" ;\
		fi ;\
		read -p "I'm about to tag $${rc_tag}, is this correct? (y/n) " -n 1 -r ; \
		echo ; \
		[[ ! $$REPLY =~ ^[Yy]$$ ]] && (printf "$(RED)Exiting without tagging\n" ; exit 1) ; \
		git tag -m $$rc_tag -a $$rc_tag && git push origin $$rc_tag ; \
	}
.PHONY: release/prep-rc

release/go:
	@set -e; { \
		if [ -n "$(IS_DIRTY)" ]; then \
			echo "release/go: tree must be clean" >&2 ;\
			exit 1 ;\
		fi; \
		commit=$$(git rev-parse HEAD) ;\
		curl --fail --silent https://datawire-static-files.s3.amazonaws.com/passed-builds/$$commit > /dev/null || \
			(printf "$(RED)ERROR: $$commit not found in dev builds.\nPlease check that this commit passed OSS: Dev in circle or run \"make release/promote-oss/dev-to-passed-ci\"\n" ; exit 1); \
	}
	@test -n "$(VERSIONS_YAML_VER)" || (printf "version not found in versions.yml\n"; exit 1)
	@test -n "$${RC_NUMBER}" || (printf "RC_NUMBER must be set.\n"; exit 1)
	@[[ "$(VERSIONS_YAML_VER)" =~ ^[0-9]+\.[0-9]+\.[0-9]+$$ ]] || (printf '$(RED)ERROR: RELEASE_VERSION=%s does not look like a GA tag\n' "$(VERSIONS_YAML_VER)"; exit 1)
	@git fetch && git checkout v$(VERSIONS_YAML_VER)-rc.$(RC_NUMBER)
	@$(OSS_HOME)/releng/release-ga-sanity-check --quiet $(VERSIONS_YAML_VER)
	@git tag -m "Tagging v$(VERSIONS_YAML_VER) for GA" -a v$(VERSIONS_YAML_VER)
	@git push origin v$(VERSIONS_YAML_VER)
	@$(OSS_HOME)/releng/release-go-changelog-update --quiet $(VERSIONS_YAML_VER)
.PHONY: release/go

release/manifests:
	@test -n "$(VERSIONS_YAML_VER)" || (printf "version not found in versions.yml\n"; exit 1)
	@[[ "$(VERSIONS_YAML_VER)" =~ ^[0-9]+\.[0-9]+\.[0-9]+$$ ]] || (printf '$(RED)ERROR: RELEASE_VERSION=%s does not look like a GA tag\n' "$(VERSIONS_YAML_VER)"; exit 1)
<<<<<<< HEAD
	@$(OSS_HOME)/releng/release-manifest-image-update --oss-version $(VERSIONS_YAML_VER) --aes-version "$(AES_VERSION)"
=======
	@$(OSS_HOME)/releng/release-manifest-image-update $(VERSIONS_YAML_VER) wip
>>>>>>> bf767df3
.PHONY: release/manifests

release/repatriate:
	@$(OSS_HOME)/releng/release-repatriate $(VERSIONS_YAML_VER)
.PHONY: release/repatriate

release/ga-mirror:
<<<<<<< HEAD
	@test -n "$(VERSIONS_YAML_VER)" || (printf "$(RED)ERROR: version not found in versions.yml\n"; exit 1)
	@[[ "$(VERSIONS_YAML_VER)" =~ ^[0-9]+\.[0-9]+\.[0-9]+$$ ]] || (printf '$(RED)ERROR: RELEASE_VERSION=%s does not look like a GA tag\n' "$(VERSIONS_YAML_VER)"; exit 1)
	@test -n "$(RELEASE_REGISTRY)" || (printf "$(RED)ERROR: RELEASE_REGISTRY not set\n"; exit 1)
	@$(OSS_HOME)/releng/release-mirror-images $(VERSIONS_YAML_VER) $(RELEASE_REGISTRY)
=======
	# TODO: wip and dev bits are so we don't stomp on ourselves.
	# This should get removed when this is ready to go
	@test -n "$(VERSIONS_YAML_VER)" || (printf "$(RED)ERROR: version not found in versions.yml\n"; exit 1)
	@[[ "$(VERSIONS_YAML_VER)" =~ ^[0-9]+\.[0-9]+\.[0-9]+$$ ]] || (printf '$(RED)ERROR: RELEASE_VERSION=%s does not look like a GA tag\n' "$(VERSIONS_YAML_VER)"; exit 1)
	@test -n "$(RELEASE_REGISTRY)" || (printf "$(RED)ERROR: RELEASE_REGISTRY not set\n"; exit 1)
	@$(OSS_HOME)/releng/release-mirror-images $(VERSIONS_YAML_VER) $(RELEASE_REGISTRY) dev wip
>>>>>>> bf767df3

release/create-gh-release:
	@test -n "$(VERSIONS_YAML_VER)" || (printf "$(RED)ERROR: version not found in versions.yml\n"; exit 1)
	@[[ "$(VERSIONS_YAML_VER)" =~ ^[0-9]+\.[0-9]+\.[0-9]+$$ ]] || (printf '$(RED)ERROR: RELEASE_VERSION=%s does not look like a GA tag\n' "$(VERSIONS_YAML_VER)"; exit 1)
	@$(OSS_HOME)/releng/release-create-github $(VERSIONS_YAML_VER)

release/ga-check:
<<<<<<< HEAD
	@$(OSS_HOME)/releng/release-ga-check $(VERSIONS_YAML_VER) $(RELEASE_REGISTRY)
=======
	# TODO: wip bit is just so we don't stomp on ourselves
	# this should go away
	@$(OSS_HOME)/releng/release-ga-check $(VERSIONS_YAML_VER) wip $(RELEASE_REGISTRY) dev
>>>>>>> bf767df3

release/start:
	@test -n "$(VERSION)" || (printf "VERSION is required\n"; exit 1)
	@$(OSS_HOME)/releng/start-sanity-check --quiet $(VERSION)
	@$(OSS_HOME)/releng/start-update-version --quiet $(VERSION)
.PHONY: release/start

release/hotfix/start:
	@test -n "$(VERSION)" || (printf "VERSION is required\n"; exit 1)
	@$(OSS_HOME)/releng/start-sanity-check --quiet $(VERSION)
	@$(OSS_HOME)/releng/start-hotfix-update-version --quiet $(VERSION)
.PHONY: release/hotfix/start

clean:
	@rm -f $(OSS_HOME)/bin/*
	@$(BUILDER) clean
.PHONY: clean

clobber:
	@$(BUILDER) clobber
.PHONY: clobber

CURRENT_CONTEXT=$(shell kubectl --kubeconfig=$(DEV_KUBECONFIG) config current-context)
CURRENT_NAMESPACE=$(shell kubectl config view -o=jsonpath="{.contexts[?(@.name==\"$(CURRENT_CONTEXT)\")].context.namespace}")

AMBASSADOR_DOCKER_IMAGE = $(shell sed -n 2p docker/$(LCNAME).docker.push.remote 2>/dev/null)
export AMBASSADOR_DOCKER_IMAGE
AMBASSADOR_EA_DOCKER_IMAGE = $(shell sed -n 2p docker/$(LCNAME)-ea.docker.push.remote 2>/dev/null)
export AMBASSADOR_EA_DOCKER_IMAGE
KAT_CLIENT_DOCKER_IMAGE = $(shell sed -n 2p docker/kat-client.docker.push.remote 2>/dev/null)
export KAT_CLIENT_DOCKER_IMAGE
KAT_SERVER_DOCKER_IMAGE = $(shell sed -n 2p docker/kat-server.docker.push.remote 2>/dev/null)
export KAT_SERVER_DOCKER_IMAGE

_user-vars  = BUILDER_NAME
_user-vars += DEV_KUBECONFIG
_user-vars += DEV_REGISTRY
_user-vars += RELEASE_REGISTRY
_user-vars += AMBASSADOR_DOCKER_IMAGE
_user-vars += AMBASSADOR_EA_DOCKER_IMAGE
_user-vars += KAT_CLIENT_DOCKER_IMAGE
_user-vars += KAT_SERVER_DOCKER_IMAGE
env:
	@printf '$(BLD)%s$(END)=$(BLU)%s$(END)\n' $(foreach v,$(_user-vars), $v $(call quote.shell,$(call quote.shell,$($v))) )
.PHONY: env

export:
	@printf 'export %s=%s\n' $(foreach v,$(_user-vars), $v $(call quote.shell,$(call quote.shell,$($v))) )
.PHONY: export

help:
	@printf '%s\n' $(call quote.shell,$(_help.intro))
.PHONY: help

targets:
	@printf '%s\n' $(call quote.shell,$(HELP_TARGETS))
.PHONY: help

define HELP_TARGETS
$(BLD)Targets:$(END)

$(_help.targets)

$(BLD)Codebases:$(END)
  $(foreach MODULE,$(MODULES),$(NL)  $(BLD)$(SOURCE_$(MODULE)) ==> $(BLU)$(MODULE)$(END))

endef

# Style note: _help.intro
# - is wrapped to 72 columns (after stripping the ANSI color codes)
# - has sentences separated with 2 spaces
# - uses bold blue ("$(BLU)") when introducing a new variable
# - uses bold ("$(BLD)") for variables that have already been introduced
# - uses bold ("$(BLD)") when you would use `backticks` in markdown
define _help.intro
This Makefile builds Ambassador using a standard build environment
inside a Docker container.  The $(BLD)$(REPO)$(END), $(BLD)kat-server$(END), and $(BLD)kat-client$(END)
images are created from this container after the build stage is
finished.

The build works by maintaining a running build container in the
background.  It gets source code into that container via $(BLD)rsync$(END).  The
$(BLD)/home/dw$(END) directory in this container is a Docker volume, which allows
files (e.g. the Go build cache and $(BLD)pip$(END) downloads) to be cached across
builds.

This arrangement also permits building multiple codebases.  This is
useful for producing builds with extended functionality.  Each external
codebase is synced into the container at the $(BLD)/buildroot/<name>$(END) path.

You can control the name of the container and the images it builds by
setting $(BLU)$$BUILDER_NAME$(END), which defaults to $(BLD)$(LCNAME)$(END).  Note well that if
you want to make multiple clones of this repo and build in more than one
of them at the same time, you $(BLD)must$(END) set $(BLD)$$BUILDER_NAME$(END) so that each clone
has its own builder!  If you do not do this, your builds will collide
with confusing results.

The build system doesn't try to magically handle all dependencies.  In
general, if you change something that is not pure source code, you will
likely need to do a $(BLD)$(MAKE) clean$(END) in order to see the effect.  For example,
Python code only gets set up once, so if you change $(BLD)setup.py$(END), then you
will need to do a clean build to see the effects.  Assuming you didn't
$(BLD)$(MAKE) clobber$(END), this shouldn't take long due to the cache in the Docker
volume.

All targets that deploy to a cluster by way of $(BLU)$$DEV_REGISTRY$(END) can be made
to have the cluster use an imagePullSecret to pull from $(BLD)$$DEV_REGISTRY$(END),
by setting $(BLU)$$DEV_USE_IMAGEPULLSECRET$(END) to a non-empty value.  The
imagePullSecret will be constructed from $(BLD)$$DEV_REGISTRY$(END),
$(BLU)$$DOCKER_BUILD_USERNAME$(END), and $(BLU)$$DOCKER_BUILD_PASSWORD$(END).

By default, the base builder image is (as an optimization) pulled from
$(BLU)$$BASE_REGISTRY$(END) instead of being built locally; where $(BLD)$$BASE_REGISTRY$(END)
defaults to $(BLD)$$DEV_REGISTRY$(END) or else $(BLD)$${BUILDER_NAME}.local$(END).  If that pull
fails (as it will if trying to pull from a $(BLD).local$(END) registry, or if the
image does not yet exist), then it falls back to building the base image
locally.  If $(BLD)$$BASE_REGISTRY$(END) is equal to $(BLD)$$DEV_REGISTRY$(END), then it will
proceed to push the built image back to the $(BLD)$$BASE_REGISTRY$(END).

Use $(BLD)$(MAKE) $(BLU)targets$(END) for help about available $(BLD)make$(END) targets.
endef

define _help.targets
  $(BLD)$(MAKE) $(BLU)help$(END)         -- displays the main help message.

  $(BLD)$(MAKE) $(BLU)targets$(END)      -- displays this message.

  $(BLD)$(MAKE) $(BLU)env$(END)          -- display the value of important env vars.

  $(BLD)$(MAKE) $(BLU)export$(END)       -- display important env vars in shell syntax, for use with $(BLD)eval$(END).

  $(BLD)$(MAKE) $(BLU)preflight$(END)    -- checks dependencies of this makefile.

  $(BLD)$(MAKE) $(BLU)sync$(END)         -- syncs source code into the build container.

  $(BLD)$(MAKE) $(BLU)version$(END)      -- display source code version.

  $(BLD)$(MAKE) $(BLU)compile$(END)      -- syncs and compiles the source code in the build container.

  $(BLD)$(MAKE) $(BLU)images$(END)       -- creates images from the build container.

  $(BLD)$(MAKE) $(BLU)push$(END)         -- pushes images to $(BLD)$$DEV_REGISTRY$(END). ($(DEV_REGISTRY))

  $(BLD)$(MAKE) $(BLU)test$(END)         -- runs Go and Python tests inside the build container.

    The tests require a Kubernetes cluster and a Docker registry in order to
    function. These must be supplied via the $(BLD)$(MAKE)$(END)/$(BLD)env$(END) variables $(BLD)$$DEV_KUBECONFIG$(END)
    and $(BLD)$$DEV_REGISTRY$(END).

  $(BLD)$(MAKE) $(BLU)gotest$(END)       -- runs just the Go tests inside the build container.

    Use $(BLD)$$GOTEST_PKGS$(END) to control which packages are passed to $(BLD)gotest$(END). ($(GOTEST_PKGS))
    Use $(BLD)$$GOTEST_ARGS$(END) to supply additional non-package arguments. ($(GOTEST_ARGS))
    Example: $(BLD)$(MAKE) gotest GOTEST_PKGS=./cmd/edgectl GOTEST_ARGS=-v$(END)  # run edgectl tests verbosely

  $(BLD)$(MAKE) $(BLU)pytest$(END)       -- runs just the Python tests inside the build container.

    Use $(BLD)$$KAT_RUN_MODE=envoy$(END) to force the Python tests to ignore local caches, and run everything
    in the cluster.

    Use $(BLD)$$KAT_RUN_MODE=local$(END) to force the Python tests to ignore the cluster, and only run tests
    with a local cache.

    Use $(BLD)$$PYTEST_ARGS$(END) to pass args to $(BLD)pytest$(END). ($(PYTEST_ARGS))

    Example: $(BLD)$(MAKE) pytest KAT_RUN_MODE=envoy PYTEST_ARGS="-k Lua"$(END)  # run only the Lua test, with a real Envoy

  $(BLD)$(MAKE) $(BLU)pytest-gold$(END)  -- update the gold files for the pytest cache

    $(BLD)$(MAKE) $(BLU)pytest$(END) uses a local cache to speed up tests. $(BLD)ONCE YOU HAVE SUCCESSFULLY
    RUN TESTS WITH $(BLU)KAT_RUN_MODE=envoy$(END), you can use $(BLD)$(MAKE) $(BLU)pytest-gold$(END) to update the
    caches for the passing tests.

    $(BLD)DO NOT$(END) run $(BLD)$(MAKE) $(BLU)pytest-gold$(END) if you have failing tests.

  $(BLD)$(MAKE) $(BLU)shell$(END)        -- starts a shell in the build container

  $(BLD)$(MAKE) $(BLU)release/bits$(END) -- do the 'push some bits' part of a release

    The current commit must be tagged for this to work, and your tree must be clean.
    If the tag is of the form 'vX.Y.Z-(ea|rc).[0-9]*'.

  $(BLD)$(MAKE) $(BLU)release/promote-oss/to-ea-latest$(END) -- promote an early-access '-ea.N' release to '-ea-latest'

    The current commit must be tagged for this to work, and your tree must be clean.
    Additionally, the tag must be of the form 'vX.Y.Z-ea.N'. You must also have previously
    built an EA for the same tag using $(BLD)release/bits$(END).

  $(BLD)$(MAKE) $(BLU)release/promote-oss/to-rc-latest$(END) -- promote a release candidate '-rc.N' release to '-rc-latest'

    The current commit must be tagged for this to work, and your tree must be clean.
    Additionally, the tag must be of the form 'vX.Y.Z-rc.N'. You must also have previously
    built an RC for the same tag using $(BLD)release/bits$(END).

  $(BLD)$(MAKE) $(BLU)release/promote-oss/to-ga$(END) -- promote a release candidate to general availability

    The current commit must be tagged for this to work, and your tree must be clean.
    Additionally, the tag must be of the form 'vX.Y.Z'. You must also have previously
    built and promoted the RC that will become GA, using $(BLD)release/bits$(END) and
    $(BLD)release/promote-oss/to-rc-latest$(END).

  $(BLD)$(MAKE) $(BLU)clean$(END)     -- kills the build container.

  $(BLD)$(MAKE) $(BLU)clobber$(END)   -- kills the build container and the cache volume.

  $(BLD)$(MAKE) $(BLU)generate$(END)  -- update generated files that get checked in to Git.

    1. Use $(BLD)$$ENVOY_COMMIT$(END) to update the vendored gRPC protobuf files ('api/envoy').
    2. Run 'protoc' to generate things from the protobuf files (both those from
       Envoy, and those from 'api/kat').
    3. Use $(BLD)$$ENVOY_GO_CONTROL_PLANE_COMMIT$(END) to update the vendored+patched copy of
       envoyproxy/go-control-plane ('pkg/envoy-control-plane/').
    4. Use the Go CRD definitions in 'pkg/api/getambassador.io/' to generate YAML
       (and a few 'zz_generated.*.go' files).

  $(BLD)$(MAKE) $(BLU)update-yaml$(END) -- like $(BLD)make generate$(END), but skips the slow Envoy stuff.

  $(BLD)$(MAKE) $(BLU)go-mod-tidy$(END) -- 'go mod tidy', but plays nice with 'make generate'

  $(BLD)$(MAKE) $(BLU)guess-envoy-go-control-plane-commit$(END) -- Make a suggestion for setting ENVOY_GO_CONTROL_PLANE_COMMIT= in generate.mk

  $(BLD)$(MAKE) $(BLU)lint$(END)        -- runs golangci-lint.

  $(BLD)$(MAKE) $(BLU)format$(END)      -- runs golangci-lint with --fix.

endef<|MERGE_RESOLUTION|>--- conflicted
+++ resolved
@@ -375,35 +375,6 @@
 	}
 .PHONY: push-dev
 
-<<<<<<< HEAD
-=======
-push-ci: docker/$(LCNAME).docker.tag.local docker/$(LCNAME)-ea.docker.tag.local
-	@set -e; { \
-		check=$$(echo $(BUILD_VERSION) | grep -c -e -dev || true) ;\
-		if [ $$check -lt 1 ]; then \
-			printf "$(RED)push-ci: BUILD_VERSION $(BUILD_VERSION) is not a dev version$(END)\n" >&2 ;\
-			exit 1 ;\
-		fi ;\
-		suffix=$$(echo $(BUILD_VERSION) | sed -e 's/-dev\.\([0-9][0-9]*\).*$$/-ci.\1/') ;\
-		chartsuffix=$${suffix#*-} ; \
-		for image in $(LCNAME) $(LCNAME)-ea; do \
-			tag="$(DEV_REGISTRY)/$$image:$${suffix}" ;\
-			printf "$(CYN)==> $(GRN)pushing $(BLU)$$image$(GRN) as $(BLU)$$tag$(GRN)...$(END)\n" ;\
-			docker tag $$(cat docker/$$image.docker) $$tag && \
-			docker push $$tag ;\
-		done ;\
-		$(MAKE) \
-			CHART_VERSION_SUFFIX=-$$chartsuffix \
-			IMAGE_TAG=$${suffix} \
-			IMAGE_REPO="$(DEV_REGISTRY)/$(LCNAME)" \
-			chart-push-ci ; \
-		$(MAKE) update-yaml --always-make; \
-		$(MAKE) VERSION_OVERRIDE=$$suffix push-manifests  ; \
-		$(MAKE) clean-manifests ; \
-	}
-.PHONY: push-ci
-
->>>>>>> bf767df3
 push-nightly: docker/$(LCNAME).docker.tag.local docker/$(LCNAME)-ea.docker.tag.local
 	@set -e; { \
 		if [ -n "$(IS_DIRTY)" ]; then \
@@ -619,11 +590,7 @@
 			pip install orjson==3.3.1; \
 			rm -f venv/lib/python3.8/site-packages/_manylinux.py; \
 		else \
-<<<<<<< HEAD
-			pip install orjson==3.3.1; \
-=======
 			pip install orjson; \
->>>>>>> bf767df3
 		fi; \
 		pip install -r $(OSS_HOME)/builder/requirements.txt; \
 		pip install -e $(OSS_HOME)/python; \
@@ -781,19 +748,11 @@
 		docker push $(RELEASE_REGISTRY)/$(REPO):$(PROMOTE_TO_VERSION) ;\
 	}
 
-<<<<<<< HEAD
-	@printf '  $(CYN)https://s3.amazonaws.com/datawire-static-files/ambassador/$(PROMOTE_CHANNEL)stable.txt$(END)\n'
-	printf '%s' "$(RELEASE_VERSION)" | aws s3 cp - s3://datawire-static-files/ambassador/$(PROMOTE_CHANNEL)stable.txt
-
-	@printf '  $(CYN)s3://scout-datawire-io/ambassador/$(PROMOTE_CHANNEL)app.json$(END)\n'
-	printf '{"application":"ambassador","latest_version":"%s","notices":[]}' "$(RELEASE_VERSION)" | aws s3 cp - s3://scout-datawire-io/ambassador/$(PROMOTE_CHANNEL)app.json
-=======
 	@printf '  $(CYN)https://s3.amazonaws.com/datawire-static-files/emissary-ingress/$(PROMOTE_CHANNEL)stable.txt$(END)\n'
 	printf '%s' "$(RELEASE_VERSION)" | aws s3 cp - s3://datawire-static-files/emissary-ingress/$(PROMOTE_CHANNEL)stable.txt
 
 	@printf '  $(CYN)s3://scout-datawire-io/emissary-ingress/$(PROMOTE_CHANNEL)app.json$(END)\n'
 	printf '{"application":"emissary","latest_version":"%s","notices":[]}' "$(RELEASE_VERSION)" | aws s3 cp - s3://scout-datawire-io/emissary-ingress/$(PROMOTE_CHANNEL)app.json
->>>>>>> bf767df3
 .PHONY: release/promote-oss/.main
 
 # To be run from a checkout at the tag you are promoting _from_.
@@ -809,7 +768,6 @@
 .PHONY: release/promote-oss/to-ea-latest
 
 release/promote-oss/dev-to-rc:
-<<<<<<< HEAD
 	@test -n "$(RELEASE_REGISTRY)" || (printf "$${RELEASE_REGISTRY_ERR}\n"; exit 1)
 	@[[ "$(RELEASE_VERSION)" =~ ^[0-9]+\.[0-9]+\.[0-9]+-rc\.[0-9]+$$ ]] || (printf '$(RED)ERROR: RELEASE_VERSION=%s does not look like an RC tag\n' "$(RELEASE_VERSION)"; exit 1)
 	@set -e; { \
@@ -852,53 +810,6 @@
 	}
 .PHONY: release/print-test-artifacts
 
-# To be run from a checkout at the tag you are promoting _from_.
-# At present, this is to be run by-hand.
-release/promote-oss/to-rc-latest:
-=======
->>>>>>> bf767df3
-	@test -n "$(RELEASE_REGISTRY)" || (printf "$${RELEASE_REGISTRY_ERR}\n"; exit 1)
-	@[[ "$(RELEASE_VERSION)" =~ ^[0-9]+\.[0-9]+\.[0-9]+-rc\.[0-9]+$$ ]] || (printf '$(RED)ERROR: RELEASE_VERSION=%s does not look like an RC tag\n' "$(RELEASE_VERSION)"; exit 1)
-	@set -e; { \
-		if [ -n "$(IS_DIRTY)" ]; then \
-			echo "release/promote-oss/dev-to-rc: tree must be clean" >&2 ;\
-			exit 1 ;\
-		fi; \
-		commit=$$(git rev-parse HEAD) ;\
-		dev_version=$$(aws s3 cp s3://datawire-static-files/dev-builds/$$commit -) ;\
-		if [ -z "$$dev_version" ]; then \
-			printf "$(RED)==> found no dev version for $$commit in S3...$(END)\n" ;\
-			exit 1 ;\
-		fi ;\
-		printf "$(CYN)==> $(GRN)found version $(BLU)$$dev_version$(GRN) for $(BLU)$$commit$(GRN) in S3...$(END)\n" ;\
-		veroverride=$(RELEASE_VERSION) ; \
-		$(MAKE) release/promote-oss/.main \
-			PROMOTE_FROM_VERSION="$$dev_version" \
-			PROMOTE_FROM_REPO=$(DEV_REGISTRY) \
-			PROMOTE_TO_VERSION=$(RELEASE_VERSION) \
-			PROMOTE_CHANNEL=test ; \
-		chartsuffix=$(RELEASE_VERSION) ; \
-		chartsuffix=$${chartsuffix#*-} ; \
-		$(MAKE) \
-			CHART_VERSION_SUFFIX=-$$chartsuffix \
-			IMAGE_TAG=$${veroverride} \
-			IMAGE_REPO="$(RELEASE_REGISTRY)/$(LCNAME)" \
-			chart-push-ci ; \
-		$(MAKE) update-yaml --always-make; \
-		$(MAKE) VERSION_OVERRIDE=$${veroverride} push-manifests  ; \
-		$(MAKE) clean-manifests ; \
-	}
-.PHONY: release/promote-oss/dev-to-rc
-
-release/print-test-artifacts:
-	@set -e; { \
-		manifest_ver=$(RELEASE_VERSION) ; \
-		manifest_ver=$${manifest_ver%"-dirty"} ; \
-		echo "export AMBASSADOR_MANIFEST_URL=https://app.getambassador.io/yaml/ambassador/$$manifest_ver" ; \
-		echo "export HELM_CHART_VERSION=`grep 'version' $(OSS_HOME)/charts/ambassador/Chart.yaml | awk '{ print $$2 }'`" ; \
-	}
-.PHONY: release/print-test-artifacts
-
 # just push the commit hash to s3
 # this should only happen if all tests have passed at a certain commit
 release/promote-oss/dev-to-passed-ci:
@@ -930,13 +841,8 @@
 	  $(MAKE) release/promote-oss/.main \
 	    PROMOTE_FROM_VERSION="$$dev_version" \
 		PROMOTE_FROM_REPO=$(DEV_REGISTRY) \
-<<<<<<< HEAD
-	    PROMOTE_TO_VERSION="$(RELEASE_VERSION)" \
-	    PROMOTE_CHANNEL= \
-=======
 	    PROMOTE_TO_VERSION="$(RELEASE_VERSION)-wip" \
 	    PROMOTE_CHANNEL=wip \
->>>>>>> bf767df3
 	    ; \
 	}
 .PHONY: release/promote-oss/to-ga
@@ -990,11 +896,7 @@
 release/manifests:
 	@test -n "$(VERSIONS_YAML_VER)" || (printf "version not found in versions.yml\n"; exit 1)
 	@[[ "$(VERSIONS_YAML_VER)" =~ ^[0-9]+\.[0-9]+\.[0-9]+$$ ]] || (printf '$(RED)ERROR: RELEASE_VERSION=%s does not look like a GA tag\n' "$(VERSIONS_YAML_VER)"; exit 1)
-<<<<<<< HEAD
-	@$(OSS_HOME)/releng/release-manifest-image-update --oss-version $(VERSIONS_YAML_VER) --aes-version "$(AES_VERSION)"
-=======
-	@$(OSS_HOME)/releng/release-manifest-image-update $(VERSIONS_YAML_VER) wip
->>>>>>> bf767df3
+	@$(OSS_HOME)/releng/release-manifest-image-update --oss-version $(VERSIONS_YAML_VER) --promote-path wip
 .PHONY: release/manifests
 
 release/repatriate:
@@ -1002,19 +904,12 @@
 .PHONY: release/repatriate
 
 release/ga-mirror:
-<<<<<<< HEAD
-	@test -n "$(VERSIONS_YAML_VER)" || (printf "$(RED)ERROR: version not found in versions.yml\n"; exit 1)
-	@[[ "$(VERSIONS_YAML_VER)" =~ ^[0-9]+\.[0-9]+\.[0-9]+$$ ]] || (printf '$(RED)ERROR: RELEASE_VERSION=%s does not look like a GA tag\n' "$(VERSIONS_YAML_VER)"; exit 1)
-	@test -n "$(RELEASE_REGISTRY)" || (printf "$(RED)ERROR: RELEASE_REGISTRY not set\n"; exit 1)
-	@$(OSS_HOME)/releng/release-mirror-images $(VERSIONS_YAML_VER) $(RELEASE_REGISTRY)
-=======
 	# TODO: wip and dev bits are so we don't stomp on ourselves.
 	# This should get removed when this is ready to go
 	@test -n "$(VERSIONS_YAML_VER)" || (printf "$(RED)ERROR: version not found in versions.yml\n"; exit 1)
 	@[[ "$(VERSIONS_YAML_VER)" =~ ^[0-9]+\.[0-9]+\.[0-9]+$$ ]] || (printf '$(RED)ERROR: RELEASE_VERSION=%s does not look like a GA tag\n' "$(VERSIONS_YAML_VER)"; exit 1)
 	@test -n "$(RELEASE_REGISTRY)" || (printf "$(RED)ERROR: RELEASE_REGISTRY not set\n"; exit 1)
 	@$(OSS_HOME)/releng/release-mirror-images $(VERSIONS_YAML_VER) $(RELEASE_REGISTRY) dev wip
->>>>>>> bf767df3
 
 release/create-gh-release:
 	@test -n "$(VERSIONS_YAML_VER)" || (printf "$(RED)ERROR: version not found in versions.yml\n"; exit 1)
@@ -1022,13 +917,9 @@
 	@$(OSS_HOME)/releng/release-create-github $(VERSIONS_YAML_VER)
 
 release/ga-check:
-<<<<<<< HEAD
-	@$(OSS_HOME)/releng/release-ga-check $(VERSIONS_YAML_VER) $(RELEASE_REGISTRY)
-=======
 	# TODO: wip bit is just so we don't stomp on ourselves
 	# this should go away
 	@$(OSS_HOME)/releng/release-ga-check $(VERSIONS_YAML_VER) wip $(RELEASE_REGISTRY) dev
->>>>>>> bf767df3
 
 release/start:
 	@test -n "$(VERSION)" || (printf "VERSION is required\n"; exit 1)
