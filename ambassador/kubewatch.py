# Copyright 2018 Datawire. All rights reserved.
#
# Licensed under the Apache License, Version 2.0 (the "License");
# you may not use this file except in compliance with the License.
# You may obtain a copy of the License at
#
#     http://www.apache.org/licenses/LICENSE-2.0
#
# Unless required by applicable law or agreed to in writing, software
# distributed under the License is distributed on an "AS IS" BASIS,
# WITHOUT WARRANTIES OR CONDITIONS OF ANY KIND, either express or implied.
# See the License for the specific language governing permissions and
# limitations under the License

import click
import json
import logging
import os
import shutil
import signal
import threading
import time
import uuid
import yaml

from urllib3.exceptions import ProtocolError
from typing import Optional, Dict

from kubernetes import watch
from kubernetes.client.rest import ApiException
from ambassador import Config, Scout
from ambassador.utils import kube_v1, read_cert_secret, save_cert, TLSPaths
from ambassador.ir import IR
from ambassador.envoy import V2Config

from ambassador.VERSION import Version

__version__ = Version
ambassador_id = os.getenv("AMBASSADOR_ID", "default")

logging.basicConfig(
    level=logging.INFO,  # if appDebug else logging.INFO,
    format="%%(asctime)s kubewatch [%%(process)d T%%(threadName)s] %s %%(levelname)s: %%(message)s" % __version__,
    datefmt="%Y-%m-%d %H:%M:%S"
)

# logging.getLogger("datawire.scout").setLevel(logging.DEBUG)
logger = logging.getLogger("kubewatch")
logger.setLevel(logging.INFO)

KEY = "getambassador.io/config"


def is_annotated(svc):
    annotations = svc.metadata.annotations
    return annotations and KEY in annotations


def get_annotation(svc):
    return svc.metadata.annotations[KEY] if is_annotated(svc) else None


def get_source(svc):
    return "service %s, namespace %s" % (svc.metadata.name, svc.metadata.namespace)


def get_filename(svc):
    return "%s-%s.yaml" % (svc.metadata.name, svc.metadata.namespace)


class Restarter(threading.Thread):

    def __init__(self, ambassador_config_dir, namespace, envoy_config_file, delay, pid):
        threading.Thread.__init__(self, daemon=True, name="Restarter")

        self.ambassador_config_dir = ambassador_config_dir
        self.config_root = os.path.abspath(os.path.dirname(self.ambassador_config_dir))
        self.envoy_config_dir = os.path.join(self.config_root, "envoy")
        self.namespace = namespace
        self.envoy_config_file = envoy_config_file
        self.delay = delay
        self.pid = pid
        self.cluster_id = None

        self.mutex = threading.Condition()
        # This holds how many times we have been poked.
        self.pokes = 0
        # This holds how many pokes we have actually processed.
        self.processed = self.pokes
        self.restart_count = 0

        self.configs = {}

        self.last_bootstrap = None

        # Read the base configuration...
        self.read_fs(self.ambassador_config_dir)

        # ...then pull in anything updated by the restarter logic.
        while True:
            if not os.path.exists("%s-%s" % (self.ambassador_config_dir, self.restart_count + 1)):
                break
            else:
                self.restart_count += 1

        path = "%s-%s" % (self.ambassador_config_dir, self.restart_count)
        self.read_fs(path)

    def set_cluster_id(self, cluster_id) -> None:
        with self.mutex:
            self.cluster_id = cluster_id

    def tls_secret_resolver(self, secret_name: str, context: str, cert_dir=None) -> Optional[Dict[str, str]]:
        (cert, key, data) = read_cert_secret(kube_v1(), secret_name, self.namespace)
        if not (cert and key):
            return None

        certificate_chain_path = ""
        private_key_path = ""

        if context == 'server':
            cert_dir = TLSPaths.cert_dir.value
            certificate_chain_path = TLSPaths.tls_crt.value
            private_key_path = TLSPaths.tls_key.value
        elif context == 'client':
            # TODO
            pass
        else:
            if cert_dir is None:
                cert_dir = os.path.join("/ambassador/", context)

            cert_paths = TLSPaths.generate(cert_dir)
            certificate_chain_path = cert_paths['crt']
            private_key_path = cert_paths['key']

        logger.debug("saving contents of secret %s to %s for context %s" % (secret_name, cert_dir, context))
        save_cert(cert, key, cert_dir)

        return {
            'certificate_chain_file': certificate_chain_path,
            'private_key_file': private_key_path
        }

    def read_fs(self, path):
        if os.path.exists(path):
            logger.debug("Merging config inputs from %s" % path)

            for name in os.listdir(path):
                if name.endswith(".yaml"):
                    filepath = os.path.join(path, name)

                    with open(filepath) as fd:
                        self.configs[name] = self.read_yaml(fd.read(), "file %s" % filepath)

                    logger.debug("Loaded %s" % filepath)

    def run(self):
        while True:
            logger.debug("Restarter sleeping...")
            # This sleep rate limits the number of restart attempts.
            time.sleep(self.delay)

            with self.mutex:
                changes = self.pokes - self.processed

                if changes > 0:
                    logger.debug("Processing %s changes" % changes)

                    try:
                        self.restart(changes)
                    except Exception as e:
                        logging.exception("could not restart Envoy: %s" % e)

                    self.processed += changes
                else:
                    logger.debug("No changes, cycling")

    @staticmethod
    def safe_write(temp_dir, target_dir, target_name, serialized):
        temp_path = "%s-%s" % (temp_dir, target_name)

        with open(temp_path, "w") as o:
            o.write(serialized)
            o.write("\n")

        target_path = os.path.abspath(os.path.join(target_dir, target_name))

        os.rename(temp_path, target_path)

        return target_path

    def restart(self, changes=None):
        if changes is None:
            with self.mutex:
                changes = self.pokes - self.processed

        self.restart_count += 1
        output = "%s-%s" % (self.ambassador_config_dir, self.restart_count)
        bootstrap_config, ads_config = self.generate_config(changes, output)

        bootstrap_serialized = json.dumps(bootstrap_config, sort_keys=True, indent=4)
        need_restart = False
        rewrite_bootstrap = False

        if not self.last_bootstrap:
            rewrite_bootstrap = True
        elif bootstrap_serialized != self.last_bootstrap:
            need_restart = True
            rewrite_bootstrap = True

        self.last_bootstrap = bootstrap_serialized

        if rewrite_bootstrap:
            bootstrap_path = self.safe_write(output, self.config_root, "bootstrap-ads.json",
                                             bootstrap_serialized)

            logger.debug("Rewrote bootstrap to %s" % bootstrap_path)

        envoy_path = self.safe_write(output, self.envoy_config_dir, "envoy.json",
                                     json.dumps(ads_config, sort_keys=True, indent=4))

        logger.debug("Wrote configuration %d to %s" % (self.restart_count, envoy_path))

        if need_restart:
            logger.warning("RESTART REQUIRED: bootstrap changed")

            with open(os.path.join(self.config_root, "notices.json"), "w") as notices:
                notices.write(json.dumps([{ 'level': 'WARNING',
                                            'message': 'RESTART REQUIRED! after bootstrap change' }],
                                         sort_keys=True, indent=4))
                notices.write("\n")

        if self.pid:
            os.kill(self.pid, signal.SIGHUP)

    def generate_config(self, changes, output):
        if os.path.exists(output):
            shutil.rmtree(output)
        os.makedirs(output)
        for filename, config in self.configs.items():
            path = os.path.join(output, filename)
            with open(path, "w") as fd:
                fd.write(config)
            logger.debug("Wrote %s to %s" % (filename, path))

        plural = "" if (changes == 1) else "s"

        logger.info("generating config with gencount %d (%d change%s)" %
                    (self.restart_count, changes, plural))

        aconf = Config()
        aconf.load_from_directory(output)
        ir = IR(aconf, tls_secret_resolver=self.tls_secret_resolver)
        envoy_config = V2Config(ir)

        ads_config = {
            '@type': '/envoy.config.bootstrap.v2.Bootstrap',
            'static_resources': envoy_config.static_resources
        }

        bootstrap_config = dict(envoy_config.bootstrap)

<<<<<<< HEAD
        scout = Scout()
        scout_args = { "gencount": self.restart_count }
=======
        scout = Scout(install_id=self.cluster_id)
        result = scout.report(mode="kubewatch", action="reconfigure",
                              gencount=self.restart_count)
>>>>>>> 28888dbf

        if not os.environ.get("AMBASSADOR_DISABLE_FEATURES", None):
            scout_args["features"] = ir.features()

        result = scout.report(mode="kubewatch", action="reconfigure", **scout_args)
        notices = result.pop("notices", [])

        logger.debug("scout result %s" % json.dumps(result, sort_keys=True, indent=4))

        for notice in notices:
            logger.log(logging.getLevelName(notice.get('level', 'WARNING')), notice.get('message', '?????'))

        return bootstrap_config, ads_config

    def update_from_service(self, svc):
        key = get_filename(svc)
        source = get_source(svc)
        config = get_annotation(svc)

        logger.debug("update_from_svc: key %s, config %s" % (key, yaml.safe_dump(config)))

        if config is None:
            self.delete(svc)
        else:
            self.update(key, self.read_yaml(config, source))

    @staticmethod
    def read_yaml(raw_yaml, source):
        metadata = "\n".join([
            '---',
            'apiVersion: v0.1',
            'kind: Pragma',
            'ambassador_id: %s' % ambassador_id,
            'source: "%s"' % source,
            'autogenerated: true'
        ])

        sep = "---\n" if not raw_yaml.lstrip().startswith("---") else ""

        return metadata + "\n" + sep + raw_yaml

    def update(self, key, config):
        logger.debug("update: including key %s" % key)

        with self.mutex:
            need_update = False

            if key not in self.configs:
                need_update = True
            elif config != self.configs[key]:
                need_update = True

            if need_update:
                self.configs[key] = config
                self.poke()

    def delete(self, svc):
        with self.mutex:
            key = get_filename(svc)

            logger.debug("delete: dropping key %s" % key)

            if key in self.configs:
                del self.configs[key]
                self.poke()

    def poke(self):
        with self.mutex:
            if self.processed == self.pokes:
                logger.debug("Scheduling restart")
            self.pokes += 1


class KubeWatcher:
    def __init__(self, logger, restarter):
        self.cluster_id = os.environ.get('AMBASSADOR_CLUSTER_ID',
                                         os.environ.get('AMBASSADOR_SCOUT_ID', None))
        self.need_sync = True
        self.restarter_started = False

        self.logger = logger

        self.restarter = restarter
        self.namespace = self.restarter.namespace
        self.single_namespace = bool("AMBASSADOR_SINGLE_NAMESPACE" in os.environ)

        if self.cluster_id:
            self.logger.info("starting with ID %s" % self.cluster_id)

        self.logger.info("namespace %s, watching %s" %
                         (self.namespace,
                          "just this namespace" if self.single_namespace else "all namespaces"))

    def run(self, sync_only=False):
        self.logger.debug("starting run")

        while True:
            # Catch exceptions... just in case.
            try:
                # Try for a Kube connection.
                v1 = kube_v1()

                if v1:
                    self.logger.debug("connected to Kubernetes!")

                    # Manage cluster_id if needed...
                    if not self.cluster_id:
                        # Nope. Try to figure it out.
                        self.get_cluster_id(v1)

                    # ...then do sync if needed.
                    if self.need_sync:
                        self.sync(v1)

                # Whether or not we got a Kube connection, generate the initial Envoy config if needed
                # (including setting the restarter's cluster ID).
                if self.need_sync:
                    logger.debug("Generating initial Envoy config")

                    self.restarter.set_cluster_id(self.cluster_id)
                    self.restarter.restart()

                    self.need_sync = False

                # If we're just doing the sync, dump the cluster_id to stdout and then bail.
                if sync_only:
                    print(self.cluster_id)
                    break

                # We're not just doing a resync. Start the restarter loop if we need to.
                if not self.restarter_started:
                    self.restarter.start()
                    self.restarter_started = True

                # Finally, start watching, if we need to.
                if v1:
                    self.watch(v1)

            except KeyboardInterrupt:
                # If the user hit ^C, this is an interactive session and we should bail.
                self.logger.warning("Exiting on ^C")
                raise

            except (ProtocolError, ApiException) as e:
                # If any Kubernetes thing failed, cycle (unless told otherwise)
                self.logger.warning("Kubernetes access failure! %s" % e)

                if 'AMBASSADOR_NO_KUBEWATCH_RETRY' in os.environ:
                    logger.info("not restarting! AMBASSADOR_NO_KUBEWATCH_RETRY is set")
                    raise

            except Exception:
                # WTFO.
                self.logger.warning("kubewatch failed!")
                raise

            finally:
                # If we're cycling, wait 10 seconds.
                logger.debug("10-second watch loop delay")
                time.sleep(10)

    def get_cluster_id(self, v1):
        wanted = self.namespace if self.single_namespace else "default"
        found = None
        root_id = None

        self.logger.debug("looking up ID for namespace %s" % wanted)

        try:
            ret = v1.read_namespace(wanted)
            root_id = ret.metadata.uid
            found = "namespace %s" % wanted
        except ApiException as e:
            # This means our namespace wasn't found?
            self.logger.error("couldn't read namespace %s? %s" %
                              (self.namespace, e))

        if not root_id:
            # OK, so we had a crack at this and something went wrong. Give up and hardcode
            # something.
            root_id = "00000000-0000-0000-0000-000000000000"
            found = "hardcoded ID"

        cluster_url = "d6e_id://%s/%s" % (root_id, ambassador_id)
        self.logger.debug("cluster ID URL is %s" % cluster_url)

        self.cluster_id = str(uuid.uuid5(uuid.NAMESPACE_URL, cluster_url)).lower()
        self.logger.info("cluster ID is %s (from %s)" % (self.cluster_id, found))

    def sync(self, v1):
        # We have a Kube API! Check for annotations and such.
        svc_list = None

        self.logger.debug("sync attempting to list services for %s" %
                          (("namespace %s" % self.namespace) if self.single_namespace else "all namespaces"))

        if self.single_namespace:
            svc_list = v1.list_namespaced_service(self.namespace)
        else:
            svc_list = v1.list_service_for_all_namespaces()

        if svc_list:
            self.logger.debug("sync found %d service%s" %
                         (len(svc_list.items), ("" if (len(svc_list.items) == 1) else "s")))

            for svc in svc_list.items:
                self.restarter.update_from_service(svc)
        else:
            self.logger.debug("sync found no services")


    def watch(self, v1):
        w = watch.Watch()

        watched = None

        self.logger.debug("watch attempting to watch services for %s" %
                          (("namespace %s" % self.namespace) if self.single_namespace else "all namespaces"))

        if self.single_namespace:
            watched = w.stream(v1.list_namespaced_service, namespace=self.namespace)
        else:
            watched = w.stream(v1.list_service_for_all_namespaces)

        for evt in watched:
            self.logger.debug("event: %s %s/%s" %
                              (evt["type"],
                               evt["object"].metadata.namespace, evt["object"].metadata.name))
            # sys.stdout.flush()

            if evt["type"] == "DELETED":
                self.restarter.delete(evt["object"])
            else:
                self.restarter.update_from_service(evt["object"])

        # If here, something strange happened and the watch loop exited on its own.
        # Let our caller handle that.
        logger.info("watch loop exited?")


@click.command()
@click.argument("mode", type=click.Choice(["sync", "watch"]))
@click.argument("ambassador_config_dir")
@click.argument("envoy_config_file")
@click.option("--debug", is_flag=True,
              help="Enable debugging")
@click.option("-d", "--delay", type=click.FLOAT, default=1.0,
              help="The minimum delay in seconds between restart attempts.")
@click.option("-p", "--pid", type=click.INT,
              help="The pid to kill with SIGHUP in order to iniate a restart.")
def main(mode, ambassador_config_dir, envoy_config_file, debug, delay, pid):
    """This script watches the kubernetes API for changes in services. It
    collects ambassador configuration imput from the ambassador
    annotation on any services, and whenever these change, it will
    generate a new set of ambassador configuration inputs. It will
    then diff these inputs with the previous configuration and if
    necessary regenerate an envoy configuration and initiate a reload
    of envoy configuration by signaling the ambex PID.

    This script will rate limit attempts to reconfigure envoy based on
    the supplied `--delay` parameter:

      --delay (a parameter of this script)
    
         This is the reconfig delay. It limits the minimum time this
         script will allow between subsequent reconfigure attempts.
    """

    if debug:
        logger.setLevel(logging.DEBUG)

    namespace = os.environ.get('AMBASSADOR_NAMESPACE', 'default')

    restarter = Restarter(ambassador_config_dir, namespace, envoy_config_file, delay, pid)
    watcher =  KubeWatcher(logger, restarter)

    if mode == "sync":
        watcher.run(sync_only=True)
    elif mode == "watch":
        watcher.run(sync_only=False)
    else:
        raise ValueError(mode)

if __name__ == "__main__":
    main()<|MERGE_RESOLUTION|>--- conflicted
+++ resolved
@@ -260,14 +260,8 @@
 
         bootstrap_config = dict(envoy_config.bootstrap)
 
-<<<<<<< HEAD
-        scout = Scout()
+        scout = Scout(install_id=self.cluster_id)
         scout_args = { "gencount": self.restart_count }
-=======
-        scout = Scout(install_id=self.cluster_id)
-        result = scout.report(mode="kubewatch", action="reconfigure",
-                              gencount=self.restart_count)
->>>>>>> 28888dbf
 
         if not os.environ.get("AMBASSADOR_DISABLE_FEATURES", None):
             scout_args["features"] = ir.features()
