--- conflicted
+++ resolved
@@ -30,11 +30,7 @@
 We update the mapping for the `tour` service to add a request label `backend` to the route as part of a `request_label_group`:
 
 ```yaml
-<<<<<<< HEAD
-apiVersion: getambassador.io/v1
-=======
-apiVersion: getambassador.io/v2
->>>>>>> 2d5e7497
+apiVersion: getambassador.io/v2
 kind: Mapping
 metadata:
   name: tour-backend
@@ -73,11 +69,7 @@
 Suppose you've rewritten the tour backend service in Golang, and it's humming along nicely. You then discover that some users are taking advantage of this speed to sometimes cause a big spike in requests. You want to make sure that your API doesn't get overwhelmed by any single user. We use the `remote_address` special value in our mapping, which will automatically label all requests with the calling IP address:
 
 ```yaml
-<<<<<<< HEAD
-apiVersion: getambassador.io/v1
-=======
-apiVersion: getambassador.io/v2
->>>>>>> 2d5e7497
+apiVersion: getambassador.io/v2
 kind: Mapping
 metadata:
   name: tour-backend
@@ -115,11 +107,7 @@
 * We're going to implement a global rate limit on `GET` requests, but not `POST` requests.
 
 ```yaml
-<<<<<<< HEAD
-apiVersion: getambassador.io/v1
-=======
-apiVersion: getambassador.io/v2
->>>>>>> 2d5e7497
+apiVersion: getambassador.io/v2
 kind: Mapping
 metadata:
   name: tour-backend
@@ -156,11 +144,7 @@
 
 ```yaml
 ---
-<<<<<<< HEAD
-apiVersion: getambassador.io/v1
-=======
-apiVersion: getambassador.io/v2
->>>>>>> 2d5e7497
+apiVersion: getambassador.io/v2
 kind: Module
 matadata:
   name: ambassador
@@ -194,11 +178,7 @@
 Sometimes, you may have an API that cannot handle as much load as others in your cluster. In this case, a global rate limit may not be enough to ensure this API is not overloaded with requests from a user. To protect this API, you will need to create a label that tells Ambassador Edge Stack to apply a stricter limit on requests. With the above global rate limit configuration rate limiting based off `remote_address`, you will need to add a request label to the services `Mapping`:
 
 ```yaml
-<<<<<<< HEAD
-apiVersion: getambassador.io/v1
-=======
-apiVersion: getambassador.io/v2
->>>>>>> 2d5e7497
+apiVersion: getambassador.io/v2
 kind: Mapping
 metadata:
   name: tour-backend
