--- conflicted
+++ resolved
@@ -15,11 +15,7 @@
 kubectl apply -f https://github.com/jetstack/cert-manager/releases/download/v0.11.1/cert-manager-no-webhook.yaml
 ```
 
-<<<<<<< HEAD
 **Note:** The resource validation webhook is not mandatory, but if implemented, requires additional configuration.
-=======
-**Note:** The resource validation webhook is not required and requires additional configuration.
->>>>>>> fb84fed7
 
 ## Issuing Certificates
 
