--- conflicted
+++ resolved
@@ -31,11 +31,7 @@
       - "(net/http.ResponseWriter).Write"
 issues:
   exclude-rules:
-<<<<<<< HEAD
-    - linters: [govet, unused]
-=======
     - linters: [govet, errcheck, unused]
->>>>>>> 933baf8e
       path: pkg/envoy-control-plane/
     - linters: [depguard]
       path: "pkg/envoy-control-plane/(test/|.*_test\\.go)"
