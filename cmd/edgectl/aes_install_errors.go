package main

import (
	"fmt"

<<<<<<< HEAD
=======
	"github.com/gookit/color"
>>>>>>> f32248c7
	"github.com/pkg/errors"
)

// Each error listed here of the form *Error() should:
// - report to Metriton the error;
// - Have a reasonable user message;
// - Have a page in our documentation that explains the error and what can be done to resolve it.

// Useful string, used more than once...
const noTlsSuccess = "<bold>You've successfully installed the Ambassador Edge Stack in your Kubernetes cluster. However, we cannot connect to your cluster from the Internet, so we could not configure TLS automatically.</>"

// An internal error that should never happen.
func (i *Installer) InternalError(err error) Result {
	url := "https://www.getambassador.io/docs/latest/tutorials/getting-started/"

	return Result{
		ShortMessage: "The installer experienced an internal error",
		Message:      fmt.Sprintf("Find a more detailed explanation and step-by-step instructions about how to continue installing Ambassador Edge Stack at %v", url),
		URL:          url,
		Err:          err,
	}
}

// User interrupted the email request.
func (i *Installer) EmailRequestError(err error) Result {
	url := "https://www.getambassador.io/docs/latest/topics/install/help/email-request"

	return Result{
		ShortMessage: "The request for email was interrupted or failed.",
		Message:      fmt.Sprintf("Find a more detailed explanation and step-by-step instructions about how to continue installing Ambassador Edge Stack at %v", url),
		URL:          url,
		Err:          err,
	}
}

// AESInstallMessage occurs here in the sequence.

// Unable to get a kubectl path.
func (i *Installer) NoKubectlError(err error) Result {
	url := "https://www.getambassador.io/docs/latest/topics/install/help/no-kubectl"

	return Result{
		Report:       "fail_no_kubectl",
		ShortMessage: "The installer was unable to find kubectl in your $PATH",
		Message:      fmt.Sprintf("Find a more detailed explanation and step-by-step instructions about how to install and configure kubectl to continue installing Ambassador Edge Stack at %v", url),
		URL:          url,
		Err:          err,
	}
}

// Unable to get cluster information
func (i *Installer) NoClusterError(err error) Result {
	url := "https://www.getambassador.io/docs/latest/topics/install/help/no-cluster"

	return Result{
		Report:       "fail_no_cluster",
		URL:          url,
		ShortMessage: "The installer could not find a Kubernetes cluster",
		Message:      fmt.Sprintf("Find a more detailed explanation and step-by-step instructions about how to set up your Kubernetes environment to continue installing Ambassador Edge Stack at %v", url),
		Err:          err,
	}
}

// Unable to get client configuration or namespace
func (i *Installer) GetRestConfigError(err error) Result {
	url := "https://www.getambassador.io/docs/latest/topics/install/help/get-rest-config"

	return Result{
		Report:       "fail_no_cluster",
		ShortMessage: "The installer could not communicate with your Kubernetes cluster",
		Message:      fmt.Sprintf("Find a more detailed explanation and step-by-step instructions about how to set up your Kubernetes environment to continue installing Ambassador Edge Stack at %v", url),
		URL:          url,
		Err:          err,
	}
}

// Unable to create a new CoreV1Client for the given configuration.
func (i *Installer) NewForConfigError(err error) Result {
	url := "https://www.getambassador.io/docs/latest/topics/install/help/new-for-config"

	return Result{
		Report:       "fail_no_cluster",
		ShortMessage: "The installer could not communicate with your Kubernetes cluster",
		Message:      fmt.Sprintf("Find a more detailed explanation and step-by-step instructions about how to set up your Kubernetes environment to continue installing Ambassador Edge Stack at %v", url),
		URL:          url,
		Err:          err,
	}
}

// Unable to get versions via kubectl
func (i *Installer) GetVersionsError(err error) Result {
	url := "https://www.getambassador.io/docs/latest/topics/install/help/get-versions"

	return Result{
		Report:       "fail_no_cluster",
		ShortMessage: "The installer could not communicate with your Kubernetes cluster",
		Message:      fmt.Sprintf("Find a more detailed explanation and step-by-step instructions about how to set up your Kubernetes environment to continue installing Ambassador Edge Stack at %v", url),
		URL:          url,
		Err:          err,
	}
}

// Unable to download the latest Chart
func (i *Installer) DownloadError(err error) Result {
	i.Report("fail_no_internet", ScoutMeta{"err", err.Error()})

	url := "https://www.getambassador.io/docs/latest/topics/install/help/download-error"

	return Result{
		ShortMessage: "The installer failed to download AES",
		Message:      fmt.Sprintf("Find a more detailed explanation and step-by-step instructions about downloading the AES Chart to continue installing Ambassador Edge Stack at %v", url),
		URL:          url,
		Err:          errors.Wrap(err, "Failed to download AES"),
	}
}

func (i *Installer) CantReplaceExistingInstallationError(installedVersion string) Result {
	url := "https://www.getambassador.io/docs/latest/topics/install/help/existing-installation"

	return Result{
		Report:       "fail_existing_installation",
		ShortMessage: "The installer is unable to replace an existing installation",
		Message:      fmt.Sprintf("Find a more detailed explanation and step-by-step instructions about removing an existing installation to continue installing Ambassador Edge Stack at %v", url),
		URL:          url,
		Err:          errors.New("Can't replace existing installation"),
	}
}

func (i *Installer) NamespaceCreationFailed(err error) Result {
	i.Report("fail_install_aes", ScoutMeta{"err", err.Error()})
	url := "https://www.getambassador.io/docs/latest/topics/install/help/install-aes"

	return Result{
		Report:       "fail_install_aes",
		ShortMessage: "Namespace creation failed while installing AES",
		Message:      fmt.Sprintf("Find a more detailed explanation and suggestions on how to continue installing Ambassador Edge Stack at %v", url),
		URL:          url,
		Err:          err,
	}
}

func (i *Installer) FailedToInstallChart(err error, version string, notes string) Result {
	url := "https://www.getambassador.io/docs/latest/topics/install/help/install-aes"
	i.Report("fail_install_aes", ScoutMeta{"err", err.Error()})

	msg := fmt.Sprintf("Failed to install Helm chart: %s", err)

	if version != "" {
		msg += "\n\n"
		msg += version
	}

	if notes != "" {
		msg += "\n\n"
		msg += notes
	}

	// TODO: decide what to do with the composed message.  It's too long for a ShortMessage and too detailed
	// TODO: for a Message.  Ideally this information should be in a dedicated documentation page.

	return Result{
		Report:       "fail_install_aes",
		ShortMessage: "Failed to install Helm chart",
		Message:      fmt.Sprintf("Find a more detailed explanation and suggestions on how to continue installing Ambassador Edge Stack at %v", url),
		URL:          url,
		Err:          err,
	}
}

// Unable to kubectl apply the aes.yaml manifests
func (i *Installer) InstallAESError(err error) Result {
	url := "https://www.getambassador.io/docs/latest/topics/install/help/install-aes"

	return Result{
		Report:       "fail_install_aes",
		ShortMessage: "An error occurred while installing AES",
		Message:      fmt.Sprintf("Find a more detailed explanation and suggestions on how to continue installing Ambassador Edge Stack at %v", url),
		URL:          url,
		Err:          err,
	}
}

// Unable to get the AES Install ID via kubectl exec to ask for the pod ID
func (i *Installer) AESPodStartupError(err error) Result {
	url := "https://www.getambassador.io/docs/latest/topics/install/help/aes-pod-startup"

	return Result{
		Report:       "fail_pod_timeout",
		ShortMessage: "The installer was unable to talk to your AES pod",
		Message:      fmt.Sprintf("Find a more detailed explanation and step-by-step instructions about resolving this problem at %v", url),
		URL:          url,
		Err:          err,
	}
}

// docker-desktop, minikube, or kind: local cluster so no automatic TLS.
func (i *Installer) KnownLocalClusterResult(ci clusterInfo) Result {
	url := "https://www.getambassador.io/docs/latest/tutorials/getting-started/"

	getServiceIPmsg := "kubectl get services -n ambassador ambassador"
	if ci.customMessages.getServiceIP != "" {
		getServiceIPmsg = ci.customMessages.getServiceIP
	}

	message := noTlsSuccess
	message += "\n\n"
	message += "Determine the IP address and port number of your Ambassador service, e.g.\n"
	message += fmt.Sprintf("<bold>$ %s </>\n\n", getServiceIPmsg)
	message += "The following command will open the Edge Policy Console once you accept a self-signed certificate in your browser.\n"
	message += "<bold>$ edgectl login -n ambassador IP_ADDRESS:PORT</>"
	message += "\n\n"

	return Result{
		Report:  "cluster_not_accessible",
		Message: message,
		URL:     url,
		Err:     nil,
	}
}

// Unable to provision a load balancer (failed to retrieve the IP address)
func (i *Installer) LoadBalancerError(err error) Result {
	url := "https://www.getambassador.io/docs/latest/topics/install/help/load-balancer"

	message := noTlsSuccess
	message += "\n\n"
	message += fmt.Sprintf("Find a more detailed explanation and step-by-step instructions about exposing a public load balancer to complete the Ambassador Edge Stack installation at %v", url)
	message += "\n\n"

	return Result{
		Report:       "fail_loadbalancer_timeout",
		ShortMessage: "The installer timed out waiting for the load balancer's IP address for the AES Service",
		Message:      message,
		URL:          url,
		Err:          err,
	}
}

// AES failed to respond to the ACME challenge.  This may be because AES did not start quickly enough or
// if the AES load balancer is not reachable.
func (i *Installer) AESACMEChallengeError(err error) Result {
	url := "https://www.getambassador.io/docs/latest/topics/install/help/aes-acme-challenge"

	message := "<bold>It seems AES did not start in the expected time, or the AES load balancer is not reachable from here.</>"
	message += "\n\n"
	message += fmt.Sprintf("Find a more detailed explanation and step-by-step instructions about completing the ACME challenge to finish installing Ambassador Edge Stack at %v\n", url)

	return Result{
		Report:       "aes_listening_timeout",
		ShortMessage: "The Ambassador Edge Stack failed to respond to the ACME challenge.",
		Message:      message,
		TryAgain:     true,
		URL:          url,
		Err:          err,
	}
}

// Unable to make an HTTP Post to Metriton at https://metriton.datawire.io/register-domain
// and so cannot acquire a DNS name for the cluster's load balancer.
func (i *Installer) DNSNamePostError(err error) Result {
	url := "https://www.getambassador.io/docs/latest/topics/install/help/dns-name-post"
	i.Report("dns_name_failure", ScoutMeta{"err", err.Error()})

	return Result{
		ShortMessage: "Failed to register DNS name for the current installation",
		Message:      fmt.Sprintf("Find a more detailed explanation and step-by-step instructions about acquiring a DNS name to continue installing Ambassador Edge Stack at %v", url),
		URL:          url,
		Err:          errors.Wrap(err, "Failed to acquire DNS name (post)"),
	}
}

// Unable to fetch the response from the HTTP Post to Metriton.
func (i *Installer) DNSNameBodyError(err error) Result {
	url := "https://www.getambassador.io/docs/latest/topics/install/help/dns-name-body"
	i.Report("dns_name_failure", ScoutMeta{"err", err.Error()})

	return Result{
		ShortMessage: "Failed to register DNS name for the current installation",
		Message:      fmt.Sprintf("Find a more detailed explanation and step-by-step instructions about acquiring a DNS name to continue installing Ambassador Edge Stack at %v", url),
		URL:          url,
		Err:          errors.Wrap(err, "Failed to acquire DNS name (read body)"),
	}
}

// The DNS name propagation timed out, so unable to resolve the name.
func (i *Installer) DNSPropagationError(err error) Result {
	url := "https://www.getambassador.io/docs/latest/topics/install/help/dns-propagation"

	return Result{
		Report:       "dns_name_propagation_timeout",
		ShortMessage: "The installer was unable to resolve your new DNS name on this machine",
		Message:      fmt.Sprintf("Find a more detailed explanation and step-by-step instructions about acquiring and resolving a DNS name to continue installing Ambassador Edge Stack at %v", url),
		TryAgain:     true,
		URL:          url,
		Err:          err,
	}
}

// In attempting to kubectl apply the hostResource yaml, kubectl failed.
func (i *Installer) HostResourceCreationError(err error) Result {
	url := "https://www.getambassador.io/docs/latest/topics/install/help/host-resource-creation"
	i.Report("fail_host_resource", ScoutMeta{"err", err.Error()})

	return Result{
		ShortMessage: "The installer failed to create a Host resource in your cluster. This is unexpected.",
		Message:      fmt.Sprintf("Find a more detailed explanation and step-by-step instructions about creating a Host resource to continue installing Ambassador Edge Stack at %v", url),
		URL:          url,
		Err:          err,
	}
}

// Unable to acquire a TLS certificate from Let's Encrypt
func (i *Installer) CertificateProvisionError(err error) Result {
	url := "https://www.getambassador.io/docs/latest/topics/install/help/certificate-provision"

	return Result{
		Report:       "cert_provision_failed",
		ShortMessage: "The installer was unable to acquire a TLS certificate from Let's Encrypt",
		Message:      fmt.Sprintf("Find a more detailed explanation and step-by-step instructions about provisioning a TLS certificate to continue installing Ambassador Edge Stack at %v", url),
		TryAgain:     true,
		URL:          url,
		Err:          err,
	}
}

// Unable to acquire a TLS certificate from Let's Encrypt
func (i *Installer) HostRetrievalError(err error) Result {
	url := "https://www.getambassador.io/docs/latest/topics/install/help/host-retrieval"

	return Result{
		ShortMessage: "The installer failed to retrieve the Host resource from your cluster that was just created. This is unexpected.",
		Message:      fmt.Sprintf("Find a more detailed explanation and step-by-step instructions about retrieving the Host resource to continue installing Ambassador Edge Stack at %v", url),
		TryAgain:     true,
		URL:          url,
		Err:          err,
	}
}

// AESInstallCompleteMessage occurs here in the sequence.

// Attempted to log in to the cluster but failed.
func (i *Installer) AESLoginError(err error) Result {
	url := "https://www.getambassador.io/docs/latest/topics/install/help/aes-login"

	message := "The installer failed to log in to the Ambassador Edge Policy Console.\n\n"
	message += fmt.Sprintf("Find a more detailed explanation and suggestions on how to resolve this problem at %v", url)

	return Result{
		Message: message,
		URL:     url,
		Err:     nil,
	}
}

// Successful installation but no DNS.
func (i *Installer) AESInstalledNoDNSResult(statusCode int, dnsMessage string, hostIP string) Result {
	i.Report("dns_name_failure", ScoutMeta{"code", statusCode}, ScoutMeta{"err", dnsMessage})

	message := "In the future, the following command will log in to the Ambassador Edge Policy Console once you accept a self-signed certificate in your browser.\n"
	message += color.Bold.Sprintf("$ edgectl login " + hostIP)

	return Result{
		Message: message,
		Err:     nil,
	}
}

// AES login successful!
func (i *Installer) AESInstalledResult(hostname string) Result {
	message := "In the future, the following command will log in to the Ambassador Edge Policy Console.\n"
	message += color.Bold.Sprintf("$ edgectl login " + hostname)

	return Result{
		Message: message,
		Err:     nil,
	}
}<|MERGE_RESOLUTION|>--- conflicted
+++ resolved
@@ -3,10 +3,7 @@
 import (
 	"fmt"
 
-<<<<<<< HEAD
-=======
 	"github.com/gookit/color"
->>>>>>> f32248c7
 	"github.com/pkg/errors"
 )
 
