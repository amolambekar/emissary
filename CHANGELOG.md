# CHANGELOG -- this is a GENERATED FILE, edit docs/releaseNotes.yml and "make generate" to change.

## EMISSARY-INGRESS and AMBASSADOR EDGE STACK

Emissary-ingress is a Kubernatives-native, self-service, open-source API gateway
and ingress controller. It is a CNCF Incubation project, formerly known as the
Ambassador API Gateway.

Ambassador Edge Stack is a comprehensive, self-service solution for exposing,
securing, and managing the boundary between end users and your Kubernetes services.
The core of Ambassador Edge Stack is Emissary-ingress.

*Note well:*

- Ambassador Edge Stack provides all the capabilities of Emissary-ingress,
  as well as additional capabilities including:

   - Security features such as automatic TLS setup via ACME integration, OAuth/OpenID Connect
     integration, rate limiting, and fine-grained access control; and
   - Developer onboarding assistance, including an API catalog, Swagger/OpenAPI documentation
     support, and a fully customizable developer portal.

- Emissary-ingress can do everything that Ambassador Edge Stack can do, but you'll need to
  write your own code to take advantage of the capabilities above.

- Ambassador Edge Stack is free for all users: due to popular demand, Ambassador Edge Stack
  offers a free usage tier of its core features, designed for startups.

In general, references to "Ambassador" in documentation (including this CHANGELOG)
refer both to Emissary-ingress and to the Ambassador Edge Stack.

## UPCOMING BREAKING CHANGES

#### TLS Termination and the `Host` CRD

As of Emissary-ingress v2.0.4, you _must_ supply a `Host` CRD to terminate TLS: it is not
sufficient to define a `TLSContext` (although `TLSContext`s are still the best way to define TLS
configuration information to be shared across multiple `Host`s). The minimal configuration for
TLS termination is now a certificate stored in a Kubernetes `Secret`, and a `Host` referring to
that `Secret`.

For Emissary-ingress v2.0.0 - v2.0.3, you must supply an `AmbassadorHost` CRD.

#### `Ingress` Resources and Namespaces

In a future version of Emissary-ingress, *no sooner than Emissary-ingress v2.1.0*, TLS
secrets in `Ingress` resources will not be able to use `.namespace` suffixes to cross namespaces.

#### Regex Matching

In a future version of Emissary-ingress, *no sooner than Ambassador v2.1.0*, the `regex_type`
and `regex_max_size` fields will be removed from the `ambassador` `Module`, and Ambassador Edge
Stack will support only Envoy `safe_regex` matching. Note that `safe_regex` matching has been
the default for all 1.X releases of Emissary-ingress.

This change is being made the original Envay `regex` matcher was [deprecated in favor of safe_regex]
in Envoy v1.12.0, then removed entirely from the Envoy V3 APIs. Additionally, setting
[max_program_size was deprecated] in Envoy v1.15.0. As such, `regex_type: unsafe` and setting 
`regex_max_size` are no longer supported unless `AMBASSADOR_ENVOY_API_VERSION` is set to `V2`.

Please see the [Envoy documentation](https://www.envoyproxy.io/docs/envoy/latest/api-v3/type/matcher/v3/regex.proto.html) for more information.

[deprecated in favor of safe_regex]: https://www.envoyproxy.io/docs/envoy/latest/version_history/v1.12.0.html?highlight=regex#deprecated
[max_program_size was deprecated]: https://www.envoyproxy.io/docs/envoy/latest/version_history/v1.15.0.html?highlight=max_program_size

#### Zipkin Collector Versions

In a future version of Emissary-ingress, *no sooner than Emissary-ingress v2.1.0*, support
for the [HTTP_JSON_V1] Zipkin collector version will be removed.

This change is being made because the HTTP_JSON_V1 collector was deprecated in Envoy v1.12.0, then
removed entirely from the Envoy V3 APIs. As such, the HTTP_JSON_V1 collector is no longer supported
unless `AMBASSADOR_ENVOY_API_VERSION` is set to `V2`. You must migrate to either the HTTP_JSON or
the HTTP_PROTO collector unless `AMBASSADOR_ENVOY_API_VERSION` is set to `V2`.

Please see the [Envoy documentation](https://www.envoyproxy.io/docs/envoy/latest/api-v2/config/trace/v2/zipkin.proto#envoy-api-field-config-trace-v2-zipkinconfig-collector-endpoint-version) for more information.

[HTTP_JSON_V1]: https://www.envoyproxy.io/docs/envoy/latest/api-v2/config/trace/v2/zipkin.proto#envoy-api-field-config-trace-v2-zipkinconfig-collector-endpoint-version

## RELEASE NOTES

## [2.0.4] TBD
[2.0.4]: https://github.com/emissary-ingress/emissary/releases/v2.0.4

We're pleased to introduce Emissary-ingress 2.0.4 for general availability for new installations!
The 2.X family introduces a number of changes to allow Emissary-ingress to more gracefully handle
larger installations, reduce global configuration to better handle multitenant or
multiorganizational installations, reduce memory footprint, and improve performance. We welcome
feedback!! Join us on <a href="https://a8r.io/slack">Slack</a> and let us know what you think.

## Emissary-ingress

- Change: The `x.getambassador.io/v3alpha1` API version has become the `getambassador.io/v3alpha1` API
  version. The `Ambassador-` prefixes from `x.getambassador.io/v3alpha1` resources have been removed
  for ease of migration. _Note that `getambassador.io/v3alpha1` is the only supported API version
  for 2.0.4_ &mdash; full support for `getambassador.io/v2` will arrive soon in a later 2.X version.

- Bugfix: The release now shows its actual released version number, rather than the internal development
  version number. ([#3854])

- Bugfix: Large configurations no longer cause Emissary-ingress to be unable to communicate with Ambassador
  Cloud. ([#3593])

[#3854]: https://github.com/emissary-ingress/emissary/issues/3854
[#3593]: https://github.com/emissary-ingress/emissary/issues/3593

## [2.0.3-ea] 2021-09-16
[2.0.3-ea]: https://github.com/emissary-ingress/emissary/releases/v2.0.3-ea

We're pleased to introduce Emissary-ingress 2.0.3 as a _developer preview_. The 2.X family
introduces a number of changes to allow Emissary-ingress to more gracefully handle larger
installations, reduce global configuration to better handle multitenant or multiorganizational
installations, reduce memory footprint, and improve performance. We welcome feedback!! Join us on
<a href="https://a8r.io/slack">Slack</a> and let us know what you think.

## Emissary-ingress

<<<<<<< HEAD
- Feature: The environment variable `AES_LOG_LEVEL` now also sets the log level for the `diagd` logger.
- Feature: You can now set `buffer_limit_bytes` in the Ambassador Module to configure Envoy's default 1MiB soft cap on upstream read and write buffers.
=======
- Feature: The environment variable `AES_LOG_LEVEL` now also sets the log level for the `diagd` logger. ([#3686]) ([#3666])
>>>>>>> dd9a5a46

- Feature: You can now set `dns_type` in the `AmbassadorMapping` to configure how Envoy will use the DNS for
  the service.

- Bugfix: It is no longer necessary to set `DOCKER_BUILDKIT=0` when building Emissary. A future change will
  fully support BuildKit. ([#3707])

[#3686]: https://github.com/emissary-ingress/emissary/issues/3686
[#3666]: https://github.com/emissary-ingress/emissary/issues/3666
[#3707]: https://github.com/emissary-ingress/emissary/issues/3707

## [2.0.2-ea] 2021-08-24
[2.0.2-ea]: https://github.com/emissary-ingress/emissary/releases/v2.0.2-ea

We're pleased to introduce Emissary-ingress 2.0.2 as a _developer preview_. The 2.X family
introduces a number of changes to allow Emissary-ingress to more gracefully handle larger
installations, reduce global configuration to better handle multitenant or multiorganizational
installations, reduce memory footprint, and improve performance. We welcome feedback!! Join us on
<a href="https://a8r.io/slack">Slack</a> and let us know what you think.

## Emissary-ingress

- Bugfix: Upgraded envoy to 1.17.4 to address security vulnerabilities CVE-2021-32777, CVE-2021-32778,
  CVE-2021-32779, and CVE-2021-32781.

- Feature: You can now set `allow_chunked_length` in the Ambassador Module to configure the same value in
  Envoy.

- Change: Envoy-configuration snapshots get saved (as `ambex-#.json`) in `/ambassador/snapshots`. The number
  of snapshots is controlled by the `AMBASSADOR_AMBEX_SNAPSHOT_COUNT` environment variable; set it
  to 0 to disable. The default is 30.

## [2.0.1-ea] 2021-08-12
[2.0.1-ea]: https://github.com/emissary-ingress/emissary/releases/v2.0.1-ea

We're pleased to introduce Emissary-ingress 2.0.1 as a _developer preview_. The 2.X family
introduces a number of changes to allow Emissary-ingress to more gracefully handle larger
installations, reduce global configuration to better handle multitenant or multiorganizational
installations, reduce memory footprint, and improve performance. We welcome feedback!! Join us on
<a href="https://a8r.io/slack">Slack</a> and let us know what you think.

## Emissary-ingress

- Feature: Ambassador Agent reports sidecar process information and `AmbassadorMapping` OpenAPI documentation
  to Ambassador Cloud to provide more visibility into services and clusters.

- Feature: The optional `stats_prefix` element of the `AmbassadorListener` CRD now determines the prefix of
  HTTP statistics emitted for a specific `AmbassadorListener`.

- Feature: The optional `stats_name` element of `AmbassadorMapping`, `AmbassadorTCPMapping`, `AuthService`,
  `LogService`, `RateLimitService`, and `TracingService` now sets the name under which cluster
  statistics will be logged. The default is the `service`, with non-alphanumeric characters replaced
  by underscores.

- Bugfix: We have updated to `k8s.io/klog/v2` to track upstream and to quiet unnecessary log output.

- Change: Logs now include subsecond time resolutions, rather than just seconds.

- Change: Set `AMBASSADOR_AMBEX_NO_RATELIMIT` to `true` to completely disable ratelimiting Envoy
  reconfiguration under memory pressure. This can help performance with the endpoint or Consul
  resolvers, but could make OOMkills more likely with large configurations. The default is `false`,
  meaning that the rate limiter is active.

## [2.0.0-ea] 2021-06-24
[2.0.0-ea]: https://github.com/emissary-ingress/emissary/releases/v2.0.0-ea

We're pleased to introduce Emissary-ingress 2.0.0 as a _developer preview_. The 2.X family
introduces a number of changes to allow Emissary-ingress to more gracefully handle larger
installations, reduce global configuration to better handle multitenant or multiorganizational
installations, reduce memory footprint, and improve performance. We welcome feedback!! Join us on
<a href="https://a8r.io/slack">Slack</a> and let us know what you think.

## Emissary-ingress

- Feature: Emissary-ingress 2.0.0 introduces API version `x.getambassador.io/v3alpha1` for configuration
  changes that are not backwards compatible with the 1.X family.  API versions
  `getambassador.io/v0`, `getambassador.io/v1`, and `getambassador.io/v2` are deprecated.  Further
  details are available in the <a
  href="about/changes-2.0.0/#1-configuration-api-version-xgetambassadoriov3alpha1">2.0.0 Changes</a>
  document.

- Feature: The new `AmbassadorListener` CRD defines where and how to listen for requests from the network,
  and which `AmbassadorHost` definitions should be used to process those requests. Note that the
  `AmbassadorListener` CRD is _mandatory_ and consolidates <i>all</i> port configuration; see the <a
  href="topics/running/ambassadorlistener">`AmbassadorListener` documentation</a> for more details.

- Feature: Where `AmbassadorMapping`'s `host` field is either an exact match or (with `host_regex` set) a
  regex, the new `hostname` element is always a DNS glob. Use `hostname` instead of `host` for best
  results.

- Feature: The behavior of the Ambassador module `prune_unreachable_routes` field is now automatic, which
  should reduce Envoy memory requirements for installations with many `AmbassadorHost`s

- Bugfix: Each `AmbassadorHost` can specify its `requestPolicy.insecure.action` independently of any other
  `AmbassadorHost`, allowing for HTTP routing as flexible as HTTPS routing. ([#2888])

- Bugfix: Emissary-ingress 2.0.0 fixes a regression in detecting the Ambassador Kubernetes service that
  could cause the wrong IP or hostname to be used in Ingress statuses -- thanks, <a
  href="https://github.com/impl">Noah Fontes</a>!

- Bugfix: Emissary-ingress 2.0.0 fixes a bug where mTLS could use the wrong configuration when SNI and the
  `:authority` header didn't match

- Change: The `TLSContext` `redirect_cleartext_from` and `AmbassadorHost`
  `requestPolicy.insecure.additionalPort` elements are no longer supported. Use a
  `AmbassadorListener` for this functionality instead.

- Change: The `use_proxy_protocol` element of the Ambassador `Module` is no longer supported, as it is now
  part of the `AmbassadorListener` resource (and can be set per-`AmbassadorListener` rather than
  globally).

- Change: An `AmbassadorMapping` will only be matched with an `AmbassadorHost` if the `AmbassadorMapping`'s
  `host` or the `AmbassadorHost`'s `selector` (or both) are explicitly set, and match. This change
  can significantly improve Emissary-ingress's memory footprint when many `AmbassadorHost`s are
  involved. Further details are available in the <a
  href="about/changes-2.0.0/#host-and-mapping-association">2.0.0 Changes</a> document.

- Change: An `AmbassadorHost` or `Ingress` resource is now required when terminating TLS -- simply creating
  a `TLSContext` is not sufficient. Further details are available in the <a
  href="about/changes-2.0.0/#host-tlscontext-and-tls-termination">`AmbassadorHost` CRD
  documentation.</a>

- Change: By default, Emissary-ingress will configure Envoy using the V3 Envoy API. This change is mostly
  transparent to users, but note that Envoy V3 does not support unsafe regular expressions or, e.g.,
  Zipkin's V1 collector protocol. Further details are available in the <a
  href="about/changes-2.0.0">2.0.0 Changes</a> document.

- Change: The `tls` module and the `tls` field in the Ambassador module are no longer supported. Please use
  `TLSContext` resources instead.

- Change: The environment variable `AMBASSADOR_FAST_RECONFIGURE` is now set by default, enabling the
  higher-performance implementation of the code that Emissary-ingress uses to generate and validate
  Envoy configurations.

- Change: Service Preview and the `AGENT_SERVICE` environment variable are no longer supported. The
  Telepresence product replaces this functionality.

- Change: The `edgectl` CLI tool has been deprecated; please use the `emissary-ingress` helm chart instead.

[#2888]: https://github.com/datawire/ambassador/issues/2888

## [1.14.2] 2021-09-27
[1.14.2]: https://github.com/emissary-ingress/emissary/releases/v1.14.2

## Emissary-ingress

- Feature: You can now set `respect_dns_ttl` to `true` to force the DNS refresh rate for a `Mapping` to be
  set to the record's TTL obtained from DNS resolution.

- Feature: You can now set `dns_type` between `strict_dns` and `logical_dns` in a `Mapping` to configure the
  Service Discovery Type.

- Feature: You can now set `buffer_limit_bytes` in the `ambassador` `Module` to to change the size of the
  upstream read and write buffers. The default is 1MiB. 

## [1.14.1] 2021-08-24
[1.14.1]: https://github.com/emissary-ingress/emissary/releases/v1.14.1

## Emissary-ingress

- Change: Upgraded envoy to 1.17.4 to address security vulnerabilities CVE-2021-32777, CVE-2021-32778,
  CVE-2021-32779, and CVE-2021-32781.

## [1.14.0] 2021-08-19
[1.14.0]: https://github.com/emissary-ingress/emissary/releases/v1.14.0

## Emissary-ingress

- Change: Upgraded Envoy from 1.15 to 1.17.3, see the <a
  href="https://www.envoyproxy.io/docs/envoy/latest/version_history/version_history">Envoy
  changelog</a> for more information

- Feature: You can now set `allow_chunked_length` in the Ambassador Module to configure the same value in
  Envoy

- Change: The default Envoy API version has changed from V2 to V3, as V2 has fallen out of support, and has
  been removed as of Envoy 1.18.0.

- Change: Logs now include subsecond time resolutions, rather than just seconds.

## [1.13.10] 2021-07-27
[1.13.10]: https://github.com/emissary-ingress/emissary/releases/v1.13.10

## Emissary-ingress

- Bugfix: Fixed a regression when specifying a comma separated string for `cors.origins` on the `Mapping`
  resource

- Change: Envoy-configuration snapshots get saved (as `ambex-#.json`) in `/ambassador/snapshots`. The number
  of snapshots is controlled by the `AMBASSADOR_AMBEX_SNAPSHOT_COUNT` environment variable; set it
  to 0 to disable. The default is 30.

- Change: Set `AMBASSADOR_AMBEX_NO_RATELIMIT` to `true` to completely disable ratelimiting Envoy
  reconfiguration under memory pressure. This can help performance with the endpoint or Consul
  resolvers, but could make OOMkills more likely with large configurations.

## [1.13.9] 2021-06-30
[1.13.9]: https://github.com/emissary-ingress/emissary/releases/v1.13.9

## Emissary-ingress

- Bugfix: Fixed a bug which caused Emissary-ingress to generate invalid Envoy configuration when two
  TCPMappings were deployed with the same port, but different host.

## [1.13.8] 2021-06-08
[1.13.8]: https://github.com/emissary-ingress/emissary/releases/v1.13.8

## Emissary-ingress

- Bugfix: Fixed a bug that occasionally caused missing version information for a service in the Ambassador
  Service Catalog, especially in clusters with high pod churn.

- Feature: Ambassador Agent now reports the state of ArgoCD configurations and Deployments in order to
  provide proper configurations to the users while setting up the Argo Rollouts feature.

## [1.13.7] 2021-06-03
[1.13.7]: https://github.com/emissary-ingress/emissary/releases/v1.13.7

## Emissary-ingress

- Feature: An `AMBASSADOR_JSON_LOGGING` environment variable has been added. When set to `true` JSON format
  will be used for most of the control plane logs. Some (but few) logs from `gunicorn` and the
  Kubernetes `client-go` package will still be in text only format.

- Bugfix: The TCPMapping has the ability to specify a resolver, however the `ConsulResolver` did not work
  properly with it. It now utilizes the Consul Connect service discovery instead of falling back to
  attempting to register an arbitrary endpoint.

- Change: The internal memory usage calculation that Emissary-ingress performs has been updated to exclude
  cache memory. This now matches how the kernel OOMKiller calculates memory and should avoid
  situations where Envoy updates are throttled unnecessarily.

## [1.13.6] 2021-05-24
[1.13.6]: https://github.com/emissary-ingress/emissary/releases/v1.13.6

## Emissary-ingress

- Bugfix: Fixed a regression where Ambassador snapshot data was logged at the INFO label when using
  `AMBASSADOR_LEGACY_MODE=true`.

## [1.13.5] 2021-05-13
[1.13.5]: https://github.com/emissary-ingress/emissary/releases/v1.13.5

## Emissary-ingress

- Bugfix: Fix a regression from 1.8.0 that prevented `ambassador` `Module` config keys `proper_case` and
  `preserve_external_request_id` from working correctly.

- Bugfix: Fixed a regression in detecting the Ambassador Kubernetes service that could cause the wrong IP or
  hostname to be used in Ingress statuses (thanks, [Noah Fontes](https://github.com/impl)!

## [1.13.4] 2021-05-13
[1.13.4]: https://github.com/emissary-ingress/emissary/releases/v1.13.4

## Emissary-ingress

- Security: Emissary-ingress has been updated to Envoy 1.15.5, which addresses a high severity security
  vulnerability (CVE-2021-29492). Emissary-ingress can now be configured to reject client requests
  that contain escaped slashes.


## [1.13.3] May 03, 2021
[1.13.3]: https://github.com/datawire/ambassador/compare/v1.13.2...v1.13.3

### Emissary Ingress and Ambassador Edge Stack

- Bugfix: Fixed a regression that caused Ambassador to crash when loading the Edge Policy Console when any RateLimit resources exist ([#3348])

## [1.13.2] April 29, 2021
[1.13.2]: https://github.com/datawire/ambassador/compare/v1.13.1...v1.13.2

### Emissary Ingress and Ambassador Edge Stack

- Bugfix: Fixed a regression that caused endpoint routing to not work when defining mappings in service annotations ([#3369])

[#3369]: https://github.com/datawire/ambassador/issues/3369

## [1.13.1] April 22, 2021
[1.13.1]: https://github.com/datawire/ambassador/compare/v1.13.0...v1.13.1

### Emissary Ingress and Ambassador Edge Stack

- Bugfix: Potentially increased CPU Usage for deployments with large numbers of Hosts ([#3358])

[#3358]: https://github.com/datawire/ambassador/issues/3358

## [1.13.0] April 20, 2021
[1.13.0]: https://github.com/datawire/ambassador/compare/v1.12.4...v1.13.0

### Emissary Ingress and Ambassador Edge Stack

*Note*: Support for the deprecated `v2alpha` `protocol_version` has been removed from the `AuthService` and `RateLimitService`.

- Feature: Added support for the [Mapping AuthService setting] `auth_context_extensions`, allowing supplying custom per-mapping information to external auth services (thanks, [Giridhar Pathak](https://github.com/gpathak)!).
- Feature: Added support in ambassador-agent for reporting [Argo Rollouts] and [Argo Applications] to Ambassador Cloud
- Feature: The [Ambassador Module configuration] now supports the `diagnostics.allow_non_local` flag to expose admin UI internally only ([#3074] -- thanks, [Fabrice](https://github.com/jfrabaute)!)
- Feature: Ambassador will now use the Envoy v3 API internally when the AMBASSADOR_ENVOY_API_VERSION environment variable is set to "V3". By default, Ambassador will continue to use the v2 API.
- Feature: The [Ambassador Agent] is now available (and deployed by default) for the API Gateway (https://app.getambassador.io).
- Feature: The [Ambassador Module configuration] now supports `merge_slashes` which tells Ambassador to merge adjacent slashes when performing route matching. For example, when true, a request with URL '//foo/' would match a Mapping with prefix '/foo/'.
- Feature: Basic support for a subset of the [Kubernetes Gateway API] has been added.
- Feature: Ambassador now supports the `DD_ENTITY_ID` environment variable to set the `dd.internal.entity_id` statistics tag on metrics generated when using DogStatsD.
- Bugfix: Make Knative paths match on prefix instead of the entire path to better align to the Knative specification ([#3224]).
- Bugfix: The endpoint routing resolver will now properly watch services that include a scheme.
- Bugfix: Environment variable interpolation works again for `ConsulResolver.Spec.Address` without setting `AMBASSADOR_LEGACY_MODE` ([#3182], [#3317])
- Bugfix: Endpoint routing will now detect endpoint changes when your service field includes `.svc.cluster.local`. ([#3324])
- Bugfix: Upgrade PyYAML to 5.4.1 ([#3349])
- Change: The Helm chart has been moved into this repo, in the `charts/ambassador` directory.
- Change: The `Mapping` CRD has been modified so that `kubectl get mappings` now has a column for not just the source path-prefix (`.spec.prefix`), but the source host (`.spec.host`) too.
- Change: The yaml in yaml/docs is now generated from the contents of the helm chart in the `charts/ambassador` directory.
- Change: Support for the deprecated `v2alpha` `protocol_version` has been removed from the `AuthService` and `RateLimitService`.

[Ambassador Agent]: https://www.getambassador.io/docs/cloud/latest/service-catalog/quick-start/
[Ambassador Module configuration]: https://getambassador.io/docs/edge-stack/latest/topics/running/ambassador/
[Argo Applications]: https://www.getambassador.io/docs/argo/latest/quick-start/
[Argo Rollouts]: https://www.getambassador.io/docs/argo/latest/quick-start/
[Kubernetes Gateway API]: https://getambassador.io/docs/edge-stack/latest/topics/using/gateway-api/
[Mapping AuthService setting]: https://getambassador.io/docs/edge-stack/latest/topics/using/authservice

[#3074]: https://github.com/datawire/ambassador/issues/3074
[#3182]: https://github.com/datawire/ambassador/issues/3182
[#3224]: https://github.com/datawire/ambassador/issues/3224
[#3317]: https://github.com/datawire/ambassador/issues/3317
[#3324]: https://github.com/datawire/ambassador/issues/3324
[#3349]: https://github.com/datawire/ambassador/issues/3349

### Ambassador Edge Stack only

- Feature: DevPortal: Added doc.display_name attribute to the Mapping CRD. This value allows for a custom name and documentation URL path of the service in the DevPortal.
- Feature: DevPortal: Added `naming_scheme` enum to the DevPortal CRD. This enum controls the way services are displayed in the DevPortal. Supported values are `namespace.name` (current behavior) and `name.prefix`, which will use the Mapping name and Mapping prefix to display the services.
- Feature: DevPortal: `DEVPORTAL_DOCS_BASE_PATH` environment variable makes the base path of service API documentation configurable.
- Feature: DevPortal: DevPortal will now reload content on changes to Mapping and DevPortal resources.
- Feature: DevPortal: DevPortal now supports a search endpoint at `/docs/api/search`
- Feature: DevPortal search can be configured to only search over titles (with search.type=`title-only`in the DevPortal CRD) or to search over all content (search.type=`all-content`)
- Feature: DevPortal search supports deep linking to openapi spec entries (must set `search.type=all-content` and `search.enabled=true` on the DevPortal CRD)
- Feature: DevPortal: Trigger content refresh by hitting `/docs/api/refreshContent`
- Feature: The AES ratelimit preview service now supports [burst ratelimiting] (aka token bucket ratelimiting).
- Bugfix: The AES ratelimit preview no longer ignores LOCAL_CACHE_SIZE_IN_BYTES.
- Bugfix: The AES ratelimit preview no longer ignores NEAR_LIMIT_RATIO.
- Bugfix: The AES ratelimit preview no longer ignores EXPIRATION_JITTER_MAX_SECONDS.
- Change: Silence DevPortal warnings when DevPortal cannot parse a hostname from a Mapping. (#3341)

[burst ratelimiting]: https://getambassador.io/docs/edge-stack/latest/topics/using/rate-limits/rate-limits/

[#3341]: https://github.com/datawire/ambassador/issues/3341

## [1.12.4] April 19, 2021
[1.12.4]: https://github.com/datawire/ambassador/compare/v1.12.3...v1.12.4

Bugfix: Fix the Envoy base image build step and, as a result, correctly ship the Envoy 1.15.4 security updates.

## [1.12.3] April 15, 2021
[1.12.3]: https://github.com/datawire/ambassador/compare/v1.12.2...v1.12.3

Bugfix: Incorporate the Envoy 1.15.4 security update.

## [1.12.2] March 29, 2021
[1.12.2]: https://github.com/datawire/ambassador/compare/v1.12.1...v1.12.2

- Bugfix: Update OpenSSL to 1.1.1k to address CVE-2021-23840), CVE-2021-3450), CVE-2021-23841), CVE-2021-3449), CVE-2021-23839), CVE-2021-23840), CVE-2021-3450), CVE-2021-23841), CVE-2021-3449), and CVE-2021-23839)

## [1.12.1] March 12, 2021
[1.12.1]: https://github.com/datawire/ambassador/compare/v1.12.0...v1.12.1

- Bugfix: The endpoint routing resolver will now properly watch services with mappings that define the service field with an explicit port.
- Bugfix: Correctly manage cluster load assignments with very long cluster names and `AMBASSADOR_FAST_RECONFIGURE`

## [1.12.0] March 08, 2021
[1.12.0]: https://github.com/datawire/ambassador/compare/v1.11.2...v1.12.0

### Ambasssador API Gateway + Ambassador Edge Stack

- Feature: Endpoint routing is now much more performant, especially in situations where reconfigurations are frequent.
- Feature: A scrubbed ambassador snapshot is now accessible outside the pod at `:8005/snapshot-external`. This port is exposed on the ambassador-admin Kubernetes service.
- Feature: Ambassador now supports configuring the maximum lifetime of an upstream connection using `cluster_max_connection_lifetime_ms`. After the configured time, upstream connections are drained and closed, allowing an operator to set an upper bound on how long any upstream connection will remain open. This is useful when using Kubernetes Service resolvers (the default) and modifying label selectors for traffic shifting.
- Feature: The Ambassador Module configuration now supports `cluster_request_timeout_ms` to set a default request `timeout_ms` for Mappings. This allows an operator to update the default request timeout (currently 3000ms) without needing to update every Mapping.
- Feature: The Ambassador Module configuration now supports `suppress_envoy_headers` to prevent Ambassador from setting additional headers on requests and responses. These headers are typically used for diagnostic purposes and are safe to omit when they are not desired.
- Feature: All Kubernetes services managed by Ambassador are automatically instrumented with service catalog discovery annotations.
- Feature: [`headers_with_underscores_action`](https://www.envoyproxy.io/docs/envoy/latest/api-v2/api/v2/core/protocol.proto#enum-core-httpprotocoloptions-headerswithunderscoresaction) is now configurable in the Ambassador `Module`.
- Feature: The Ambassador Module configuration now supports `strip_matching_host_port` to control whether the port should be removed from the host/Authority header before any processing by request filters / routing. This behavior only applies if the port matches the associated Envoy listener port.
- Bugfix: Ambassador now does a better job of cleaning up gRPC connections when shutting down.
- Bugfix: Prevent potential reconcile loop when updating the status of an Ingress.
- Bugfix: Update Python requirements, including addressing CVE-2020-36242 ([#3233])
- Bugfix: Remove unnecessary logs about Kubernetes Secrets ([#3229])

[#3229]: https://github.com/datawire/ambassador/issues/3229
[#3233]: https://github.com/datawire/ambassador/issues/3233

### Ambassador Edge Stack only

- Feature: Added support for ambassador-agent deployment, reporting to Ambassador Cloud Service Catalog (https://app.getambassador.io)
- Feature: `edgectl login` will automatically open your browser, allowing you to login into Service Catalog (https://app.getambassador.io)
- Feature: `edgectl install` command allows you to install a new Ambassador Edge Stack automatically connected to Ambassador Cloud by passing a `--cloud-connect-token` argument.
- Feature: `AES_AUTH_TIMEOUT` now allows you to configure the timeout of the AES authentication service. Defaults to 4s.
- Bugfix: Prevent Dev Portal from sporadically responding with upstream connect timeout when loading content

## [1.11.2] March 01, 2021
[1.11.2]: https://github.com/datawire/ambassador/compare/v1.11.1...v1.11.2

### Ambasssador API Gateway + Ambassador Edge Stack

- Bugfix: Changes to endpoints when endpoint routing is not active will no longer cause reconfiguration
- Bugfix: Correctly differentiate int values of 0 and Boolean values of `false` from non-existent attributes in CRDs ([#3212])
- Bugfix: Correctly support Consul datacenters other than "dc1" without legacy mode.

[#3212]: https://github.com/datawire/ambassador/issues/3212

## [1.11.1] February 04, 2021
[1.11.1]: https://github.com/datawire/ambassador/compare/v1.11.0...v1.11.1

- Bugfix: Fix an issue that caused Dev Portal to sporadically respond with upstream connect timeout when loading content

## [1.11.0] January 26, 2021
[1.11.0]: https://github.com/datawire/ambassador/compare/v1.10.0...v1.11.0

### Ambasssador API Gateway + Ambassador Edge Stack

- Feature: Ambassador now reads the ENVOY_CONCURRENCY environment variable to optionally set the [--concurrency](https://www.envoyproxy.io/docs/envoy/latest/operations/cli#cmdoption-concurrency) command line option when launching Envoy. This controls the number of worker threads used to serve requests and can be used to fine-tune system resource usage.
- Feature: The %DOWNSTREAM_PEER_CERT_V_START% and %DOWNSTREAM_PEER_CERT_V_END% command operators now support custom date formatting, similar to %START_TIME%. This can be used for both header formatting and access log formatting.
- Feature: Eliminate the need to drain and recreate listeners when routing configuration is changed. This reduces both memory usage and disruption of in-flight requests.
- Bugfix: Make sure that `labels` specifying headers with extra attributes are correctly supported again ([#3137]).
- Bugfix: Support Consul services when the `ConsulResolver` and the `Mapping` aren't in the same namespace, and legacy mode is not enabled.
- Bugfix: Fix failure to start when one or more IngressClasses are present in a cluster ([#3142]).
- Bugfix: Properly handle Kubernetes 1.18 and greater when RBAC prohibits access to IngressClass resources.
- Bugfix: Support `TLSContext` CA secrets with fast validation ([#3005]).
- Bugfix: Dev Portal correctly handles transient failures when fetching content
- Bugfix: Dev Portal sidebar pages have a stable order
- Bugfix: Dev Portal pages are now marked cacheable

### Ambassador Edge Stack only

- Feature: RateLimit CRDs now suport specifying an `action` for each limit. Possible values include "Enforce" and "LogOnly", case insensitive. LogOnly may be used to implement dry run rules that do not actually enforce.
- Feature: RateLimit CRDs now support specifying a symbolic `name` for each limit. This name can later be used in the access log to know which RateLimit, if any, applied to a request.
- Feature: RateLimit metadata is now available using the `DYNAMIC_METADATA(envoy.http.filters.ratelimit: ... )` command operator in the Envoy access logs. See [Envoy Documentation](https://www.envoyproxy.io/docs/envoy/latest/configuration/observability/access_log/usage) for more on using dynamic metadata in the access log.
- Feature: OAuth2 Filter: The SameSite cookie attribute is now configurable.

[#3005]: https://github.com/datawire/ambassador/issues/3005
[#3137]: https://github.com/datawire/ambassador/issues/3137
[#3142]: https://github.com/datawire/ambassador/issues/3142

## [1.10.0] January 04, 2021
[1.10.0]: https://github.com/datawire/ambassador/compare/v1.9.1...v1.10.0

### Ambasssador API Gateway + Ambassador Edge Stack

- Feature: The redirect response code returned by Ambassador is now configurable using `redirect_reponse_code` on `Mappings` that use `host_redirect`.
- Feature: The redirect location header returned by Ambassador now supports prefix rewrites using `prefix_redirect` on `Mappings` that use `host_redirect`.
- Feature: The redirect location header returned by Ambassador now supports regex rewrites using `regex_redirect` on `Mappings` that use `host_redirect`.
- Feature: Expose `max_request_headers_kb` in the Ambassador `Module`. This directly exposes the same value in Envoy; see [Envoy documentation](https://www.envoyproxy.io/docs/envoy/latest/api-v2/config/filter/network/http_connection_manager/v2/http_connection_manager.proto) for more information.
- Feature: Support Istio mTLS certification rotation for Istio 1.5 and higher. See the [howto](https://www.getambassador.io/docs/edge-stack/latest/howtos/istio/) for details.
- Feature: The Ambassador Module's `error_response_overrides` now support configuring an empty response body using `text_format`. Previously, empty response bodies could only be configured by specifying an empty file using `text_format_source`.
- Feature: OAuth2 Filter: Support injecting HTTP header fields in to the request before passing on to the upstream service. Enables passing along `id_token` information to the upstream if it was returned by the IDP.
- Bugfix: Fix the grpc external filter to properly cache grpc clients thereby avoiding initiating a separate connection to the external filter for each filtered request.
- Bugfix: Fix a bug in the Mapping CRD where the `text_format_source` field was incorrectly defined as type `string` instead of an object, as documented.
- Bugfix: The RBAC requirements when `AMBASSADOR_FAST_RECONFIGURE` is enabled now more-closely match the requirements when it's disabled.
- Bugfix: Fix error reporting and required-field checks when fast validation is enabled. Note that fast validation is now the default; see below.
- Change: **Fast validation is now the default**, so the `AMBASSADOR_FAST_VALIDATION` variable has been removed. The Golang boot sequence is also now the default. Set `AMBASSADOR_LEGACY_MODE=true` to disable these two behaviors.
- Change: ambassador-consul-connect resources now get deployed into the `ambassador` namespace instead of the active namespace specified in the user's kubernetes context (usually `default`). Old resource cleanup is documented in the Ambassador Consul integration documentation.

### Ambassador Edge Stack only

- Default-off early access: Ratelimiting now supports redis clustering, local caching of exceeded ratelimits, and an upgraded redis client with improved scalability. Must set AES_RATELIMIT_PREVIEW=true to access these improvements.
- Bugfix: OAuth2 Filter: Fix `insufficient_scope` error when validating Azure access tokens.
- Bugfix: Filters: Fix a capitalization-related bug where sometimes existing headers are appended to when they should be overwritten.

## [1.9.1] November 19, 2020
[1.9.1]: https://github.com/datawire/ambassador/compare/v1.9.0...v1.9.1

### Ambassador Edge Stack only

- Bugfix: DevPortal: fix a crash when the `host` cannot be parsed as a valid hostname.

## [1.9.0] November 12, 2020
[1.9.0]: https://github.com/datawire/ambassador/compare/v1.8.1...v1.9.0

### Ambasssador API Gateway + Ambassador Edge Stack

- Feature: Support configuring the gRPC Statistics Envoy filter to enable telemetry of gRPC calls (see the `grpc_stats` configuration flag -- thanks, [Felipe Roveran](https://github.com/feliperoveran)!)
- Feature: The `RateLimitService` and `AuthService` configs now support switching between gRPC protocol versions `v2` and `v2alpha` (see the `protocol_version` setting)
- Feature: The `TracingService` Zipkin config now supports setting `collector_hostname` to tell Envoy which host header to set when sending spans to the collector
- Feature: Ambassador now supports custom error response mapping
- Bugfix: Ambassador will no longer mistakenly post notices regarding `regex_rewrite` and `rewrite` directive conflicts in `Mapping`s due to the latter's implicit default value of `/` (thanks, [obataku](https://github.com/obataku)!)
- Bugfix: The `/metrics` endpoint will no longer break if invoked before configuration is complete (thanks, [Markus Jevring](https://github.com/markusjevringsesame)!)
- Bugfix: Update Python requirements to address CVE-2020-25659
- Bugfix: Prevent mixing `Mapping`s with `host_redirect` set with `Mapping`s that don't in the same group
- Bugfix: `ConsulResolver` will now fallback to the `Address` of a Consul service if `Service.Address` is not set.
- Docs: Added instructions for building ambassador from source, within a docker container (thanks, [Rahul Kumar Saini](https://github.com/rahul-kumar-saini)!)
- Update: Upgrade Alpine 3.10→3.12, GNU libc 2.30→2.32, and Python 3.7→3.8
- Update: Knative serving tests were bumped from version 0.11.0 to version 0.18.0 (thanks, [Noah Fontes](https://github.com/impl)!)

### Ambassador Edge Stack only

- Change: The DevPortal no longer looks for documentation at `/.ambassador-internal/openapi-docs`.  A new field in `Mappings`, `docs`, must be used for specifying the source for documentation.  This can result in an empty Dev Portal after upgrading if `Mappings` do not include a `docs` attribute.
- Feature: How the `OAuth2` Filter authenticates itself to the identity provider is now configurable with the `clientAuthentication` setting.
- Feature: The `OAuth2` Filter can now use RFC 7523 JWT assertions to authenticate itself to the identity provider; this is usable with all grant types.
- Feature: When validating a JWT's scope, the `JWT` and `OAuth2` Filters now support not just RFC 8693 behavior, but also the behavior of various drafts leading to it, making JWT scope validation usable with more identity providers.
- Feature: The `OAuth2` Filter now has `inheritScopeArgument` and `stripInheritedScope` settings that can further customize the behavior of `accessTokenJWTFilter`.
- Feature: DevPortal: default configuration using the `ambassador` `DevPortal` resource.
- Change: The `OAuth2` Filter argument `scopes` has been renamed to `scope`, for consistency.  The name `scopes` is deprecated, but will continue to work for backward compatibility.
- Bugfix: `OAuth2` Filter: Don't have `accessTokenValidation: auto` fall back to "userinfo" validation for a client_credentials grant; it doesn't make sense there and only serves to obscure a more useful error message.

## [1.8.1] October 16, 2020
[1.8.1]: https://github.com/datawire/ambassador/compare/v1.8.0...v1.8.1

### Ambasssador API Gateway + Ambassador Edge Stack

- Bugfix: Ambassador no longer fails to configure Envoy listeners when a TracingService or LogService has a service name whose underlying cluster name has over 40 charcters.
- Bugfix: The Ambassador diagnostics page no longer returns HTTP 500 when a TracingService or LogService has a service name whose underlying cluster name has over 40 characters.

## [1.8.0] October 08, 2020
[1.8.0]: https://github.com/datawire/ambassador/compare/v1.7.4...v1.8.0

### Ambasssador API Gateway + Ambassador Edge Stack

- Feature: HTTP IP Allow/Deny ranges are supported.
- Bugfix: Ambassador's health checks don't claim that Envoy has failed when reconfiguration taking a long time (thanks, [Fabrice](https://github.com/jfrabaute), for contributions here!).
- Bugfix: The `edgectl connect` command now works properly when using zsh on a Linux platform.
- Bugfix: The container no longer exits "successfully" when the Deployment specifies an invalid `command`.

### Ambassador Edge Stack only

- Feature: `RateLimit` CRDs now support setting a response body, configurable with the `errorResponse` setting.
- Bugfix: `External` `Filter` can now properly proxy the body to the configured `auth_service`
- Bugfix: The RBAC for AES now grants permission to "patch" `Events.v1.core` (previously it granted "create" but not "patch")

## [1.7.4] October 06, 2020
[1.7.4]: https://github.com/datawire/ambassador/compare/v1.7.3...v1.7.4

### Ambasssador API Gateway + Ambassador Edge Stack

- Bugfix: Several regressions in the 1.7.x series are resolved by removing the ability to set `insecure.action` on a per-`Host`-resource basis, which was an ability added in 1.7.0.  This reverts to the pre-1.7.0 behavior of having one `Host`'s insecure action "win" and be used for all `Host`s.
- Bugfix: Ambassador will no longer generate invalid Envoy configuration with duplicate clusters in certain scenarios when `AMBASSADOR_FAST_RECONFIGURE=true`.
- Enhancement: When `AMBASSADOR_FAST_RECONFIGURE=true` is set, Ambassador now logs information about memory usage.

## [1.7.3] September 29, 2020
[1.7.3]: https://github.com/datawire/ambassador/compare/v1.7.2...v1.7.3

### Ambasssador API Gateway + Ambassador Edge Stack

- Incorporate the Envoy 1.15.1 security update.
- Bugfix: A regression introduced in 1.7.2 when `AMBASSADOR_FAST_RECONFIGURE=true` has been fixed where Host resources `tls.ca_secret` didn't work correctly.
- Bugfix: `TLSContext` resources and `spec.tls` in `Host` resources now correctly handle namespaces with `.` in them.
- Bugfix: Fix `spec.requestPolicy.insecure.action` for `Host` resources with a `*` wildcard in the hostname.
- Bugfix: Reduce lock contention while generating diagnostics.

## [1.7.2] September 16, 2020
[1.7.2]: https://github.com/datawire/ambassador/compare/v1.7.1...v1.7.2

### Ambasssador API Gateway + Ambassador Edge Stack

- Bugfix: A regression introduced in 1.7.0 with the various `Host` resource `spec.requestPolicy.insecure.action` behaviors, including handling of X-Forwarded-Proto, has been fixed.
- Bugfix: Host resources no longer perform secret namespacing when the `AMBASSADOR_FAST_RECONFIGURE` flag is enabled.

## [1.7.1] September 08, 2020
[1.7.1]: https://github.com/datawire/ambassador/compare/v1.7.0...v1.7.1

### Ambasssador API Gateway + Ambassador Edge Stack

- Bugfix: Support `envoy_validation_timeout` in the Ambassador Module to set the timeout for validating new Envoy configurations

### Ambassador Edge Stack only

- Bugfix: `consul_connect_integration` is now built correctly.
- Bugfix: The developer portal again supports requests for API documentation

## [1.7.0] August 27, 2020
[1.7.0]: https://github.com/datawire/ambassador/compare/v1.6.2...v1.7.0

### Ambassador API Gateway + Ambassador Edge Stack

- Feature: Upgrade from Envoy 1.14.4 to 1.15.0.
- Bugfix: Correctly handle a `Host` object with incompatible manually-specified `TLSContext`
- Feature: The Ambassador control-plane now publishes Prometheus metrics alongside the existing Envoy data-plane metrics under the `/metrics` endpoint on port 8877.
- Default-off early access: Experimental changes to allow Ambassador to more quickly process configuration changes (especially with larger configurations) have been added. The `AMBASSADOR_FAST_RECONFIGURE` env var must be set to enable this. `AMBASSADOR_FAST_VALIDATION` should also be set for maximum benefit.
- Bugfix: Fixed insecure route action behavior. Host security policies no longer affect other Hosts.

### Ambassador API Gateway only

- Bugfix: Fixes regression in 1.5.1 that caused it to not correctly know its own version number, leading to notifications about an available upgrade despite being on the most recent version.

### Ambassador Edge Stack only

- Feature: DevPortal can now discover openapi documentation from `Mapping`s that set `host` and `headers`
- Feature: `edgectl install` will automatically enable Service Preview with a Preview URL on the Host resource it creates.
- Feature: Service Preview will inject an `x-service-preview-path` header in filtered requests with the original request prefix to allow for context propagation.
- Feature: Service Preview can intercept gRPC requests using the `--grpc` flag on the `edgectl intercept add` command and the `getambassador.io/inject-traffic-agent-grpc: "true"` annotation when using automatic Traffic-Agent injection.
- Feature: The `TracingService` Zipkin config now supports setting `collector_endpoint_version` to tell Envoy to use Zipkin v2.
- Feature: You can now inject request and/or response headers from a `RateLimit`.
- Bugfix: Don't crash during startup if Redis is down.
- Bugfix: Service Preview correctly uses the Host default `Path` value for the `spec.previewUrl.type` field.
- Bugfix: The `JWT`, `OAuth2`, and other Filters are now better about reusing connections for outgoing HTTP requests.
- Bugfix: Fixed a potential deadlock in the HTTP cache used for fetching JWKS and such for `Filters`.
- Bugfix: Internal Ambassador data is no longer exposed to the `/.ambassador-internal/` endpoints used by the DevPortal.
- Bugfix: Problems with license key limits will no longer trigger spurious HTTP 429 errors.  Using the `RateLimit` resource beyond 5rps without any form of license key will still trigger 429 responses, but now with a `X-Ambassador-Message` header indicating that's what happned.
- Bugfix: When multiple `RateLimit`s overlap, it is supposed to enforce the strictest limit; but the strictness comparison didn't correctly handle comparing limits with different units.
- Change: The Redis settings have been adjusted to default to the pre-1.6.0 behavior, and have been adjusted to be easier to understand.
- Feature: `consul_connect_integration` is now part of the AES image.
- Bugfix: `consul_connect_integration` now correctly handles certificates from Hashicorp Vault.

## [1.6.2] July 30, 2020
[1.6.2]: https://github.com/datawire/ambassador/compare/v1.6.1...v1.6.2

### Ambassador API Gateway + Ambassador Edge Stack

- Bugfix: The (new in 1.6.0) `Host.spec.tls` and `Host.spec.tlsContext` fields now work when `AMBASSADOR_FAST_VALIDATION=fast` is not set.
- Bugfix: Setting `use_websocket: true` on a `Mapping` now only affects routes generated from that `Mapping`, instead of affecting all routes on that port.
- Feature: It is now possible to "upgrade" to non-HTTP protocols other than WebSocket; the new `allow_upgrade` is a generalization of `use_websocket`.

### Ambassador Edge Stack only

- Bugfix: The `Host.spec.requestPolicy.insecure.additionalPort` field works again.
- Bugfix: The `Host.spec.ambassadorId` is once again handled in addition to `.ambassador_id`; allowing hosts written by older versions AES prior to 1.6.0 to continue working.
- Bugfix: Fix a redirect loop that could occur when using using multiple `protectedOrigins` in a `Host`.

## [1.6.1] July 23, 2020
[1.6.1]: https://github.com/datawire/ambassador/compare/v1.6.0...v1.6.1

### Ambassador API Gateway + Ambassador Edge Stack

- Bugfix: Mapping with `https` scheme for service are correctly parsed.
- Bugfix: Mapping with both a scheme and a hostname of `localhost` is now handled correctly.
- Bugfix: ConsulResolver now works again for Mappings outside of Ambassador's namespace.

## [1.6.0] July 21, 2020
[1.6.0]: https://github.com/datawire/ambassador/compare/v1.5.5...v1.6.0

### Ambassador API Gateway + Ambassador Edge Stack

- Incorporate the Envoy 1.14.4 security update.
- API CHANGE: Turning off the Diagnostics UI via the Ambassador Module now disables access to the UI from both inside and outside the Ambassador Pod.
- API CHANGE: Default changes updating `Mapping` status from default-on to default-off; see below.
- Feature: Add support for circuit breakers in TCP mapping (thanks, [Pierre Fersing](https://github.com/PierreF)!)
- Feature: Ambassador CRDs now include schema. This enables validation by `kubectl apply`.
- Feature: Advanced TLS configuration can be specified in `Host` resource via `tlsContext` and `tls` fields.
- Feature: Implement sampling percentage in tracing service.
- Performance improvement: Diagnostics are generated on demand rather than on every reconfig.
- Performance improvement: Experimental fast validation of the contents of Ambassador resources has been added. The `AMBASSADOR_FAST_VALIDATION` env var must be set to enable this.
- Internal: Configuration endpoints used internally by Ambassador are no longer accessible from outside the Ambassador Pod.
- Bugfix: `envoy_log_format` can now be set with `envoy_log_type: json`.
- Docs: Fixed OAuth2 documentation spelling errors (thanks, [Travis Byrum](https://github.com/travisbyrum)!)

As previously announced, the default value of `AMBASSADOR_UPDATE_MAPPING_STATUS`
has now changed from `true` to `false`; Ambassador will no longer attempt to
update the `Status` of a `Mapping` unless you explicitly set
`AMBASSADOR_UPDATE_MAPPING_STATUS=true` in the environment.  If you do not have
tooling that relies on `Mapping` status updates, we do not recommend setting
`AMBASSADOR_UPDATE_MAPPING_STATUS`.

*In Ambassador 1.7*, TLS secrets in `Ingress` resources will not be able to use
`.namespace` suffixes to cross namespaces.

### Ambassador Edge Stack only

- Feature: The Edge Policy Console's Debugging page now has a "Log Out" button to terminate all EPC sessions.
- Feature: `X-Content-Type-Options: nosniff` to response headers are now set for the Edge Policy Console, to prevent MIME confusion attacks.
- Feature: The `OAuth2` Filter now has a `allowMalformedAccessToken` setting to enable use with IDPs that generate access tokens that are not compliant with RFC 6750.
- Bugfix: All JWT Filter errors are now formatted per the specified `errorResponse`.
- Feature: Options for making Redis connection pooling configurable.
- Bugfix: User is now directed to the correct URL after clicking in Microsoft Office.
- Feature: The Console's Dashboard page has speedometer gauges to visualize Rate Limited and Authenticated traffic.

## [1.5.5] June 30, 2020
[1.5.5]: https://github.com/datawire/ambassador/compare/v1.5.4...v1.5.5

### Ambassador API Gateway + Ambassador Edge Stack

- Incorporate the Envoy 1.14.3 security update.

## [1.5.4] June 23, 2020
[1.5.4]: https://github.com/datawire/ambassador/compare/v1.5.3...v1.5.4

### Ambassador API Gateway + Ambassador Edge Stack

- Bugfix: Allow disabling `Mapping`-status updates (RECOMMENDED: see below)
- Bugfix: Logging has been made _much_ quieter; the default Envoy log level has been turned down from "warning" to "error"
- Ambassador now logs timing information about reconfigures

We recommend that users set `AMBASSADOR_UPDATE_MAPPING_STATUS=false`
in the environment to tell Ambassador not to update `Mapping` statuses
unless you have some script that relies on `Mapping` status updates.
The default value of `AMBASSADOR_UPDATE_MAPPING_STATUS` will change to
`false` in Ambassador 1.6.

## [1.5.3] June 16, 2020
[1.5.3]: https://github.com/datawire/ambassador/compare/v1.5.2...v1.5.3

### Ambassador API Gateway + Ambassador Edge Stack

- Bugfix: Restore Envoy listener drain time to its pre-Ambassador 1.3.0 default of 10 minutes.
- Bugfix: Read Knative ingress generation from the correct place in the Kubernetes object

### Ambassador Edge Stack only

- Bugfix: Allow deletion of ProjectControllers.
- Bugfix: Fix regression introduced in 1.4.2 where the `OAuth2` AuthorizationCode filter no longer works when behind another gateway that rewrites the request hostname.  The behavior here is now controllable via the `internalOrigin` sub-field.

## [1.5.2] June 10, 2020
[1.5.2]: https://github.com/datawire/ambassador/compare/v1.5.1...v1.5.2

### Ambassador API Gateway + Ambassador Edge Stack

- Incorporate the [Envoy 1.14.2](https://www.envoyproxy.io/docs/envoy/v1.14.2/intro/version_history#june-8-2020) security update.
- Upgrade the base Docker images used by several tests (thanks, [Daniel Sutton](https://github.com/ducksecops)!).

### Ambassador Edge Stack only

- Feature (BETA): Added an in-cluster micro CI/CD system to enable building, staging, and publishing of GitHub projects from source.  This has been included in previous versions as an alpha, but disabled by default. It is now in BETA.
- Bugfix: The `DEVPORTAL_CONTENT_URL` environment variable now properly handles `file:///` URLs to refer to volume-mounted content.
- Bugfix: `acmeProvider.authority: none` is no longer case sensitive
- Bugfix: `edgectl connect` works again on Ubuntu and other Linux setups with old versions of nss-mdns (older than version 0.11)
- Bugfix: `edgectl` works again on Windows
- Bugfix: The Edge Policy Console now correctly creates FilterPolicy resources

## [1.5.1] June 05, 2020
[1.5.1]: https://github.com/datawire/ambassador/compare/v1.5.0...v1.5.1

### Ambassador API Gateway + Ambassador Edge Stack

- Bugfix: Logging has been made _much_ quieter
- Bugfix: A service that somehow has no hostname should no longer cause an exception

## [1.5.0] May 28, 2020
[1.5.0]: https://github.com/datawire/ambassador/compare/v1.4.3...v1.5.0

### Ambassador API Gateway + Ambassador Edge Stack

- Change: Switched from quay.io back to DockerHub as our primary publication point. **If you are using your own Kubernetes manifests, you will have to update them!** Datawire's Helm charts and published YAML have already been updated.
- Feature: switch to Envoy 1.14.1
- Feature: Allow defaults for `add_request_header`, `remove_request_header`, `add_response_header`, and `remove_response_header`
- Feature: Inform Knative of the route to the Ambassador service if available (thanks, [Noah Fontes](https://github.com/impl)!)
- Feature: Support the path and timeout options of the Knative ingress path rules (thanks, [Noah Fontes](https://github.com/impl)!)
- Feature: Allow preserving `X-Request-ID` on requests from external clients (thanks, [Prakhar Joshi](https://github.com/prakharjoshi)!)
- Feature: Mappings now support query parameters (thanks, [Phil Peble](https://github.com/ppeble)!)
- Feature: Allow setting the Envoy shared-memory base ID (thanks, [Phil Peble](https://github.com/ppeble)!)
- Feature: Additional security configurations not set on default YAMLs
- Feature: Let Ambassador configure `regex_rewrite` for advanced forwarding
- Bugfix: Only update Knative ingress CRDs when the generation changes (thanks, [Noah Fontes](https://github.com/impl)!)
- Bugfix: Now behaves properly when `AMBASSADOR_SINGLE_NAMESPACE` is set to an empty string; rather than getting in to a weird in-between state
- Bugfix: The websocket library used by the test suite has been upgraded to incorporate security fixes (thanks, [Andrew Allbright](https://github.com/aallbrig)!)
- Bugfix: Fixed evaluation of label selectors causing the wrong IP to be put in to Ingress resource statuses
- Bugfix: The `watt` (port 8002) and `ambex` (port 8003) components now bind to localhost instead of 0.0.0.0, so they are no longer erroneously available from outside the Pod

### Ambassador Edge Stack only

- Feature: `edgectl upgrade` allows upgrading API Gateway installations to AES
- Feature: `edgectl intercept` can generate preview-urls for Host resources that enabled the feature
- Feature: `edgectl install` will now automatically install the Service Preview components (ambassador-injector, telepresence-proxy) and scoped RBAC
- Feature: Rate-limited 429 responses now include the `Retry-After` header
- Feature: The `JWT` Filter now makes `hasKey` and `doNotSet` functions available to header field templates; in order to facilitate only conditionally setting a header field.
- Feature: The `OAuth2` Filter now has an `expirationSafetyMargin` setting that will cause an access token to be treated as expired sooner, in order to have a safety margin of time to send it to the upstream Resource Server that grants insufficient leeway.
- Feature: The `JWT` Filter now has `leewayFor{ExpiresAt,IssuedAt,NotBefore}` settings for configuring leeway when validating the timestamps of a token.
- Feature: The environment variables `REDIS{,_PERSECOND}_{USERNAME,PASSWORD,TLS_ENABLED,TLS_INSECURE}` may now be used to further configure how the Ambassador Edge Stack communicates with Redis.
- Bugfix: Don't start the dev portal running if `POLL_EVERY_SECS` is 0
- Bugfix: Now no longer needs cluster-wide RBAC when running with `AMBASSADOR_SINGLE_NAMESPACE`.
- Bugfix: The `OAuth2` Filter now validates the reported-to-Client scope of an Access Token even if a separate `accessTokenJWTFilter` is configured.
- Bugfix: The `OAuth2` Filter now sends the user back to the identity provider to upgrade the scope if they request an endpoint that requires broader scope than initially requested; instead of erroring.
- Bugfix: The `OAuth2` Filter will no longer send RFC 7235 challenges back to the user agent if it would not accept RFC 7235 credentials (previously it only avoided sending HTTP 401 challenges, but still sent 400 or 403 challenges).
- Bugfix: The `amb-sidecar` (port 8500) component now binds to localhost instead of 0.0.0.0, so it is no longer erroneously available from outside the Pod

## [1.4.3] May 14, 2020
[1.4.3]: https://github.com/datawire/ambassador/compare/v1.4.2...v1.4.3

### Ambassador Edge Stack only

- Bugfix: Don't generate spurious 403s in the logs when using the Edge Policy Console.

## [1.4.2] April 22, 2020
[1.4.2]: https://github.com/datawire/ambassador/compare/v1.4.1...v1.4.2

### Ambassador Edge Stack only

- Bugfix: The Traffic Agent binds to port 9900 by default. That port can be configured in the Agent's Pod spec.
   - For more about using the Traffic Agent, see the [Service Preview documentation](https://www.getambassador.io/docs/edge-stack/latest/topics/using/edgectl/#configuring-service-preview).
- Bugfix: The `OAuth2` Filter redirection-endpoint now handles various XSRF errors more consistently (the way we meant it to in 1.2.1)
- Bugfix: The `OAuth2` Filter now supports multiple authentication domains that share the same credentials.
   - For more about using multiple domains, see the [OAuth2 `Filter` documentation](https://www.getambassador.io/docs/edge-stack/1.4/topics/using/filters/oauth2/).
- Bugfix: The ACME client now obeys `AMBASSADOR_ID`
- Feature (ALPHA): Added an in-cluster micro CI/CD system to enable building, staging, and publishing of GitHub projects from source.  This is disabled by default.

## [1.4.1] April 15, 2020
[1.4.1]: https://github.com/datawire/ambassador/compare/v1.4.0...v1.4.1

### Ambassador Edge Stack only

- Internal: `edgectl install` uses Helm under the hood

## [1.4.0] April 08, 2020
[1.4.0]: https://github.com/datawire/ambassador/compare/v1.3.2...v1.4.0

### Ambassador API Gateway + Ambassador Edge Stack

- Feature: Support Ingress Path types improvements from networking.k8s.io/v1beta1 on Kubernetes 1.18+
- Feature: Support Ingress hostname wildcards
- Feature: Support for the IngressClass Resource, added to networking.k8s.io/v1beta1 on Kubernetes 1.18+
   - For more about new Ingress support, see the [Ingress Controller documentation](https://getambassador.io/docs/edge-stack/1.4/topics/running/ingress-controller).
- Feature: `Mapping`s support the `cluster_tag` attribute to control the name of the generated Envoy cluster (thanks, [Stefan Sedich](https://github.com/stefansedich)!)
   - See the [Advanced Mapping Configuration documentation](https://getambassador.io/docs/edge-stack/1.4/topics/using/mappings) for more.
- Feature: Support Envoy's ability to force response headers to canonical HTTP case (thanks, [Puneet Loya](https://github.com/puneetloya)!)
   - See the [Ambassador Module documentation](https://getambassador.io/docs/edge-stack/1.4/topics/running/ambassador) for more.
- Bugfix: Correctly ignore Kubernetes services with no metadata (thanks, [Fabrice](https://github.com/jfrabaute)!)

### Ambassador Edge Stack only

- Feature: `edgectl install` output has clearer formatting
- Feature: `edgectl install` offers help when installation does not succeed
- Feature: `edgectl install` uploads installer and AES logs to a private area upon failure so Datawire support can help
- Bugfix: The "Filters" tab in the webui no longer renders the value of OAuth client secrets that are stored in Kubernetes secrets.
- Bugfix: The ACME client of of one Ambassador install will no longer interfere with the ACME client of another Ambassador install in the same namespace with a different AMBASSADOR_ID.
- Bugfix: `edgectl intercept` supports matching headers values against regular expressions once more
- Bugfix: `edgectl install` correctly handles more local and cluster environments
   - For more about `edgectl` improvements, see the [Service Preview and Edge Control documentation](https://getambassador.io/docs/edge-stack/1.4/topics/using/edgectl).

## [1.3.2] April 01, 2020
[1.3.2]: https://github.com/datawire/ambassador/compare/v1.3.1...v1.3.2

### Ambassador Edge Stack only

- Bugfix: `edgectl install` correctly installs on Amazon EKS and other clusters that provide load balancers with fixed DNS names
- Bugfix: `edgectl install` when using Helm once again works as documented
- Bugfix: `edgectl install` console logs are improved and neatened
- Bugfix: `edgectl install --verbose` output is improved
- Bugfix: `edgectl install` automatically opens documentation pages for some errors
- Bugfix: `edgectl install` help text is improved

## [1.3.1] March 24, 2020
[1.3.1]: https://github.com/datawire/ambassador/compare/v1.3.0...v1.3.1

### Ambassador Edge Stack only

- Bugfix: `edgectl install` will not install on top of a running Ambassador
- Bugfix: `edgectl install` can detect and report if `kubectl` is missing
- Bugfix: `edgectl install` can detect and report if it cannot talk to a Kubernetes cluster
- Bugfix: When using the `Authorization Code` grant type for `OAuth2`, expired tokens are correctly handled so that the user will be prompted to renew
- Bugfix: When using the `Password` grant type for `OAuth2`, authentication sessions are properly associated with each user
- Bugfix: When using the `Password` grant type for `OAuth2`, you can set up multiple `Filter`s to allow requesting different scopes for different endpoints

## [1.3.0] March 17, 2020
[1.3.0]: https://github.com/datawire/ambassador/compare/v1.2.2...v1.3.0

### Ambassador Edge Stack only

- Feature: Support username and password as headers for OAuth2 authentication (`grantType: Password`)
- Feature: `edgectl install` provides better feedback for clusters that are unreachable from the public Internet
- Feature: `edgectl install` supports KIND clusters (thanks, [@factorypreset](https://github.com/factorypreset)!)
- Feature: `edgectl intercept` supports HTTPS
- Feature: Ambassador Edge Stack Docker image is ~150MB smaller
- Feature: The Edge Policy Console can be fully disabled with the `diagnostics.enabled` element in the `ambassador` Module
- Feature: `aes-plugin-runner` now allows passing in `docker run` flags after the main argument list.
- Bugfix: Ambassador Edge Stack doesn't crash if the Developer Portal content URL is not accessible
- Bugfix: `edgectl connect` does a better job handling clusters with many services
- Bugfix: The `Plugin` Filter now correctly sets `request.TLS` to nil/non-nil based on if the original request was encrypted or not.
- Change: There is no longer a separate traffic-proxy image; that functionality is now part of the main AES image. Set `command: ["traffic-manager"]` to use it.

## [1.2.2] March 04, 2020
[1.2.2]: https://github.com/datawire/ambassador/compare/v1.2.1...v1.2.2

### Ambassador Edge Stack only

- Internal: Fix an error in Edge Stack update checks

## [1.2.1] March 03, 2020
[1.2.1]: https://github.com/datawire/ambassador/compare/v1.2.0...v1.2.1

Edge Stack users SHOULD NOT use this release, and should instead use 1.2.2.

### Ambassador API Gateway + Ambassador Edge Stack

- Bugfix: re-support PROXY protocol when terminating TLS ([#2348])
- Bugfix: Incorporate the Envoy 1.12.3 security update

### Ambassador Edge Stack only

- Bugfix: The `aes-plugin-runner` binary for GNU/Linux is now statically linked (instead of being linked against musl libc), so it should now work on either musl libc or GNU libc systems
- Feature (ALPHA): An `aes-plugin-runner` binary for Windows is now produced.  (It is un-tested as of yet.)
- Bugfix: The `OAuth2` Filter redirection-endpoint now handles various XSRF errors more consistently
- Change: The `OAuth2` Filter redirection-endpoint now handles XSRF errors by redirecting back to the identity provider

[#2348]: https://github.com/datawire/ambassador/issues/2348

## [1.2.0] February 24, 2020
[1.2.0]: https://github.com/datawire/ambassador/compare/v1.1.1...v1.2.0

### Ambassador API Gateway + Ambassador Edge Stack

- Feature: add idle_timeout_ms support for common HTTP listener (thanks, Jordan Neufeld!) ([#2155])
- Feature: allow override of bind addresses, including for IPv6! (thanks to [Josue Diaz](https://github.com/josuesdiaz)!) ([#2293])
- Bugfix: Support Istio mTLS secrets natively (thanks, [Phil Peble](https://github.com/ppeble)!) ([#1475])
- Bugfix: TLS custom secret with period in name doesn't work (thanks, [Phil Peble](https://github.com/ppeble)!) ([#1255])
- Bugfix: Honor ingress.class when running with Knative
- Internal: Fix CRD-versioning issue in CI tests (thanks, [Ricky Taylor](https://github.com/ricky26)!)
- Bugfix: Stop using deprecated Envoy configuration elements
- Bugfix: Resume building a debuggable Envoy binary

### Ambassador Edge Stack only

- Change: The `ambassador` service now uses the default `externalTrafficPolicy` of `Cluster` rather than explicitly setting it to `Local`. This is a safer setting for GKE where the `Local` policy can cause outages when ambassador is updated. See https://stackoverflow.com/questions/60121956/are-hitless-rolling-updates-possible-on-gke-with-externaltrafficpolicy-local for details.
- Feature: `edgectl install` provides a much cleaner, quicker experience when installing Ambassador Edge Stack
- Feature: Ambassador Edge Stack supports the Ambassador operator for automated management and upgrade
- Feature: `ifRequestHeader` can now have `valueRegex` instead of `value`
- Feature: The `OAuth2` Filter now has `useSessionCookies` option to have cookies expire when the browser closes, rather than at a fixed duration
- Feature: `ifRequestHeader` now has `negate: bool` to invert the match
- Bugfix: The RBAC for `Ingress` now supports the `networking.k8s.io` `apiGroup`
- Bugfix: Quiet Dev Portal debug logs
- Bugfix: The Edge Policy Console is much less chatty when logged out
- Change: The intercept agent is now incorporated into the `aes` image
- Change: The `OAuth2` Filter no longer sets cookies when `insteadOfRedirect` triggers
- Change: The `OAuth2` Filter more frequently adjusts the cookies

[#1475]: https://github.com/datawire/ambassador/issues/1475
[#1255]: https://github.com/datawire/ambassador/issues/1255
[#2155]: https://github.com/datawire/ambassador/issues/2155
[#2293]: https://github.com/datawire/ambassador/issues/2293

## [1.1.1] February 12, 2020
[1.1.1]: https://github.com/datawire/ambassador/compare/v1.1.0...v1.1.1

### Ambassador API Gateway + Ambassador Edge Stack

- Bugfix: Load explicitly referenced secrets in another namespace, even when `AMBASSADOR_SINGLE_NAMESPACE` (thanks, [Thibault Cohen](https://github.com/titilambert)!) ([#2202])
- Bugfix: Fix Host support for choosing cleartext or TLS ([#2279])
- Bugfix: Fix intermittent error when rendering `/ambassador/v0/diag/`
- Internal: Various CLI tooling improvements

[#2202]: https://github.com/datawire/ambassador/issues/2202
[#2279]: https://github.com/datawire/ambassador/pull/2279

### Ambassador Edge Stack only

- Feature: The Policy Console can now set the log level to "trace" (in addition to "info" or "debug")
- Bugfix: Don't have the Policy Console poll for snapshots when logged out
- Bugfix: Do a better job of noticing when the license key changes
- Bugfix: `aes-plugin-runner --version` now works properly
- Bugfix: Only serve the custom CONGRATULATIONS! 404 page on `/`
- Change: The `OAuth2` Filter `stateTTL` setting is now ignored; the lifetime of state-tokens is now managed automatically

## [1.1.0] January 28, 2020
[1.1.0]: https://github.com/datawire/ambassador/compare/v1.0.0...v1.1.0

(Note that Ambassador 1.1.0 is identical to Ambassador 1.1.0-rc.0, from January 24, 2020.
 Also, we're now using "-rc.N" rather than just "-rcN", for better compliance with
 [SemVer](https://www.semver.org/).

### Ambassador API Gateway + Ambassador Edge Stack

- Feature: support resources with the same name but in different namespaces ([#2226], [#2198])
- Feature: support DNS overrides in `edgectl`
- Bugfix: Reduce log noise about "kubestatus" updates
- Bugfix: manage the diagnostics snapshot cache more aggressively to reduce memory footprint
- Bugfix: re-enable Docker demo mode (and improve the test to make sure we don't break it again!) ([#2227])
- Bugfix: correct potential issue with building edgectl on Windows
- Internal: fix an error with an undefined Python type in the TLS test (thanks, [Christian Clauss](https://github.com/cclauss)!)

### Ambassador Edge Stack only

- Feature: make the `External` filter type fully compatible with the `AuthService` type
- Docs: add instructions for what to do after downloading `edgectl`
- Bugfix: make it much faster to apply the Edge Stack License
- Bugfix: make sure the ACME terms-of-service link is always shown
- Bugfix: make the Edge Policy Console more performant

[#2198]: https://github.com/datawire/ambassador/issues/2198
[#2226]: https://github.com/datawire/ambassador/issues/2226
[#2227]: https://github.com/datawire/ambassador/issues/2227

## [1.0.0] January 15, 2020
[1.0.0]: https://github.com/datawire/ambassador/compare/v0.86.1...v1.0.0

### Caution!

All of Ambassador's CRDs have been switched to `apiVersion: getambassador.io/v2`, and
**your resources will be upgraded when you apply the new CRDs**. We recommend that you
follow the [migration instructions](https://getambassador.io/early-access/user-guide/upgrade-to-edge-stack/) and check your installation's
behavior before upgrading your CRDs.

## Ambassador API Gateway + Ambassador Edge Stack

### Breaking changes

- When a resource specifies a service or secret name without a corresponding namespace, Ambassador will now
  look for the service or secret in the namespace of the resource that mentioned it. In the past, Ambassador
  would look in the namespace in which Ambassador was running.

### Features

- The Host CR provides an easy way to tell Ambassador about domains it should expect to handle, and
  how it should handle secure and insecure requests for those domains
- Redirection from HTTP to HTTPS defaults to ON when termination contexts are present
- Mapping and Host CRs, as well as Ingress resources, get Status updates to provide better feedback
- Improve performance of processing events from Kubernetes
- Automatic HTTPS should work with any ACME clients doing the http-01 challenge

### Bugfixes

- CORS now happens before rate limiting
- The reconfiguration engine is better protected from exceptions
- Don’t try to check for upgrades on every UI snapshot update
- Reduced reconfiguration churn
- Don't force SNI routes to be lower-priority than non-SNI routes
- Knative mappings fallback to the Ambassador namespace if no namespace is specified
- Fix `ambassador_id` handling for Knative resources
- Treat `ambassadorId` as a synonym for `ambassador_id` (`ambassadorId` is the Protobuf 3 canonical form of `ambassador_id`)

### Ambassador Edge Stack

Ambassador Edge Stack incorporates the functionality of the old Ambassador Pro product.

- Authentication and ratelimiting are now available under a free community license
- Given a Host CR, Ambassador can manage TLS certificates using ACME (or you can manage them by hand)
- There is now an `edgectl` program that you can use for interacting with Ambassador from the command line
- There is a web user-interface for Ambassador
- BREAKING CHANGE: `APP_LOG_LEVEL` is now `AES_LOG_LEVEL`

See the [`CHANGELOG.old-pro.md`](./CHANGELOG.old-pro.md) file for the changelog of
the old Ambassador Pro product.

## [1.0.0-rc6] January 15, 2020
[1.0.0-rc6]: https://github.com/datawire/ambassador/compare/v1.0.0-rc4...v1.0.0-rc6

 - AES: Bugfix: Fix ACME client with multiple replicas
 - AES: Bugfix: Fix ACME client race conditions with the API server and WATT
 - AES: Bugfix: Don't crash in the ACME client if Redis is unavailable

## [1.0.0-rc4] January 13, 2020
[1.0.0-rc4]: https://github.com/datawire/ambassador/compare/v1.0.0-rc1...v1.0.0-rc4

- Change: Less verbose yet more useful Ambassador pod logs
- Bugfix: Various bugfixes for listeners and route rejection
- Bugfix: Don't append the service namespace for `localhost`
- AES: Bugfix: Fix rendering mapping labels YAML in the webui
- AES: Bugfix: Organize help output from `edgectl` so it is easier to read
- AES: Bugfix: Various bugfixes around ACME support with manually-configured TLSContexts
- AES: Change: Don't disable scout or enable extra-verbose logging when migrating from OSS
- AES: BREAKING CHANGE: `APP_LOG_LEVEL` is now `AES_LOG_LEVEL`

## [1.0.0-rc1] January 11, 2020
[1.0.0-rc1]: https://github.com/datawire/ambassador/compare/v1.0.0-rc0...v1.0.0-rc1

- Internal: Improvements to release machinery
- Internal: Fix the dev shell
- Internal: Adjust KAT tests to work with the Edge Stack

## [1.0.0-rc0] January 10, 2020
[1.0.0-rc0]: https://github.com/datawire/ambassador/compare/v1.0.0-ea13...v1.0.0-rc0

- BREAKING CHANGE: Rename Host CR status field `reason` to `errorReason`
- Feature: Host CRs now default `.spec.hostname` to `.metadata.name`
- Feature: Host CRs now have a `requestPolicy` field to control redirecting from cleartext to TLS
- Feature: Redirecting from cleartext to TLS no longer interferes with ACME http-01 challenges
- Feature: Improved `edgectl` help and informational messages
- Bugfix: Host CR status is now a sub-resource
- Bugfix: Have diagd snapshot JSON not include "serialization" keys (which could potentially leak secrets)
- Bugfix: Fix `ambassador_id` handling for Knative resources
- Bugfix: Use the correct namespace for resources found via annotations
- Bugfix: Treat `ambassadorId` as a synonym for `ambassador_id` (`ambassadorId` is the Protobuf 3 canonical form of `ambassador_id`)
- Internal: Allow passing a `DOCKER_NETWORK` variable to the build-system

## [1.0.0-ea13] January 09, 2020
[1.0.0-ea13]: https://github.com/datawire/ambassador/compare/v1.0.0-ea12...v1.0.0-ea13

- Bugfix: Knative mappings populate and fallback to the Ambassador namespace if unspecified
- Internal: Knative tests for versions 0.7.1 and 0.8.0 were removed
- Internal: Knative tests for version 0.11.0 were added
- Internal: Improved performance with Edge Stack using /ambassador/v0/diag/ with an optional `patch_client` query param to send a partial representation in JSON Patch format, reducing the memory and network traffic for large deployments
- Internal: Silencing warnings from `which` in docs preflight-check

## [1.0.0-ea12] January 08, 2020
[1.0.0-ea12]: https://github.com/datawire/ambassador/compare/v1.0.0-ea9...v1.0.0-ea12

- BREAKING CHANGE: When a resource specifies a service or secret name without a corresponding namespace, Ambassador uses the namespace of the resource. In the past, Ambassador would use its own namespace.
- Bugfix: Add the appropriate label so Ingress works with Edge Stack
- Bugfix: Remove superfluous imagePullSecret
- Bugfix: Fix various admin UI quirks, especially in Firefox
  - Bogus warnings about duplicate resources
  - Drag-and-drop reordering of rate limit configuration
  - Missing icons
- Internal: Drop duplicated resources earlier in the processing chain
- Internal: Streamline code generation from protobufs
- Internal: Automated broken-link checks in the documentation

## [1.0.0-ea9] December 23, 2019
[1.0.0-ea9]: https://github.com/datawire/ambassador/compare/v1.0.0-ea7...v1.0.0-ea9

- Bugfix: Use proper executable name for Windows edgectl
- Bugfix: Don't force SNI routes to be lower-priority than non-SNI routes
- Bugfix: Prevent the self-signed fallback context from conflicting with a manual context

## [1.0.0-ea7] December 19, 2019
[1.0.0-ea7]: https://github.com/datawire/ambassador/compare/v1.0.0-ea6...v1.0.0-ea7

- Bugfix: UI buttons can hide themselves
- Bugfix: Developer Portal API acquisition
- Bugfix: Developer Portal internal routing
- Internal: Better JS console usage
- Internal: Rationalize usage reporting for Edge Stack

## [1.0.0-ea6] December 18, 2019
[1.0.0-ea6]: https://github.com/datawire/ambassador/compare/v1.0.0-ea5...v1.0.0-ea6

- Feature: Improve performance of processing events from Kubernetes
- Feature: Automatic HTTPS should work with any ACME clients doing the http-01 challenge
- Internal: General improvements to test infrastructure
- Internal: Improved the release process

`ambassador-internal-access-control` `Filter` and `FilterPolicy` are now
created internally. Remove them from your cluster if upgrading from a
previous version.

## [1.0.0-ea5] December 17, 2019
[1.0.0-ea5]: https://github.com/datawire/ambassador/compare/v1.0.0-ea3...v1.0.0-ea5

- Internal: Improved the reliability of CI
- Internal: Improved the release process

## [1.0.0-ea3] December 16, 2019
[1.0.0-ea3]: https://github.com/datawire/ambassador/compare/v1.0.0-ea1...v1.0.0-ea3

- Feature: initial edgectl support for Windows!
- UX: be explicit that seeing the license applied can take a few minutes
- Bugfix: don’t try to check for upgrades on every UI snapshot update
- Bugfix: don’t activate the fallback TLSContext if its secret is not available
- Bugfix: first cut at reducing reconfiguration churn

## [1.0.0-ea1] December 10, 2019
[1.0.0-ea1]: https://github.com/datawire/ambassador/compare/v0.85.0...v1.0.0-ea1

### Caution!

All of Ambassador's CRDs have been switched to `apiVersion: getambassador.io/v2`, and
**your resources will be upgraded when you apply the new CRDs**. We recommend that you
follow the [migration instructions](https://getambassador.io/early-access/user-guide/upgrade-to-edge-stack/) and check your installation's
behavior before upgrading your CRDs.

### Features

- Authentication and ratelimiting are now available under a free community license
- The Host CRD provides an easy way to tell Ambassador about domains it should expect to handle
- Given a Host CRD, Ambassador can manage TLS certificates using ACME (or you can manage them by hand)
- Redirection from HTTP to HTTPS defaults to ON when termination contexts are present
- Mapping and Host CRDs, as well as Ingress resources, get Status updates to provide better feedback

### Bugfixes

- CVE-2019–18801, CVE-2019–18802, and CVE-2019–18836 are fixed by including Envoy 1.12.2
- CORS now happens before rate limiting
- The reconfiguration engine is better protected from exceptions

## [0.86.1] December 10, 2019
[0.86.1]: https://github.com/datawire/ambassador/compare/v0.84.1...v0.86.1

- Envoy updated to 1.12.2 for security fixes
- Envoy TCP keepalives are now supported (thanks, [Bartek Kowalczyk](https://github.com/KowalczykBartek)!)
- Envoy remote access logs are now supported
- Correctly handle upgrades when the `LogService` CRD is not present

(Ambassador 0.86.0 was superseded by Ambassador 0.86.1.)

## [0.85.0] October 22, 2019
[0.85.0]: https://github.com/datawire/ambassador/compare/v0.84.1...v0.85.0

### Features

- Support configuring the Envoy access log format (thanks to [John Esmet](https://github.com/esmet)!)

## [0.84.1] October 20, 2019
[0.84.1]: https://github.com/datawire/ambassador/compare/v0.84.0...v0.84.1

### Major changes:
- Bugfix: Fix /ambassador permissions to allow running as non-root - Thanks @dmayle (https://github.com/dmayle) for reporting the bug.

## [0.84.0] October 18, 2019
[0.84.0]: https://github.com/datawire/ambassador/compare/v0.83.0...v0.84.0

### Features:

- Support setting window_bits for the GZip filter (thanks to [Florent Delannoy](https://github.com/Pluies)!)
- Correctly support tuning the regex_max_size, and bump its default to 200 (thanks to [Paul Salaberria](https://github.com/psalaberria002)!)
- Support setting redirect_cleartext_from in a TLSContext

### Bugfixes:

- Correctly update loadbalancer status of Ingress resources
- Don't enable diagd debugging in the test suite unless explicitly requested (thanks to [Jonathan Suever](https://github.com/suever)!)
- Switch to an Envoy release build

### Developer Notes:

- Many many things about the build system have changed under the hood!
   - Start with `make help`, and
   - Join our [Slack channel](https://d6e.co/slack) for more help!

## [0.83.0] October 08, 2019
[0.83.0]: https://github.com/datawire/ambassador/compare/v0.82.0...v0.83.0

### Major changes:
- Update Ambassador to address CVE-2019-15225 and CVE-2019-15226.

NOTE: this switches the default regex engine! See the documentation for the `ambassador` `Module` for more.

## [0.82.0] October 02, 2019
[0.82.0]: https://github.com/datawire/ambassador/compare/v0.81.0...v0.82.0

### Major changes:
- Feature: Arrange for the Prometheus metrics endpoint to also return associated headers (thanks, [Jennifer Wu](https://github.com/jhsiaomei)!)
- Feature: Support setting a TLS origination context when doing TLS to a RateLimitService (thanks, [Phil Peble](https://github.com/ppeble)!)
- Feature: Allow configuring Envoy's access log path (thanks, [Jonathan Suever](https://github.com/suever)!)
- Update: Switch to Python 3.7 and Alpine 3.10

### Developer notes:
- Switch back to the latest mypy (currently 0.730)
- Environment variable KAT_IMAGE_PULL_POLICY can override the imagePullPolicy when running KAT tests
- Updated Generated Envoy Golang APIs

## [0.81.0] September 26, 2019
[0.81.0]: https://github.com/datawire/ambassador/compare/v0.80.0...v0.81.0

### Major changes:
- Feature: ${} environment variable interpolation is supported in all Ambassador configuration resources (thanks, [Stefan Sedich](https://github.com/stefansedich)!)
- Feature: DataDog APM tracing is now supported (thanks again, [Stefan Sedich](https://github.com/stefansedich)!)
- Bugfix: Fix an error in the TLSContext schema (thanks, [@georgekaz](https://github.com/georgekaz)!)

### Developer notes:
- Test services can now be built, deployed, and tested more easily (see BUILDING.md)
- `mypy` is temporarily pinned to version 0.720.

## [0.80.0] September 20, 2019
[0.80.0]: https://github.com/datawire/ambassador/compare/v0.78.0...v0.80.0

### Major changes:
- Feature: Basic support for the Kubernetes Ingress resource
- Feature: Basic reporting for some common configuration errors (lack of Mappings, lack of TLS contexts)
- Bugfix: Update Envoy to prevent crashing when updating AuthService under load

### Developer notes
- Golang components now use Go 1.13
- Ambassador build now _requires_ clean type hinting
- KAT client and server have been pulled back into the Ambassador repo

## [0.78.0] September 11, 2019
[0.78.0]: https://github.com/datawire/ambassador/compare/v0.77.0...v0.78.0

### Major changes:
- Feature: Support setting cipher_suites and ecdh_curves in TLSContext - #1782 (Thanks @teejaded)
- Feature: Make 128-bits traceids the default - #1794 (Thanks @Pluies)
- Feature: Set cap_net_bind_service to allow binding to low ports - #1720 (Thanks @swalberg)

### Minor changes:
- Testing: Add test that ambassador cli does not crash when called with --help - #1806 (Thanks @rokostik)

## [0.77.0] September 05, 2019
[0.77.0]: https://github.com/datawire/ambassador/compare/v0.76.0...v0.77.0

- (Feature) Support the `least_request` load balancer policy (thanks, [Steve Flanders](https://github.com/flands)!)
- (Misc) Many test and release-engineering improvements under the hood

## [0.76.0] August 26, 2019
[0.76.0]: https://github.com/datawire/ambassador/compare/v0.75.0...v0.76.0

- circuit breakers now properly handle overriding a global circuit breaker within a Mapping ([#1767])
- support for Knative 0.8.0 ([#1732])

[#1767]: https://github.com/datawire/ambassador/issues/1767
[#1732]: https://github.com/datawire/ambassador/issues/1732

## [0.75.0] August 13, 2019
[0.75.0]: https://github.com/datawire/ambassador/compare/0.74.1...0.75.0

- (Feature) Update to Envoy 1.11.1, including security fixes
- (Feature) You can use a `TLSContext` without a `secret` to set origination options ([#1708])
- (Feature) Canary deployments can now use multiple `host_rewrite` values ([#1159])
- (Bugfix) Make sure that Ambassador won't mistakenly complain about the number of RateLimit and Tracing services (thanks, [Christian Claus](https://github.com/cclauss)!)

[#1159]: https://github.com/datawire/ambassador/issues/1159
[#1708]: https://github.com/datawire/ambassador/issues/1708

## [0.74.1] August 06, 2019
[0.74.1]: https://github.com/datawire/ambassador/compare/0.74.0...0.74.1

- (bugfix) Make sure that updates properly trigger reconfigures ([#1727])
- (misc) Arrange for startup logging to have timestamps

[#1727]: https://github.com/datawire/ambassador/issues/1727

## [0.74.0] July 30, 2019
[0.74.0]: https://github.com/datawire/ambassador/compare/0.73.0...0.74.0

- Bugfix: Make sure that the pod dies if Envoy dies
- Bugfix: Correctly allow setting `timeout_ms` for `AuthService` (thanks, [John Esmet!](https://www.github.com/esmet)!)
- Feature: Permit configuring `cluster_idle_timeout_ms` for upstream services (thanks, [John Esmet!](https://www.github.com/esmet)!) ([#1542])

[#1542]: https://github.com/datawire/ambassador/issues/1542

## [0.73.0] July 11, 2019
[0.73.0]: https://github.com/datawire/ambassador/compare/0.72.0...0.73.0

- Feature: Experimental native support for Knative! ([#1579])
- Feature: Better Linkerd interoperability! ([#1578], [#1594])

- Feature: Add a legend for the colors of service names on the diagnostic overview (thanks, [Wyatt Pearsall](https://github.com/wpears)!)
- Feature: Allow switching Envoy to output JSON logs (thanks, [Pedro Tavares](https://github.com/ServerlessP)!)
- Feature: Allow setting `AMBASSADOR_LABEL_SELECTOR` and `AMBASSADOR_FIELD_SELECTOR` to let Ambassador use Kubernetes selectors to determine which things to read (thanks, [John Esmet](https://github.com/esmet)!) ([#1292])
- Feature: Allow configuring retries for `AuthService` (thanks, [Kevin Dagostino](https://github.com/TonkWorks)!) ([#1622], [#1461])

- Bugfix: Allow Ambassador to ride through Envoy-validation timeouts (thanks, [John Morrisey](https://github.com/jwm)!)
- Bugfix: Allow Ambassador to ride through parse errors on input resources (thanks, [Andrei Predoiu](https://github.com/Andrei-Predoiu)!) ([#1625])
- Bugfix: Allow '.' in a `secret` name to just be a '.' ([#1255])

- Bugfix: Allow manually defining an Ambassador `Service` resource, same as any other resource
- Bugfix: Prevent spurious duplicate-resource errors when loading config from the filesystem

[#1255]: https://github.com/datawire/ambassador/issues/1255
[#1292]: https://github.com/datawire/ambassador/issuse/1292
[#1461]: https://github.com/datawire/ambassador/issues/1461
[#1578]: https://github.com/datawire/ambassador/issuse/1578
[#1579]: https://github.com/datawire/ambassador/issuse/1579
[#1594]: https://github.com/datawire/ambassador/issuse/1594
[#1622]: https://github.com/datawire/ambassador/issues/1622
[#1625]: https://github.com/datawire/ambassador/issues/1625

## [0.72.0] June 13, 2019
[0.72.0]: https://github.com/datawire/ambassador/compare/0.71.0...0.72.0

- Envoy: Update Envoy to commit 8f57f7d765
- Bugfix: Auth spans are now properly connected to requests ([#1414])
- Bugfix: `include_body` now works correctly ([#1531], [#1595])
- Bugfix: `x_forwarded_proto_redirect` works again (thanks to [Kyle Martin](https://github.com/KyleMartin901)!) ([#1571])
- Bugfix: Ambassador works correctly with read-only filesystems (thanks, [Niko Kurtti](https://github.com/n1koo)!) ([#1614], [#1619])
- Bugfix: Correctly render groups associated with a given resolver in diagnostics JSON output
- Feature: Give the Ambassador CLI a way to specify the directory into which to write secrets.

[#1414]: https://github.com/datawire/ambassador/issues/1414
[#1531]: https://github.com/datawire/ambassador/issues/1531
[#1571]: https://github.com/datawire/ambassador/issues/1571
[#1595]: https://github.com/datawire/ambassador/issues/1595
[#1614]: https://github.com/datawire/ambassador/issues/1614
[#1619]: https://github.com/datawire/ambassador/issues/1619

## [0.71.0] June 06, 2019
[0.71.0]: https://github.com/datawire/ambassador/compare/0.70.1...0.71.0

- Feature: GZIP support [#744]
- Feature: diag UI shows active Resolvers [#1453]
- Feature: CRDs exist for Resolvers [#1563]
- Feature: Resolvers with custom names work, even as CRDs [#1497]
- Feature: The `/metrics` endpoint provides direct access to Prometheus-format stats (thanks to [Rotem Tamir](https://github.com/rotemtam)!)
- Bugfix: `statsd-exporter` now correctly defaults to port 8125 (thanks to [Jonathan Suever](https://github.com/suever)!)
- Bugfix: redirect_cleartext_from no longer strips the URL path [#1463]
- Bugfix: canary weights of 0 and 100 work correctly [#1379]
- Bugfix: `docker run` works again for the Ambassador demo, and is part of our tests now [#1569]
- Bugfix: Scout `DEBUG` messages don’t get leaked into the diag UI [#1573]
- Maintenance: warn of upcoming protocol version changes
- Maintenance: check in with Scout every 24 hours, but no more than twice per day

[#744]: https://github.com/datawire/ambassador/issues/744
[#1379]: https://github.com/datawire/ambassador/issues/1379
[#1453]: https://github.com/datawire/ambassador/issues/1453
[#1463]: https://github.com/datawire/ambassador/issues/1463
[#1497]: https://github.com/datawire/ambassador/issues/1497
[#1563]: https://github.com/datawire/ambassador/issues/1563
[#1569]: https://github.com/datawire/ambassador/issues/1569
[#1573]: https://github.com/datawire/ambassador/issues/1573

## [0.70.1] May 24, 2019
[0.70.1]: https://github.com/datawire/ambassador/compare/0.70.0...0.70.1

### Minor changes:
- Bugfix: Disable CRD support if Ambassador cannot access them
- Upgrade: Upgrade to watt 0.5.1

## [0.70.0] May 20, 2019
[0.70.0]: https://github.com/datawire/ambassador/compare/0.61.0...0.70.0

### Major changes:
- Feature: Support CRDs in the `getambassador.io` API group for configuration ([#482])
- Feature: Update to Envoy 1.10

### Minor changes:
- Feature: Support removing request headers (thanks @ysaakpr!)
- Bugfix: `watt` should better coalesce calls to the watch hook on startup
- Bugfix: Ambassador no longer uses ports 7000 or 18000 ([#1526], [#1527])

[#482]: https://github.com/datawire/ambassador/issues/482
[#1526]: https://github.com/datawire/ambassador/issues/1526
[#1527]: https://github.com/datawire/ambassador/issues/1527

## [0.61.1] May 16, 2019
[0.61.1]: https://github.com/datawire/ambassador/compare/0.61.0...0.61.1

- Bugfix: Make sure that Consul discovery properly handles the datacenter name ([#1533])
- Bugfix: Make sure that the feature-walk code is protected against clusters with no endpoints at all ([#1532])

[#1532]: https://github.com/datawire/ambassador/issues/1532
[#1533]: https://github.com/datawire/ambassador/issues/1533

## [0.61.0] May 08, 2019
[0.61.0]: https://github.com/datawire/ambassador/compare/0.60.3...0.61.0

Ambassador 0.61.0 metadata

### Changes:
- Feature: Support for minimum and maximum TLS versions (#689)
- Feature: Allow choosing whether to append or overwrite when adding request or response headers (#1481) - thanks to @ysaakpr
- Feature: Support for circuit breakers (#360)
- Feature: Support for automatic retries (#1127) - thanks to @l1v3
- Feature: Support for shadow traffic weighting - thanks to @nemo83
- Feature: Support for HTTP/1.0 (#988) - thanks to @cyrus-mc
- Bugfix: Problem with local Consul agent resolver and non-standard HTTP port (#1508)
- Bugfix: Round each mapping's weight to an integer to prevent invalid Envoy configurations when using weights (#1289) - thanks to @esmet
- Bugfix: Fix deadlock on invalid Envoy configuration (#1491) - thanks to @esmet
- Bugfix: Fixed LightStep gRPC TracingService (#1189) - thanks to @sbaum1994
## [0.60.3] May 01, 2019
[0.60.3]: https://github.com/datawire/ambassador/compare/0.60.2...0.60.3

### Changes since 0.60.2

- When scanning its configuration for secrets and endpoints that must be watched, 0.60.2 could fail with certain configurations if TLS termination but not origination was active. Those failures are fixed now.

## [0.60.2] April 29, 2019
[0.60.2]: https://github.com/datawire/ambassador/compare/0.60.1...0.60.2

### Changes since 0.60.1

- Ambassador is now much more careful about which endpoints and secrets it pays attention to. ([#1465] again -- thanks to [@flands](https://github.com/flands) and @seandon for the help here!)

[#1465]: https://github.com/datawire/ambassador/issues/1465

## [0.60.1] April 25, 2019
[0.60.1]: https://github.com/datawire/ambassador/compare/0.60.0...0.60.1

### Changes since 0.60.0

- Speed up initial parsing of WATT snapshots considerably ([#1465])
- Don't look at secrets in the kube-system namespace, or for service-account tokens.
- Make sure that secrets we do look at are correctly associated with their namespaces ([#1467] -- thanks to @flands and @derrickburns for their contributions here!)
- Allow tuning the number of input snapshots retained for debugging
- Include the grab-snapshots.py script to help with debuggability

[#1465]: https://github.com/datawire/ambassador/issues/1465
[#1467]: https://github.com/datawire/ambassador/issues/1467

## [0.60.0] April 23, 2019
[0.60.0]: https://github.com/datawire/ambassador/compare/0.53.1...0.60.0

### Changes since 0.53.1

- BREAKING CHANGE: Ambassador listens on 8080 and 8443 by default so it does not need to run as root
- Ambassador natively supports using Consul for service discovery
- `AMBASSADOR_ENABLE_ENDPOINTS` is no longer needed; configure using the `Resolver` resource instead
- Support for the Maglev load balancing algorithm
- Support `connect_timeout_ms`. Thanks to Pétur Erlingsson.
- Support for `idle_timeout_ms` Thanks to Aaron Triplett.
- Ambassador will properly reload renewed Let's Encrypt certificates (#1416). Thanks to Matthew Ceroni.
- Ambassador will now properly redirect from HTTP to HTTPS based on `x-forwarded-proto` (#1233).
- The `case_sensitive` field now works when `host_redirect` is set to true (#699). Thanks to Peter Choi and Christopher Coté.

## [0.53.1] April 05, 2019
[0.53.1]: https://github.com/datawire/ambassador/compare/0.52.1...0.53.1

(0.53.0 was immediately supplanted by 0.53.1.)

## SECURITY FIXES

Ambassador 0.53.1 addresses two security issues in Envoy Proxy, CVE-2019-9900 and CVE-2019-9901:

- CVE-2019-9900 (Score 8.3/High). When parsing HTTP/1.x header values, Envoy 1.9 and before does not reject embedded zero characters (NUL, ASCII 0x0).

- CVE-2019-9901 (Score 8.3/High). Envoy does not normalize HTTP URL paths in Envoy 1.9 and before.

Since these issues can potentially allow a remote attacker to use maliciously-crafted URLs to bypass
authentication, anyone running an Ambassador prior to 0.53.1 should upgrade.

### UPCOMING CHANGES

Ambassador 0.60 will listen on ports 8080/8443 by default. The diagnostics service in Ambassador 0.52.0
will try to warn you if your configuration will be affected by this change.

## Other changes since 0.52.1

- `AuthService` version `ambassador/v1` can now explicitly configure how much body data is sent
  to the external authentication service.

## [0.52.1] March 26, 2019
[0.52.1]: https://github.com/datawire/ambassador/compare/0.52.0...0.52.1

### Changes since 0.52.0

- You can specify the `AMBASSADOR_NO_SECRETS` environment variable to prevent Ambassador from
  watching Kubernetes secrets at all (thanks [@esmet](https://github.com/esmet)!) ([#1293])
- The services used when you do `docker run ambassador --demo` have been moved into the Docker image,
  to remove external dependencies from the Ambassador quickstart.

[#1293]: https://github.com/datawire/ambassador/issues/1293

## [0.52.0] March 21, 2019
[0.52.0]: https://github.com/datawire/ambassador/compare/0.51.2...0.52.0

### Changes since 0.51.2

- Initial support for endpoint routing, rather than relying on `kube-proxy` ([#1031])
   - set `AMBASSADOR_ENABLE_ENDPOINTS` in the environment to allow this
- Initial support for Envoy ring hashing and session affinity (requires endpoint routing!)
- Support Lua filters (thanks to [@lolletsoc](https://github.com/lolletsoc)!)
- Support gRPC-Web (thanks to [@gertvdijk](https://github.com/gertvdijk)!) ([#456])
- Support for gRPC HTTP 1.1 bridge (thanks to [@rotemtam](https://github.com/rotemtam)!)
- Allow configuring `num-trusted-hosts` for `X-Forwarded-For`
- External auth services using gRPC can now correctly add new headers ([#1313])
- External auth services correctly add trace spans
- Ambassador should respond to changes more quickly now ([#1294], [#1318])
- Ambassador startup should be faster now

[#456]: https://github.com/datawire/ambassador/issues/456
[#1031]: https://github.com/datawire/ambassador/issues/1031
[#1294]: https://github.com/datawire/ambassador/issues/1294
[#1313]: https://github.com/datawire/ambassador/issues/1313
[#1318]: https://github.com/datawire/ambassador/issues/1318

## [0.51.2] March 12, 2019
[0.51.2]: https://github.com/datawire/ambassador/compare/0.51.1...0.51.2

### Changes since 0.51.1

- Cookies are now correctly handled when using external auth services... really. ([#1211])

[#1211]: https://github.com/datawire/ambassador/issues/1211

## [0.51.1] March 11, 2019
[0.51.1]: https://github.com/datawire/ambassador/compare/0.51.0...0.51.1

### Changes since 0.51.0

- Ambassador correctly handles services in namespaces other than the one Ambassador is running in.

## [0.51.0] March 08, 2019
[0.51.0]: https://github.com/datawire/ambassador/compare/0.50.3...0.51.0

**0.51.0 is not recommended: upgrade to 0.51.1.**

### Changes since 0.50.3

- Ambassador can now route any TCP connection, using the new `TCPMapping` resource. ([#420])
- Cookies are now correctly handled when using external auth services ([#1211])
- Lots of work in docs and testing under the hood

[#420]: https://github.com/datawire/ambassador/issues/420
[#1211]: https://github.com/datawire/ambassador/issues/1211

### Limitations in 0.51.0

At present, you cannot mix HTTP and HTTPS upstream `service`s in any Ambassador resource. This restriction will be lifted in a future Ambassador release.

## [0.50.3] February 21, 2019
[0.50.3]: https://github.com/datawire/ambassador/compare/0.50.2...0.50.3

### Fixes since 0.50.2

- Ambassador saves configuration snapshots as it manages configuration changes. 0.50.3 keeps only 5 snapshots,
  to bound its disk usage. The most recent snapshot has no suffix; the `-1` suffix is the next most recent, and
  the `-4` suffix is the oldest.
- Ambassador will not check for available updates more often than once every four hours.

### Limitations in 0.50.3

At present, you cannot mix HTTP and HTTPS upstream `service`s in any Ambassador resource. This restriction will be lifted in a future Ambassador release.

## [0.50.2] February 15, 2019
[0.50.2]: https://github.com/datawire/ambassador/compare/0.50.1...0.50.2

### Important fixes since 0.50.1

- Ambassador no longer requires annotations in order to start -- with no configuration, it will launch with only the diagnostics service available. ([#1203])
- If external auth changes headers, routing will happen based on the changed values. ([#1226])

### Other changes since 0.50.1

- Ambassador will no longer log errors about Envoy statistics being unavaible before startup is complete ([#1216])
- The `tls` attribute is again available to control the client certificate offered by an `AuthService` ([#1202])

### Limitations in 0.50.2

At present, you cannot mix HTTP and HTTPS upstream `service`s in any Ambassador resource. This restriction will be lifted in a future Ambassador release.

[#1202]: https://github.com/datawire/ambassador/issues/1202
[#1203]: https://github.com/datawire/ambassador/issues/1203
[#1216]: https://github.com/datawire/ambassador/issues/1216
[#1226]: https://github.com/datawire/ambassador/issues/1226

## [0.50.1] February 07, 2019
[0.50.1]: https://github.com/datawire/ambassador/compare/0.50.0...0.50.1

**0.50.1 is not recommended: upgrade to 0.52.0.**

### Changes since 0.50.0

- Ambassador defaults to only doing IPv4 DNS lookups. IPv6 can be enabled in the Ambassador module or in a Mapping. ([#944])
- An invalid Envoy configuration should not cause Ambassador to hang.
- Testing using `docker run` and `docker compose` is supported again. ([#1160])
- Configuration from the filesystem is supported again, but see the "Running Ambassador" documentation for more.
- Datawire's default Ambassador YAML no longer asks for any permissions for `ConfigMap`s.

[#944]: https://github.com/datawire/ambassador/issues/944
[#1160]: https://github.com/datawire/ambassador/issues/1160

## [0.50.0] January 29, 2019
[0.50.0]: https://github.com/datawire/ambassador/compare/0.50.0-rc6...0.50.0

**Ambassador 0.50.0 is a major rearchitecture of Ambassador onto Envoy V2 using the ADS. See the "BREAKING NEWS"
section above for more information.**

(Note that Ambassador 0.50.0-rc7 and -rc8 were internal releases.)

### Changes since 0.50.0-rc6

- `AMBASSADOR_SINGLE_NAMESPACE` is finally correctly supported and properly tested ([#1098])
- Ambassador won't throw an exception for name collisions between resources ([#1155])
- A TLS `Module` can now coexist with SNI (the TLS `Module` effectively defines a fallback cert) ([#1156])
- `ambassador dump --diag` no longer requires you to explicitly state `--v1` or `--v2`

### Limitations in 0.50.0 GA

- Configuration from the filesystem is not supported in 0.50.0. It will be resupported in 0.50.1.
- A `TLSContext` referencing a `secret` in another namespace will not function when `AMBASSADOR_SINGLE_NAMESPACE` is set.

[#1098]: https://github.com/datawire/ambassador/issues/1098
[#1155]: https://github.com/datawire/ambassador/issues/1155
[#1156]: https://github.com/datawire/ambassador/issues/1156

## [0.50.0-rc6] January 28, 2019
[0.50.0-rc6]: https://github.com/datawire/ambassador/compare/0.50.0-rc5...0.50.0-rc6

**Ambassador 0.50.0-rc6 is a release candidate**.

### Changes since 0.50.0-rc5

- Ambassador watches certificates and automatically updates TLS on certificate changes ([#474])
- Ambassador no longer saves secrets it hasn't been told to use to disk ([#1093])
- Ambassador correctly honors `AMBASSADOR_SINGLE_NAMESPACE` rather than trying to access all namespaces ([#1098])
- Ambassador correctly honors the `AMBASSADOR_CONFIG_BASE_DIR` setting again ([#1118])
- Configuration changes take effect much more quickly than in RC5 ([#1148])
- `redirect_cleartext_from` works with no configured secret, to support TLS termination at a downstream load balancer ([#1104])
- `redirect_cleartext_from` works with the `PROXY` protocol ([#1115])
- Multiple `AuthService` resources (for canary deployments) work again ([#1106])
- `AuthService` with `allow_request_body` works correctly with an empty body and no `Content-Length` header ([#1140])
- `Mapping` supports the `bypass_auth` attribute to bypass authentication (thanks, @patricksanders! [#174])
- The diagnostic service no longer needs to re-parse the configuration on every page load ([#483])
- Startup is now faster and more stable
- The Makefile should do the right thing if your PATH has spaces in it (thanks, @er1c!)
- Lots of Helm chart, statsd, and doc improvements (thanks, @Flydiverny, @alexgervais, @bartlett, @victortv7, and @zencircle!)

[#174]: https://github.com/datawire/ambassador/issues/174
[#474]: https://github.com/datawire/ambassador/issues/474
[#483]: https://github.com/datawire/ambassador/issues/483
[#1093]: https://github.com/datawire/ambassador/issues/1093
[#1098]: https://github.com/datawire/ambassador/issues/1098
[#1104]: https://github.com/datawire/ambassador/issues/1104
[#1106]: https://github.com/datawire/ambassador/issues/1106
[#1115]: https://github.com/datawire/ambassador/issues/1115
[#1118]: https://github.com/datawire/ambassador/issues/1118
[#1140]: https://github.com/datawire/ambassador/issues/1140
[#1148]: https://github.com/datawire/ambassador/issues/1148

## [0.50.0-rc5] January 14, 2019
[0.50.0-rc5]: https://github.com/datawire/ambassador/compare/0.50.0-rc4...0.50.0-rc5

**Ambassador 0.50.0-rc5 is a release candidate**.

### Changes since 0.50.0-rc4

- Websocket connections will now be authenticated if an AuthService is configured [#1026]
- Client certificate authentication should function whether configured from a TLSContext resource or from the the old-style TLS module (this is the full fix for [#993])
- Ambassador can now switch listening ports without a restart (e.g. switching from cleartext to TLS) [#1100]
- TLS origination certificates (including Istio mTLS) should now function [#1071]
- The diagnostics service should function in all cases. [#1096]
- The Ambassador image is significantly (~500MB) smaller than RC4.

[#933]: https://github.com/datawire/ambassador/issues/993
[#1026]: https://github.com/datawire/ambassador/issues/1026
[#1071]: https://github.com/datawire/ambassador/issues/1071
[#1096]: https://github.com/datawire/ambassador/issues/1096
[#1100]: https://github.com/datawire/ambassador/issues/1100

## [0.50.0-rc4] January 09, 2019
[0.50.0-rc4]: https://github.com/datawire/ambassador/compare/0.50.0-rc3...0.50.0-rc4

**Ambassador 0.50.0-rc4 is a release candidate**, and fully supports running under Microsoft Azure.

### Changes since 0.50.0-rc3

- Ambassador fully supports running under Azure [#1039]
- The `proto` attribute of a v1 `AuthService` is now optional, and defaults to `http`
- Ambassador will warn about the use of v0 configuration resources.

[#1039]: https://github.com/datawire/ambassador/issues/1039

## [0.50.0-rc3] January 03, 2019
[0.50.0-rc3]: https://github.com/datawire/ambassador/compare/0.50.0-rc2...0.50.0-rc3

**Ambassador 0.50.0-rc3 is a release candidate**, but see below for an important warning about Azure.

### Microsoft Azure

There is a known issue with recently-created Microsoft Azure clusters where Ambassador will stop receiving service
updates after running for a short time. This will be fixed in 0.50.0-GA.

### Changes since 0.50.0-rc2

- The `Location` and `Set-Cookie` headers should always be allowed from the auth service when using an `ambassador/v0` config [#1054]
- `add_response_headers` (parallel to `add_request_headers`) is now supported (thanks, @n1koo!)
- `host_redirect` and `shadow` both now work correctly [#1057], [#1069]
- Kat is able to give better information when it cannot parse a YAML specification.

[#1054]: https://github.com/datawire/ambassador/issues/1054
[#1057]: https://github.com/datawire/ambassador/issues/1057
[#1069]: https://github.com/datawire/ambassador/issues/1069

## [0.50.0-rc2] December 24, 2018
[0.50.0-rc2]: https://github.com/datawire/ambassador/compare/0.50.0-rc1...0.50.0-rc2

**Ambassador 0.50.0-rc2 fixes some significant TLS bugs found in RC1.**

### Changes since 0.50.0-rc1:

- TLS client certificate verification should function correctly (including requiring client certs).
- TLS context handling (especially with multiple contexts and origination contexts) has been made more consistent and correct.
    - Ambassador is now much more careful about reporting errors in TLS configuration (especially around missing keys).
    - You can reference a secret in another namespace with `secret: $secret_name.$namespace`.
    - Ambassador will now save certificates loaded from Kubernetes to `$AMBASSADOR_CONFIG_BASE_DIR/$namespace/secrets/$secret_name`.
- `use_proxy_proto` should be correctly supported [#1050].
- `AuthService` v1 will default its `proto` to `http` (thanks @flands!)
- The JSON diagnostics service supports filtering: requesting `/ambassador/v0/diag/?json=true&filter=errors`, for example, will return only the errors element from the diagnostic output.

[#1050]: https://github.com/datawire/ambassador/issues/1050

## [0.50.0-rc1] December 19, 2018
[0.50.0-rc1]: https://github.com/datawire/ambassador/compare/0.50.0-ea7...0.50.0-rc1

**Ambassador 0.50.0-rc1 is a release candidate.**

### Changes since 0.50.0-ea7:

- Websockets should work happily with external authentication [#1026]
- A `TracingService` using a long cluster name works now [#1025]
- TLS origination certificates are no longer offered to clients when Ambassador does TLS termination [#983]
- Ambassador will listen on port 443 only if TLS termination contexts are present; a TLS origination context will not cause the switch
- The diagnostics service is working, and correctly reporting errors, again. [#1019]
- `timeout_ms` in a `Mapping` works correctly again [#990]
- Ambassador sends additional anonymized usage data to help Datawire prioritize bug fixes, etc.
  See `docs/ambassador/running.md` for more information, including how to disable this function.

[#983]: https://github.com/datawire/ambassador/issues/983
[#990]: https://github.com/datawire/ambassador/issues/990
[#1019]: https://github.com/datawire/ambassador/issues/1019
[#1025]: https://github.com/datawire/ambassador/issues/1025
[#1026]: https://github.com/datawire/ambassador/issues/1026

## [0.50.0-ea7] November 19, 2018
[0.50.0-ea7]: https://github.com/datawire/ambassador/compare/0.50.0-ea6...0.50.0-ea7

**Ambassador 0.50.0-ea7 is an EARLY ACCESS release! IT IS NOT SUPPORTED FOR PRODUCTION USE.**

### Upcoming major changes:

- **API version `ambassador/v0` will be officially deprecated in Ambassador 0.50.0.**
  API version `ambassador/v1` will the minimum recommended version for resources in Ambassador 0.50.0.

- Some resources will change between `ambassador/v0` and `ambassador/v1`.
   - For example, the `Mapping` resource will no longer support `rate_limits` as that functionality will
     be subsumed by `labels`.

### Changes since 0.50.0-ea6:

- Ambassador now supports `labels` for all `Mapping`s.
- Configuration of rate limits for a `Mapping` is now handled by providing `labels` in the domain configured
  for the `RateLimitService` (by default, this is "ambassador").
- Ambassador, once again, supports `statsd` for statistics gathering.
- The Envoy `buffer` filter is supported.
- Ambassador can now use GRPC to call the external authentication service, and also include the message body
  in the auth call.
- It's now possible to use environment variables to modify the configuration directory (thanks @n1koo!).
- Setting environment variable `AMBASSADOR_KUBEWATCH_NO_RETRY` will cause the Ambassador pod to exit, and be
  rescheduled, if it loses its connection to the Kubernetes API server.
- Many dependencies have been updated, most notably including switching to kube-client 8.0.0.

## [0.50.0-ea6] November 19, 2018
[0.50.0-ea6]: https://github.com/datawire/ambassador/compare/0.50.0-ea5...0.50.0-ea6

**Ambassador 0.50.0-ea6 is an EARLY ACCESS release! IT IS NOT SUPPORTED FOR PRODUCTION USE.**

### Changes since 0.50.0-ea5:

- `alpn_protocols` is now supported in the `TLS` module and `TLSContext`s
- Using `TLSContext`s to provide TLS termination contexts will correctly switch Ambassador to listening on port 443.
- `redirect_cleartext_from` is now supported with SNI
- Zipkin `TracingService` configuration now supports 128-bit trace IDs and shared span contexts (thanks, @alexgervais!)
- Zipkin should correctly trace calls to external auth services (thanks, @alexgervais!)
- `AuthService` configurations now allow separately configuring headers allowed from the client to the auth service, and from the auth service upstream
- Ambassador won't endlessly append `:annotation` to K8s resources
- The Ambassador CLI no longer requires certificate files to be present when dumping configurations
- `make mypy` will run full type checks on Ambassador to help developers

## [0.50.0-ea5] November 06, 2018
[0.50.0-ea5]: https://github.com/datawire/ambassador/compare/0.50.0-ea4...0.50.0-ea5

**Ambassador 0.50.0-ea5 is an EARLY ACCESS release! IT IS NOT SUPPORTED FOR PRODUCTION USE.**

### Changes since 0.50.0-ea4:

- **`use_remote_address` is now set to `true` by default.** If you need the old behavior, you will need to manually set `use_remote_address` to `false` in the `ambassador` `Module`.
- Ambassador 0.50.0-ea5 **supports SNI!**  See the docs for more here.
- Header matching is now supported again, including `host` and `method` headers.

## [0.50.0-ea4] October 31, 2018
[0.50.0-ea4]: https://github.com/datawire/ambassador/compare/0.50.0-ea3...0.50.0-ea4

**Ambassador 0.50.0-ea4 is an EARLY ACCESS release! IT IS NOT SUPPORTED FOR PRODUCTION USE.**

### Changes since 0.50.0-ea3:

- Ambassador 0.50.0-ea4 uses Envoy 1.8.0.
- `RateLimitService` is now supported. **You will need to restart Ambassador if you change the `RateLimitService` configuration.** We expect to lift this restriction in a later release; for now, the diag service will warn you when a restart is required.
   - The `RateLimitService` also has a new `timeout_ms` attribute, which allows overriding the default request timeout of 20ms.
- GRPC is provisionally supported, but still needs improvements in test coverage.
- Ambassador will correctly include its EA number when checking for updates.

## [0.50.0-ea3] October 21, 2018
[0.50.0-ea3]: https://github.com/datawire/ambassador/compare/0.50.0-ea2...0.50.0-ea3

**Ambassador 0.50.0-ea3 is an EARLY ACCESS release! IT IS NOT SUPPORTED FOR PRODUCTION USE.**

### Changes since 0.50.0-ea2:

- `TracingService` is now supported. **You will need to restart Ambassador if you change the `TracingService` configuration.** We expect to lift this restriction in a later release; for now, the diag service will warn you when a restart is required.
- Websockets are now supported, **including** mapping the same websocket prefix to multiple upstream services for canary releases or load balancing.
- KAT supports full debug logs by individual `Test` or `Query`.

**Ambassador 0.50.0 is not yet feature-complete. Read the Limitations and Breaking Changes sections in the 0.50.0-ea1 section below for more information.**

## [0.50.0-ea2] October 16, 2018
[0.50.0-ea2]: https://github.com/datawire/ambassador/compare/0.50.0-ea1...0.50.0-ea2

**Ambassador 0.50.0-ea2 is an EARLY ACCESS release! IT IS NOT SUPPORTED FOR PRODUCTION USE.**

### Changes since 0.50.0-ea1:

- Attempting to enable TLS termination without supplying a valid cert secret will result in HTTP on port 80, rather than HTTP on port 443. **No error will be displayed in the diagnostic service yet.** This is a bug and will be fixed in `-ea3`.
- CORS is now supported.
- Logs are no longer full of accesses from the diagnostic service.
- KAT supports isolating OptionTests.
- The diagnostics service now shows the V2 config actually in use, not V1.
- `make` will no longer rebuild the Python venv so aggressively.

**Ambassador 0.50.0 is not yet feature-complete. Read the Limitations and Breaking Changes sections in the 0.50.0-ea1 section below for more information.**

## [0.50.0-ea1] October 11, 2018
[0.50.0-ea1]: https://github.com/datawire/ambassador/compare/0.40.0...0.50.0-ea1

**Ambassador 0.50.0-ea1 is an EARLY ACCESS release! IT IS NOT SUPPORTED FOR PRODUCTION USE.**

### Ambassador 0.50.0 is not yet feature-complete. Limitations:

- `RateLimitService` and `TracingService` resources are not currently supported.
- WebSockets are not currently supported.
- CORS is not currently supported.
- GRPC is not currently supported.
- TLS termination is not
- `statsd` integration has not been tested.
- The logs are very cluttered.
- Configuration directly from the filesystem isn’t supported.
- The diagnostics service cannot correctly drill down by source file, though it can drill down by route or other resources.
- Helm installation has not been tested.
- `AuthService` does not currently have full support for configuring headers to be sent to the extauth service. At present it sends all the headers listed in `allowed_headers` plus:
   - `Authorization`
   - `Cookie`
   - `Forwarded`
   - `From`
   - `Host`
   - `Proxy-Authenticate`
   - `Proxy-Authorization`
   - `Set-Cookie`
   - `User-Agent`
   - `X-Forwarded-For`
   - `X-Forwarded-Host`
   - `X-Forwarded`
   - `X-Gateway-Proto`
   - `WWW-Authenticate`

### **BREAKING CHANGES** from 0.40.0

- Configuration from a `ConfigMap` is no longer supported.
- The authentication `Module` is no longer supported; use `AuthService` instead (which you probably already were).
- External authentication now uses the core Envoy `envoy.ext_authz` filter, rather than the custom Datawire auth filter.
   - `ext_authz` speaks the same protocol, and your existing external auth services should work, however:
   - `ext_authz` does _not_ send all the request headers to the external auth service (see above in `Limitations`).
- Circuit breakers and outlier detection are not supported. They will be reintroduced in a later Ambassador release.
- Ambassador now _requires_ a TLS `Module` to enable TLS termination, where previous versions would automatically enable termation if the `ambassador-certs` secret was present. A minimal `Module` for the same behavior is:

        ---
        kind: Module
        name: tls
        config:
          server:
            secret: ambassador-certs

## [0.40.2] November 26, 2018
[0.40.2]: https://github.com/datawire/ambassador/compare/0.40.1...0.40.2

### Minor changes:
- Feature: Support using environment variables to modify the configuration directory (thanks @n1koo!)
- Feature: In Helmfile, support `volumeMounts` (thanks @kyschouv!)
- Bugfix: In Helmfile, correctly quote `.Values.namespace.single` (thanks @bobby!)
- Bugfix: In Helmfile, correctly support `Nodeport` in HTTP and HTTPS (thanks @n1koo!)

## [0.40.1] October 29, 2018
[0.40.1]: https://github.com/datawire/ambassador/compare/0.40.0...0.40.1

### Minor changes:
- Feature: Support running Ambassador as a `Daemonset` via Helm (thanks @DipeshMitthalal!)
- Feature: Switch to Envoy commit 5f795fe2 to fix a crash if attempting to add headers after using an AuthService (#647, #680)

## [0.40.0] September 25, 2018
[0.40.0]: https://github.com/datawire/ambassador/compare/0.39.0...0.40.0

### Minor changes:

- Feature: Allow users to override the `STATSD_HOST` value (#810). Thanks to @rsyvarth.
- Feature: Support LightStep distributed tracing (#796). Thanks to @alexgervais.
- Feature: Add service label in Helm chart (#778). Thanks to @sarce.
- Feature: Add support for load balancer IP in Helm chart (#765). Thanks to @larsha.
- Feature: Support prometheus mapping configurations (#746). Thanks to @bcatcho.
- Feature: Add support for `loadBalancerSourceRanges` to Helm chart (#764). Thanks to @mtbdeano.
- Feature: Support for namespaces and Ambassador ID in Helm chart (#588, #643). Thanks to @MichielDeMey and @jstol.
- Bugfix: Add AMBASSADOR_VERIFY_SSL_FALSE flag (#782, #807). Thanks to @sonrier.
- Bugfix: Fix Ambassador single namespace in Helm chart (#827). Thanks to @sarce.
- Bugfix: Fix Helm templates and default values (#826).
- Bugfix: Add `stats-sink` back to Helm chart (#763).
- Bugfix: Allow setting `timeout_ms` to 0 for gRPC streaming services (#545). Thanks to @lovers36.
- Bugfix: Update Flask to 0.12.3.

## [0.39.0] August 30, 2018
[0.39.0]: https://github.com/datawire/ambassador/compare/0.38.0...0.39.0

### Major Changes:

- Bugfix: The statsd container has been removed by default in order to avoid DoSing Kubernetes DNS. The functionality can be re-enabled by setting the `STATSD_ENABLED` environment variable to `true` in the Ambassador deployment YAML (#568).
- Docs: Added detailed Ambassador + Istio Integration Documentation on monitoring and distributed tracing. - @feitnomore

### Minor Changes:

- Docs: Added instructions for running Ambassador with Docker Compose. - @bcatcho
- Bugfix: Fix Ambassador to more aggressively reconnect to Kubernetes (#554). - @nmatsui
- Feature: Diagnostic view displays AuthService, RateLimitService, and TracingService (#730). - @alexgervais
- Feature: Enable Ambassador to tag tracing spans with request headers via `tag_headers`. - @alexgervais

## [0.38.0] August 08, 2018
[0.38.0]: https://github.com/datawire/ambassador/compare/0.37.0...0.38.0

### Major changes:
- Feature: Default CORS configuration can now be set - @KowalczykBartek
- Bugfix: Ambassador does not crash with empty YAML config anymore - @rohan47

### Minor changes:
- DevEx: `master` is now latest, `stable` tracks the latest released version
- DevEx: release-prep target added to Makefile to facilitate releasing process
- DevEx: all tests now run in parallel, consuming lesser time
- Bugfix: Ambassador SIGCHLD messages are less scary looking now

## [0.37.0] July 31, 2018:
[0.37.0]: https://github.com/datawire/ambassador/compare/0.36.0...0.37.0

### Major changes:
- Feature: Added support for request tracing (by Alex Gervais)

## [0.36.0] July 26, 2018:
[0.36.0]: https://github.com/datawire/ambassador/compare/0.35.3...0.36.0

### Major changes:
- Fix: HEAD requests no longer cause segfaults
- Feature: TLS can now be configured with arbitrary secret names, instead of predefined secrets
- Change: The Envoy dynamic header value `%CLIENT_IP%` is no longer supported. Use `%DOWNSTREAM_REMOTE_ADDRESS_WITHOUT_PORT%` instead. (This is due to a change in Envoy 1.7.0.)

## [0.35.3] July 18, 2018: **READ THE WARNING ABOVE**
[0.35.3]: https://github.com/datawire/ambassador/compare/0.35.2...0.35.3

### Changed

Major changes:
- Ambassador is now based on Envoy v1.7.0
- Support for X-FORWARDED-PROTO based redirection, generally used with Layer 7 load balancers
- Support for port based redirection using `redirect_cleartext_from`, generally used with Layer 4 load balancers
- Specifying HTTP and HTTPS target ports in Helm chart

Other changes:
- End-to-end tests can now be run with `make e2e` command
- Helm release automation has been fixed
- Mutliple end-to-end tests are now executed in parallel, taking lesser time
- Huge revamp to documentation around unit tests
- Documentation changes

## [0.35.2] July 05, 2018: **READ THE WARNING ABOVE**
[0.35.2]: https://github.com/datawire/ambassador/compare/0.35.1...0.35.2

### Changed

- 0.35.2 is almost entirely about updates to Datawire testing infrastructure.
- The only user-visible change is that Ambassador will do a better job of showing which Kubernetes objects define Ambassador configuration objects when using `AMBASSADOR_ID` to run multiple Ambassadors in the same cluster.

## [0.35.1] June 25, 2018: **READ THE WARNING ABOVE**
[0.35.1]: https://github.com/datawire/ambassador/compare/0.35.0...0.35.1

### Changed

- Properly support supplying additional TLS configuration (such as `redirect_cleartext_from`) when using certificates from a Kubernetes `Secret`
- Update Helm chart to allow customizing annotations on the deployed `ambassador` Kubernetes `Service` (thanks @psychopenguin!)

## [0.35.0] June 25, 2018: **READ THE WARNING ABOVE**
[0.35.0]: https://github.com/datawire/ambassador/compare/0.34.3...0.35.0

### Changed

- 0.35.0 re-supports websockets, but see the **BREAKING NEWS** for an important caveat.
- 0.35.0 supports running as non-root. See the **BREAKING NEWS** above for more information.
- Make sure regex matches properly handle backslashes, and properly display in the diagnostics service (thanks @alexgervais!).
- Prevent kubewatch from falling into an endless spinloop (thanks @mechpen!).
- Support YAML array syntax for CORS array elements.

## [0.34.3] June 13, 2018: **READ THE WARNING ABOVE**
[0.34.3]: https://github.com/datawire/ambassador/compare/0.34.2...0.34.3

### Changed

- **0.34.3 cannot support websockets**: see the **WARNING** above.
- Fix a possible crash if no annotations are found at all (#519).
- Improve logging around service watching and such.

## [0.34.2] June 11, 2018: **READ THE WARNING ABOVE**
[0.34.2]: https://github.com/datawire/ambassador/compare/0.34.1...0.34.2

### Changed

- **0.34.2 cannot support websockets**: see the **WARNING** above.
- Ambassador is now based on Envoy 1.6.0!
- Ambassador external auth services can now modify existing headers in place, as well as adding new headers.
- Re-support the `ambassador-cacert` secret for configuring TLS client-certificate authentication. **Note well** that a couple of things have changed in setting this up: you'll use the key `tls.crt`, not `fullchain.pem`. See https://www.getambassador.io/reference/auth-tls-certs for more.

## [0.34.1] June 04, 2018
[0.34.1]: https://github.com/datawire/ambassador/compare/0.34.0...0.34.1

### Bugfixes

- Unbuffer log output for better diagnostics.
- Switch to gunicorn instead of Werkzeug for the diag service.
- Use the YAML we release as the basis for end-to-end testing.

## [0.34.0] May 16, 2018
[0.34.0]: https://github.com/datawire/ambassador/compare/0.33.1...0.34.0

### Changed

- When originating TLS, use the `host_rewrite` value to set outgoing SNI. If no `host_rewrite` is set, do not use SNI.
- Allow disabling external access to the diagnostics service (with thanks to @alexgervais and @dougwilson).

## [0.33.1] May 16, 2018
[0.33.1]: https://github.com/datawire/ambassador/compare/0.33.0...0.33.1

### Changed

- Fix YAML error on statsd pod.

## [0.33.0] May 14, 2018
[0.33.0]: https://github.com/datawire/ambassador/compare/v0.32.2...0.33.0

### Changed

- Fix support for `host_redirect` in a `Mapping`. **See the `Mapping` documentation** for more details: the definition of the `host_redirect` attribute has changed.

## [0.32.2] May 02, 2018
[0.32.2]: https://github.com/datawire/ambassador/compare/v0.32.0...v0.32.2

(Note that 0.32.1 was an internal release.)

### Changed

- Fix a bad bootstrap CSS inclusion that would cause the diagnostic service to render incorrectly.

## [0.32.0] April 27, 2018
[0.32.0]: https://github.com/datawire/ambassador/compare/v0.31.0...v0.32.0

### Changed

- Traffic shadowing is supported using the `shadow` attribute in a `Mapping`
- Multiple Ambassadors can now run more happily in a single cluster
- The diagnostic service will now show you what `AuthService` configuration is active
- The `tls` keyword now works for `AuthService` just like it does for `Mapping` (thanks @dvavili!)

## [0.31.0] April 12, 2018
[0.31.0]: https://github.com/datawire/ambassador/compare/v0.30.2...v0.31.0

### Changed

- Rate limiting is now supported (thanks, @alexgervais!) See the docs for more detail here.
- The `statsd` container has been quieted down yet more (thanks again, @alexgervais!).

## [0.30.2] March 26, 2018
[0.30.2]: https://github.com/datawire/ambassador/compare/v0.30.1...v0.30.2

### Changed

- drop the JavaScript `statsd` for a simple `socat`-based forwarder
- ship an Ambassador Helm chart (thanks @stefanprodan!)
   - Interested in testing Helm? See below!
- disable Istio automatic sidecar injection (thanks @majelbstoat!)
- clean up some doc issues (thanks @lavoiedn and @endrec!)

To test Helm, make sure you have `helm` installed and that you have `tiller` properly set up for your RBAC configuration. Then:

```
helm repo add datawire https://www.getambassador.io

helm upgrade --install --wait my-release datawire/ambassador
```

You can also use `adminService.type=LoadBalancer`.

## [0.30.1] March 26, 2018
[0.30.1]: https://github.com/datawire/ambassador/compare/v0.30.0...v0.30.1

### Fixed

- The `tls` module is now able to override TLS settings probed from the `ambassador-certs` secret

## [0.30.0] March 23, 2018
[0.30.0]: https://github.com/datawire/ambassador/compare/v0.29.0...v0.30.0

### Changed

- Support regex matching for `prefix` (thanks @radu-c!)
- Fix docs around `AuthService` usage

## [0.29.0] March 15, 2018
[0.29.0]: https://github.com/datawire/ambassador/compare/v0.28.2...v0.29.0

### Changed

- Default restart timings have been increased. **This will cause Ambassador to respond to service changes less quickly**; by default, you'll see changes appear within 15 seconds.
- Liveness and readiness checks are now enabled after 30 seconds, rather than 3 seconds, if you use our published YAML.
- The `statsd` container is now based on `mhart/alpine-node:9` rather than `:7`.
- `envoy_override` has been reenabled in `Mapping`s.

## [0.28.1] March 05, 2018 (and [0.28.0] on March 02, 2018)
[0.28.1]: https://github.com/datawire/ambassador/compare/v0.26.0...v0.28.1
[0.28.0]: https://github.com/datawire/ambassador/compare/v0.26.0...v0.28.1

(Note that 0.28.1 is identical to 0.28.0, and 0.27.0 was an internal release. These are related to the way CI generates tags, which we'll be revamping soon.)

### Changed

- Support tuning Envoy restart parameters
- Support `host_regex`, `method_regex`, and `regex_headers` to allow regular expression matches in `Mappings`
- Support `use_proxy_proto` and `use_remote_address` in the `ambassador` module
- Fine-tune the way we sort a `Mapping` based on its constraints
- Support manually setting the `precedence` of a `Mapping`, so that there's an escape hatch when the automagic sorting gets it wrong
- Expose `alpn_protocols` in the `tls` module (thanks @technicianted!)
- Make logs a lot quieter
- Reorganize and update documentation
- Make sure that `ambassador dump --k8s` will work correctly
- Remove a dependency on a `ConfigMap` for upgrade checks

## [0.26.0] February 13, 2018
[0.26.0]: https://github.com/datawire/ambassador/compare/v0.25.0...v0.26.0

### Changed

- The `authentication` module is deprecated in favor of the `AuthService` resource type.
- Support redirecting cleartext connections on port 80 to HTTPS on port 443
- Streamline end-to-end tests and, hopefully, allow them to work well without Kubernaut
- Clean up some documentation (thanks @lavoiedn!)

## [0.25.0] February 06, 2018
[0.25.0]: https://github.com/datawire/ambassador/compare/v0.23.0...v0.25.0

(Note that 0.24.0 was an internal release.)

### Changed

- CORS support (thanks @alexgervais!)
- Updated docs for
  - GKE
  - Ambassador + Istio
  - Ordering of `Mappings`
  - Prometheus with Ambassador
- Support multiple external authentication service instances, so that canarying `extauth` services is possible
- Correctly support `timeout_ms` in a `Mapping`
- Various build tweaks and end-to-end test speedups

## [0.23.0] January 17, 2018
[0.23.0]: https://github.com/datawire/ambassador/compare/v0.22.0...v0.23.0

### Changed

- Clean up build docs (thanks @alexgervais!)
- Support `add_request_headers` for, uh, adding requests headers (thanks @alexgervais!)
- Make end-to-end tests and Travis build process a bit more robust
- Pin to Kubernaut 0.1.39
- Document the use of the `develop` branch
- Don't default to `imagePullAlways`
- Switch to Alpine base with a stripped Envoy image

## [0.22.0] January 17, 2018
[0.22.0]: https://github.com/datawire/ambassador/compare/v0.21.1...v0.22.0

### Changed

- Switched to using `quay.io` rather than DockerHub. **If you are not using Datawire's published Kubernetes manifests, you will have to update your manifests!**
- Switched to building over Alpine rather than Ubuntu. (We're still using an unstripped Envoy; that'll change soon.)
- Switched to a proper production configuration for the `statsd` pod, so that it hopefully chews up less memory.
- Make sure that Ambassador won't generate cluster names that are too long for Envoy.
- Fix a bug where Ambassador could crash if there were too many egregious errors in its configuration.

## [0.21.1] January 11, 2018
[0.21.1]: https://github.com/datawire/ambassador/compare/v0.21.0...v0.21.1

### Changed

- Ambassador will no longer generate cluster names that exceed Envoy's 60-character limit.

## [0.21.0] January 03, 2018
[0.21.0]: https://github.com/datawire/ambassador/compare/v0.20.1...v0.21.0

### Changed

- If `AMBASSADOR_SINGLE_NAMESPACE` is present in the environment, Ambassador will only look for services in its own namespace.
- Ambassador `Mapping` objects now correctly support `host_redirect`, `path_redirect`, `host_rewrite`, `auto_host_rewrite`, `case_sensitive`, `use_websocket`, `timeout_ms`, and `priority`.

## [0.20.1] December 22, 2017
[0.20.1]: https://github.com/datawire/ambassador/compare/v0.20.0...v0.20.1

### Changed

- If Ambassador finds an empty YAML document, it will now ignore it rather than raising an exception.
- Includes the namespace of a service from an annotation in the name of its generated YAML file.
- Always process inputs in the same order from run to run.

## [0.20.0] December 18, 2017
[0.20.0]: https://github.com/datawire/ambassador/compare/v0.19.2...v0.20.0

### Changed

- Switch to Envoy 1.5 under the hood.
- Refocus the diagnostic service to better reflect what's actually visible when you're working at Ambassador's level.
- Allow the diagnostic service to display, and change, the Envoy log level.

## [0.19.2] December 12, 2017
[0.19.2]: https://github.com/datawire/ambassador/compare/v0.19.1...v0.19.2

### Changed

- Arrange for logs from the subsystem that watches for Kubernetes service changes (kubewatch) to have timestamps and such.
- Only do new-version checks every four hours.

## [0.19.1] December 04, 2017
[0.19.1]: https://github.com/datawire/ambassador/compare/v0.19.0...v0.19.1

### Changed

- Allow the diag service to look good (well, OK, not too horrible anyway) when Ambassador is running with TLS termination.
- Show clusters on the overview page again.
- The diag service now shows you the "health" of a cluster by computing it from the number of requests to a given service that didn't involve a 5xx status code, rather than just forwarding Envoy's stat, since we don't configure Envoy's stat in a meaningful way yet.
- Make sure that the tests correctly reported failures (sigh).
- Allow updating out-of-date diagnostic reports without requiring multiple test runs.

## [0.19.0] November 30, 2017
[0.19.0]: https://github.com/datawire/ambassador/compare/v0.18.2...v0.19.0

### Changed

- Ambassador can now use HTTPS upstream services: just use a `service` that starts with `https://` to enable it.
  - By default, Ambassador will not offer a certificate when using HTTPS to connect to a service, but it is possible to configure certificates. Please [contact us on Slack](https://d6e.co/slack) if you need to do this.
- HTTP access logs appear in the normal Kubernetes logs for Ambassador.
- It’s now possible to tell `ambassador config` to read Kubernetes manifests from the filesystem and build a configuration from the annotations in them (use the `--k8s` switch).
- Documentation on using Ambassador with Istio now reflects Ambassador 0.19.0 and Istio 0.2.12.

## [0.18.2] November 28, 2017
[0.18.2]: https://github.com/datawire/ambassador/compare/v0.18.0...v0.18.2

### Changed

- The diagnostics service will now tell you when updates are available.

## [0.18.0] November 20, 2017
[0.18.0]: https://github.com/datawire/ambassador/compare/v0.17.0...v0.18.0

### Changed

- The Host header is no longer overwritten when Ambassador talks to an external auth service. It will now retain whatever value the client passes there.

### Fixed

- Checks for updates weren’t working, and they have been restored. At present you’ll only see them in the Kubernetes logs if you’re using annotations to configure Ambassador — they’ll start showing up in the diagnostics service in the next release or so.

## [0.17.0] November 14, 2017
[0.17.0]: https://github.com/datawire/ambassador/compare/v0.16.0...v0.17.0

### Changed

- Allow Mappings to require matches on HTTP headers and `Host`
- Update tests, docs, and diagnostic service for header matching

### Fixed

- Published YAML resource files will no longer overwrite annotations on the Ambassador `service` when creating the Ambassador `deployment`

## [0.16.0] November 10, 2017
[0.16.0]: https://github.com/datawire/ambassador/compare/v0.15.0...v0.16.0

### Changed

- Support configuring Ambassador via `annotations` on Kubernetes `service`s
- No need for volume mounts! Ambassador can read configuration and TLS-certificate information directly from Kubernetes to simplify your Kubernetes YAML
- Expose more configuration elements for Envoy `route`s: `host_redirect`, `path_redirect`, `host_rewrite`, `auto_host_rewrite`, `case_sensitive`, `use_websocket`, `timeout_ms`, and `priority` get transparently copied

### Fixed

- Reenable support for gRPC

## [0.15.0] October 16, 2017
[0.15.0]: https://github.com/datawire/ambassador/compare/v0.14.2...v0.15.0

### Changed

- Allow `docker run` to start Ambassador with a simple default configuration for testing
- Support `host_rewrite` in mappings to force the HTTP `Host` header value for services that need it
- Support `envoy_override` in mappings for odd situations
- Allow asking the diagnostic service for JSON output rather than HTML

## [0.14.2] October 12, 2017
[0.14.2]: https://github.com/datawire/ambassador/compare/v0.14.0...v0.14.2

### Changed

- Allow the diagnostic service to show configuration errors.

## [0.14.0] October 05, 2017
[0.14.0]: https://github.com/datawire/ambassador/compare/v0.13.0...v0.14.0

### Changed

- Have a diagnostic service!
- Support `cert_required` in TLS config

## [0.13.0] September 25, 2017
[0.13.0]: https://github.com/datawire/ambassador/compare/v0.12.1...v0.13.0

### Changed

- Support using IP addresses for services.
- Check for collisions, so that trying to e.g. map the same prefix twice will report an error.
- Enable liveness and readiness probes, and have Kubernetes perform them by default.
- Document the presence of the template-override escape hatch.

## [0.12.1] September 22, 2017
[0.12.1]: https://github.com/datawire/ambassador/compare/v0.12.0...v0.12.1

### Changed

- Notify (in the logs) if a new version of Ambassador is available.

## [0.12.0] September 21, 2017
[0.12.0]: https://github.com/datawire/ambassador/compare/v0.11.2...v0.12.0

### Changed

- Support for non-default Kubernetes namespaces.
- Infrastructure for checking if a new version of Ambassador is available.

## [0.11.2] September 20, 2017
[0.11.2]: https://github.com/datawire/ambassador/compare/v0.11.1...v0.11.2

### Changed

- Better schema verification.

## [0.11.1] September 18, 2017
[0.11.1]: https://github.com/datawire/ambassador/compare/v0.11.0...v0.11.1

### Changed

- Do schema verification of input YAML files.

## [0.11.0] September 18, 2017
[0.11.0]: https://github.com/datawire/ambassador/compare/v0.10.14...v0.11.0

### Changed

- Declarative Ambassador! Configuration is now via YAML files rather than REST calls
- The `ambassador-store` service is no longer needed.

## [0.10.14] September 15, 2017
[0.10.14]: https://github.com/datawire/ambassador/compare/v0.10.13...v0.10.14

### Fixed

- Update `demo-qotm.yaml` with the correct image tag.

## [0.10.13] September 05, 2017
[0.10.13]: https://github.com/datawire/ambassador/compare/v0.10.12...v0.10.13

### Changed

- Properly support proxying all methods to an external authentication service, with headers intact, rather than moving request headers into the body of an HTTP POST.

## [0.10.12] August 02, 2017
[0.10.12]: https://github.com/datawire/ambassador/compare/v0.10.10...v0.10.12

### Changed

- Make TLS work with standard K8s TLS secrets, and completely ditch push-cert and push-cacert.

### Fixed

- Move Ambassador out from behind Envoy, so that you can use Ambassador to fix things if you completely botch your Envoy config.
- Let Ambassador keep running if Envoy totally chokes and dies, but make sure the pod dies if Ambassador loses access to its storage.

## [0.10.10] August 01, 2017
[0.10.10]: https://github.com/datawire/ambassador/compare/v0.10.7...v0.10.10

### Fixed

- Fix broken doc paths and simplify building as a developer. 0.10.8, 0.10.9, and 0.10.10 were all stops along the way to getting this done; hopefully we'll be able to reduce version churn from here on out.

## [0.10.7] July 25, 2017
[0.10.7]: https://github.com/datawire/ambassador/compare/v0.10.6...v0.10.7

### Changed
- More CI-build tweaks.

## [0.10.6] July 25, 2017
[0.10.6]: https://github.com/datawire/ambassador/compare/v0.10.5...v0.10.6

### Changed
- Fix automagic master build tagging

## [0.10.5] July 25, 2017
[0.10.5]: https://github.com/datawire/ambassador/compare/v0.10.1...v0.10.5

### Changed
- Many changes to the build process and versioning. In particular, CI no longer has to commit files.

## [0.10.1] July 03, 2017
[0.10.1]: https://github.com/datawire/ambassador/compare/v0.10.0...v0.10.1

### Added
- Changelog


## [0.10.0] June 30, 2017
[0.10.0]: https://github.com/datawire/ambassador/compare/v0.9.1...v0.10.0
[grpc-0.10.0]: https://github.com/datawire/ambassador/blob/v0.10.0/docs/user-guide/grpc.md

### Added
- Ambassador supports [GRPC services][grpc-0.10.0] (and other HTTP/2-only services) using the GRPC module

### Fixed
- Minor typo in Ambassador's `Dockerfile` that break some versions of Docker


## [0.9.1] June 28, 2017
[0.9.1]: https://github.com/datawire/ambassador/compare/v0.9.0...v0.9.1
[building-0.9.1]: https://github.com/datawire/ambassador/blob/v0.9.1/BUILDING.md

### Changed
- Made development a little easier by automating dev version numbers so that modified Docker images update in Kubernetes
- Updated [`BUILDING.md`][building-0.9.1]


## [0.9.0] June 23, 2017
[0.9.0]: https://github.com/datawire/ambassador/compare/v0.8.12...v0.9.0
[start-0.9.0]: https://github.com/datawire/ambassador/blob/v0.9.0/docs/user-guide/getting-started.md
[concepts-0.9.0]: https://github.com/datawire/ambassador/blob/v0.9.0/docs/user-guide/mappings.md

### Added
- Ambassador supports HTTP Basic Auth
- Ambassador now has the concept of _modules_ to enable and configure optional features such as auth
- Ambassador now has the concept of _consumers_ to represent end-users of mapped services
- Ambassador supports auth via an external auth server

Basic auth is covered in [Getting Started][start-0.9.0]. Learn about modules and consumers and see an example of external auth in [About Mappings, Modules, and Consumers][concepts-0.9.0].

### Changed
- State management (via Ambassador store) has been refactored
- Switched to [Ambassador-Envoy] for the base Docker image


## [0.8.12] June 07, 2017
[0.8.12]: https://github.com/datawire/ambassador/compare/v0.8.11...v0.8.12

### Added
- Mappings can now be updated


## [0.8.11] May 24, 2017
[0.8.11]: https://github.com/datawire/ambassador/compare/v0.8.10...v0.8.11
[istio-0.8.11]: https://github.com/datawire/ambassador/blob/v0.8.11/docs/user-guide/with-istio.md
[stats-0.8.11]: https://github.com/datawire/ambassador/blob/v0.8.11/docs/user-guide/statistics.md

### Added
- Ambassador interoperates with [Istio] -- see [Ambassador and Istio][istio-0.8.11]
- There is additional documentation for [statistics and monitoring][stats-0.8.11]

### Fixed
- Bug in mapping change detection
- Release machinery issues


## [0.8.6] May 05, 2017
[0.8.6]: https://github.com/datawire/ambassador/compare/v0.8.5...v0.8.6

### Added
- Ambassador releases are now performed by Travis CI


## [0.8.2] May 04, 2017
[0.8.2]: https://github.com/datawire/ambassador/compare/v0.8.1...v0.8.2

### Changed
- Documentation updates


## [0.8.0] May 02, 2017
[0.8.0]: https://github.com/datawire/ambassador/compare/v0.7.0...v0.8.0
[client-tls-0.8.0]: https://github.com/datawire/ambassador/blob/v0.8.0/README.md#using-tls-for-client-auth

### Added
- [Ambassador has a website!][Ambassador]
- Ambassador supports auth via [TLS client certificates][client-tls-0.8.0]
- There are some additional helper scripts in the `scripts` directory

### Changed
- Ambassador's admin interface is now on local port 8888 while mappings are available on port 80/443 depending on whether TLS is enabled
- Multiple instances of Ambassador talking to the same Ambassador Store pod will pick up each other's changes automatically


## [0.7.0] May 01, 2017
[0.7.0]: https://github.com/datawire/ambassador/compare/v0.6.0...v0.7.0
[start-0.7.0]: https://github.com/datawire/ambassador/blob/v0.7.0/README.md#mappings

### Added
- Ambassador can rewrite the request URL path prefix before forwarding the request to your service (covered in [Getting Started][start-0.7.0])
- Ambassador supports additional stats aggregators: Datadog, Grafana

### Changed
- _Services_ are now known as _mappings_
- Minikube is supported again


## [0.6.0] April 28, 2017
[0.6.0]: https://github.com/datawire/ambassador/compare/v0.5.2...v0.6.0

### Removed
- The Ambassador SDS has been removed; Ambassador routes to service names


## [0.5.2] April 26, 2017
[0.5.2]: https://github.com/datawire/ambassador/compare/v0.5.0...v0.5.2

### Added
- Ambassador includes a local `statsd` so that full stats from Envoy can be collected and pushed to a stats aggregator (Prometheus is supported)

### Changed
- It's easier to develop Ambassador thanks to improved build documentation and `Makefile` fixes


## [0.5.0] April 13, 2017
[0.5.0]: https://github.com/datawire/ambassador/compare/v0.4.0...v0.5.0

### Added
- Ambassador supports inbound TLS
- YAML for a demo user service is now included

### Changed
- The `geturl` script supports Minikube and handles AWS better
- Documentation and code cleanup


## [0.4.0] April 07, 2017
[0.4.0]: https://github.com/datawire/ambassador/compare/v0.3.3...v0.4.0

### Changed
- Ambassador now reconfigures Envoy automatically once changes have settled for five seconds
- Envoy stats and Ambassador stats are separate
- Mappings no longer require specifying the port as it is not needed

### Fixed
- SDS does the right thing with unnamed ports


## [0.3.1] April 06, 2017
[0.3.1]: https://github.com/datawire/ambassador/compare/v0.3.0...v0.3.1

### Added
- Envoy stats accessible through Ambassador
- Basic interpretation of cluster stats

### Changed
- Split up `ambassador.py` into multiple files
- Switch to a debug build of Envoy


## [0.1.9] April 03, 2017
[0.1.9]: https://github.com/datawire/ambassador/compare/v0.1.8...v0.1.9

### Changed
- Ambassador configuration on `/ambassador-config/` prefix rather than exposed on port 8001
- Updated to current Envoy and pinned the Envoy version
- Use Bumpversion for version management
- Conditionalized Docker push

### Fixed
- Ambassador keeps running with an empty services list (part 2)


## [0.1.5] March 31, 2017
[0.1.5]: https://github.com/datawire/ambassador/compare/v0.1.4...v0.1.5

### Fixed
- Ambassador SDS correctly handles ports


## [0.1.4] March 31, 2017
[0.1.4]: https://github.com/datawire/ambassador/compare/v0.1.3...v0.1.4

### Changed
- Ambassador keeps running with an empty services list
- Easier to run with [Telepresence]


## [0.1.3] March 31, 2017
[0.1.3]: https://github.com/datawire/ambassador/compare/82ed5e4...v0.1.3

### Added
- Initial Ambassador
- Ambassador service discovery service
- Documentation


Based on [Keep a Changelog](http://keepachangelog.com/en/1.0.0/). Ambassador follows [Semantic Versioning](http://semver.org/spec/v2.0.0.html).

[Ambassador]: https://www.getambassador.io/
[Ambassador-Envoy]: https://github.com/datawire/ambassador-envoy
[Telepresence]: http://telepresence.io
[Istio]: https://istio.io/<|MERGE_RESOLUTION|>--- conflicted
+++ resolved
@@ -90,6 +90,8 @@
 
 ## Emissary-ingress
 
+- Feature: You can now set `buffer_limit_bytes` in the Ambassador Module to configure Envoy's default 1MiB soft cap on upstream read and write buffers.
+
 - Change: The `x.getambassador.io/v3alpha1` API version has become the `getambassador.io/v3alpha1` API
   version. The `Ambassador-` prefixes from `x.getambassador.io/v3alpha1` resources have been removed
   for ease of migration. _Note that `getambassador.io/v3alpha1` is the only supported API version
@@ -115,13 +117,7 @@
 
 ## Emissary-ingress
 
-<<<<<<< HEAD
-- Feature: The environment variable `AES_LOG_LEVEL` now also sets the log level for the `diagd` logger.
-- Feature: You can now set `buffer_limit_bytes` in the Ambassador Module to configure Envoy's default 1MiB soft cap on upstream read and write buffers.
-=======
 - Feature: The environment variable `AES_LOG_LEVEL` now also sets the log level for the `diagd` logger. ([#3686]) ([#3666])
->>>>>>> dd9a5a46
-
 - Feature: You can now set `dns_type` in the `AmbassadorMapping` to configure how Envoy will use the DNS for
   the service.
 
