<!-- -*- fill-column: 100 -*- -->
# CHANGELOG -- this is a GENERATED FILE, edit docs/releaseNotes.yml and "make generate" to change.

## EMISSARY-INGRESS and AMBASSADOR EDGE STACK

Emissary-ingress is a Kubernatives-native, self-service, open-source API gateway
and ingress controller. It is a CNCF Incubation project, formerly known as the
Ambassador API Gateway.

Ambassador Edge Stack is a comprehensive, self-service solution for exposing,
securing, and managing the boundary between end users and your Kubernetes services.
The core of Ambassador Edge Stack is Emissary-ingress.

**Note well:**

- Ambassador Edge Stack provides all the capabilities of Emissary-ingress,
  as well as additional capabilities including:

  - Security features such as automatic TLS setup via ACME integration, OAuth/OpenID Connect
    integration, rate limiting, and fine-grained access control; and
  - Developer onboarding assistance, including an API catalog, Swagger/OpenAPI documentation
    support, and a fully customizable developer portal.

- Emissary-ingress can do everything that Ambassador Edge Stack can do, but you'll need to
  write your own code to take advantage of the capabilities above.

- Ambassador Edge Stack is free for all users: due to popular demand, Ambassador Edge Stack
  offers a free usage tier of its core features, designed for startups.

In general, references to "Ambassador" in documentation (including this CHANGELOG)
refer both to Emissary-ingress and to the Ambassador Edge Stack.

## UPCOMING BREAKING CHANGES

#### Envoy V2 API

In *Emissary-ingress v2.2.0*, support for the Envoy V2 API will be removed, and Emissary-ingress
will support only the Envoy V3 API. The `AMBASSADOR_ENVOY_API_VERSION` environment variable will
also be removed. Note that Emissary-ingress has been using the Envoy V3 API as its default since
v1.14.0.

#### TLS Termination and the `Host` CRD

As of Emissary-ingress v2.0.4, you _must_ supply a `Host` CRD to terminate TLS: it is not
sufficient to define a `TLSContext` (although `TLSContext`s are still the best way to define TLS
configuration information to be shared across multiple `Host`s). The minimal configuration for
TLS termination is now a certificate stored in a Kubernetes `Secret`, and a `Host` referring to
that `Secret`.

For Emissary-ingress v2.0.0 - v2.0.3, you must supply an `AmbassadorHost` CRD.

#### `Ingress` Resources and Namespaces

In a future version of Emissary-ingress, **no sooner than Emissary-ingress v2.1.0**, TLS
secrets in `Ingress` resources will not be able to use `.namespace` suffixes to cross namespaces.

#### Regex Matching

In a future version of Emissary-ingress, **no sooner than Ambassador v2.1.0**, the `regex_type`
and `regex_max_size` fields will be removed from the `ambassador` `Module`, and Ambassador Edge
Stack will support only Envoy `safe_regex` matching. Note that `safe_regex` matching has been
the default for all 1.X releases of Emissary-ingress.

This change is being made the original Envay `regex` matcher was [deprecated in favor of safe_regex]
in Envoy v1.12.0, then removed entirely from the Envoy V3 APIs. Additionally, setting
[max_program_size was deprecated] in Envoy v1.15.0. As such, `regex_type: unsafe` and setting
`regex_max_size` are no longer supported unless `AMBASSADOR_ENVOY_API_VERSION` is set to `V2`.

Please see the [Envoy documentation](https://www.envoyproxy.io/docs/envoy/latest/api-v3/type/matcher/v3/regex.proto.html) for more information.

[deprecated in favor of safe_regex]: https://www.envoyproxy.io/docs/envoy/latest/version_history/v1.12.0.html?highlight=regex#deprecated
[max_program_size was deprecated]: https://www.envoyproxy.io/docs/envoy/latest/version_history/v1.15.0.html?highlight=max_program_size

#### Zipkin Collector Versions

In a future version of Emissary-ingress, **no sooner than Emissary-ingress v2.1.0**, support
for the [HTTP_JSON_V1] Zipkin collector version will be removed.

This change is being made because the HTTP_JSON_V1 collector was deprecated in Envoy v1.12.0, then
removed entirely from the Envoy V3 APIs. As such, the HTTP_JSON_V1 collector is no longer supported
unless `AMBASSADOR_ENVOY_API_VERSION` is set to `V2`. You must migrate to either the HTTP_JSON or
the HTTP_PROTO collector unless `AMBASSADOR_ENVOY_API_VERSION` is set to `V2`.

Please see the [Envoy documentation](https://www.envoyproxy.io/docs/envoy/latest/api-v2/config/trace/v2/zipkin.proto#envoy-api-field-config-trace-v2-zipkinconfig-collector-endpoint-version) for more information.

[HTTP_JSON_V1]: https://www.envoyproxy.io/docs/envoy/latest/api-v2/config/trace/v2/zipkin.proto#envoy-api-field-config-trace-v2-zipkinconfig-collector-endpoint-version

## RELEASE NOTES

<<<<<<< HEAD
## [2.1.2] January 25, 2022
[2.1.2]: https://github.com/emissary-ingress/emissary/compare/v2.1.0...v2.1.2

### Emissary-ingress and Ambassador Edge Stack

- Bugfix: Emissary-ingress 2.1.0 generated invalid Envoy configuration for `getambassador.io/v2`
  `Mappings` that set `spec.cors.origins` to a string rather than a list of strings; this has been
  fixed, and these `Mappings` should once again function correctly.

- Bugfix: Changes to the `weight` of `Mapping` in a canary group will now always be correctly
  managed during reconfiguration; such changes could have been missed in earlier releases.

- Bugfix: A `Mapping` that is not part of a canary group, but that has a `weight` less than 100,
  will be correctly configured to receive all traffic as if the `weight` were 100.

- Bugfix: Using `rewrite: ""` in a `Mapping` is correctly handled to mean "do not rewrite the path
  at all".

- Bugfix: `Mapping`s with DNS wildcard `hostname` will now be correctly matched with `Host`s.
  Previously, the case where both the `Host` and the `Mapping` use DNS wildcards for their hostnames
  could sometimes  not correctly match when they should have.

- Bugfix: Any `Mapping` that uses the `host_redirect` field is now properly discovered and used.
  Thanks to <a href="https://github.com/gferon">Gabriel Féron</a> for contributing this bugfix! ([3709])

- Bugfix: If the `ambassador` `Module` sets a global default for `add_request_headers`,
  `add_response_headers`, `remove_request_headers`, or `remove_response_headers`, it is often
  desirable to be able to turn off that setting locally for a specific `Mapping`. For several
  releases this has not been possible for `Mappings` that are native Kubernetes resources (as
  opposed to annotations), as an empty value ("mask the global default") was erroneously considered
  to be equivalent to unset ("inherit the global default").  This is now fixed.

- Bugfix: It is now possible to set a `Mapping` `spec.error_response_overrides` `body.text_format`
  to an empty string or `body.json_format` to an empty dict.  Previously, this was possible for
  annotations but not for native Kubernetes resources.

- Bugfix: Resources that exist as `getambassador.io/config` annotations rather than as native
  Kubernetes resources are now validated and internally converted to v3alpha1 and, the same as
  native Kubernetes resources.

- Bugfix: Resource validation errors are now reported more consistently; it was the case that in
  some situations a validation error would not be reported.

- Change: Docker BuildKit is enabled for all Emissary builds. Additionally, the Go build cache is
  fully enabled when building images, speeding up repeated builds.

[3709]: https://github.com/emissary-ingress/emissary/issues/3709

## 2.1.1 not issued

*Emissary-ingress 2.1.1 was not issued; Ambassador Edge Stack 2.1.1 uses Emissary-ingress 2.1.0.*
=======
## [2.2.0] TBD
[2.2.0]: https://github.com/emissary-ingress/emissary/compare/v2.1.0...v2.2.0

### Emissary-ingress and Ambassador Edge Stack

- Feature: Emissary now supports the metric `ambassador_log_level{label="debug"}` which will be set
  to 1 if debug logging is enabled for the running Emissary instance, or to 0 if not. This can help
  to be sure that a running production instance was not actually left doing debugging logging, for
  example. (Thanks to <a href="https://github.com/jfrabaute">Fabrice</a>!) ([3906])

- Change: Support for the Envoy V2 API and the `AMBASSADOR_ENVOY_API_VERSION` environment variable
  have been removed. Only the Envoy V3 API is supported (this has been the default since
  Emissary-ingress v1.14.0).

[3906]: https://github.com/emissary-ingress/emissary/issues/3906
>>>>>>> 1207878a

## [2.1.0] December 16, 2021
[2.1.0]: https://github.com/emissary-ingress/emissary/compare/v2.0.5...v2.1.0

*Emissary-ingress 2.1.0 is not recommended; upgrade to 2.1.2 instead.*

### Emissary-ingress and Ambassador Edge Stack

- Feature: It is now possible to use both the `getambassador.io/v2` and `getambassador.io/v3alpha1`
  apiVersions.  This is accomplished with the addition of an `emissary-ingress-apiext` Service and
  Deployment that handles converting between the two versions for the apiserver.  This allows the
  user to semlessly request and author resources in whichever API version is desired, and
  facilitates easier migration from Emissary 1.x to 2.x.  Resources authored in v3alpha1 will not be
  visible to Emissary 1.x; resources authored in v2 will be visible to both Emissary 1.x and 2.x.

- Bugfix: The incremental reconfiguration cache could miss some updates when multiple `Mapping`s had
  the same `prefix` ("canary"ing multiple `Mapping`s together). This has been corrected, so that all
  such updates correctly take effect. ([3945])

- Bugfix: When using Kubernetes Secrets to store ACME private keys (as the Edge Stack ACME client
  does), an error would always be logged about the Secret not being present, even though it was
  present, and everything was working correctly. This error is no longer logged.

- Bugfix: When using gzip compression, upstream services will no longer receive compressed data.
  This bug was introduced in 1.14.0. The fix restores the default behavior of not sending compressed
  data to upstream services. ([3818])

- Security: Update to busybox 1.34.1 to resolve CVE-2021-28831, CVE-2021-42378, CVE-2021-42379,
  CVE-2021-42380, CVE-2021-42381, CVE-2021-42382, CVE-2021-42383, CVE-2021-42384, CVE-2021-42385,
  and CVE-2021-42386.

- Security: Update Python dependencies to resolve CVE-2020-28493 (jinja2), CVE-2021-28363 (urllib3),
  and CVE-2021-33503 (urllib3).

- Security: Previous built images included some Python packages used only for test. These have now
  been removed, resolving CVE-2020-29651.

[3945]: https://github.com/emissary-ingress/emissary/issues/3945
[3818]: https://github.com/emissary-ingress/emissary/issues/3818

## [2.0.5] November 08, 2021
[2.0.5]: https://github.com/emissary-ingress/emissary/compare/v2.0.4...v2.0.5

### Emissary-ingress and Ambassador Edge Stack

- Feature: It is now possible to set the `circuit_breakers` for `AuthServices`, exactly the same as
  for `Mappings` and `TCPMappings`. This makes it possible to configure your `AuthService` to be
  able to handle more than 1024 concurrent requests.

- Bugfix: Any token delimited by '%' is now validated agains a whitelist of valid Envoy command
  operators. Any mapping containing an `error_response_overrides` section with invalid command
  operators will be discarded.

- Bugfix: The `Host` CRD now correctly supports the `mappingSelector` element, as documented. As a
  transition aid, `selector` is a synonym for `mappingSelector`; a future version of
  Emissary-ingress will remove the `selector` element. ([3902])

[3902]: https://github.com/emissary-ingress/emissary/issues/3902

## [2.0.4] October 19, 2021
[2.0.4]: https://github.com/emissary-ingress/emissary/compare/v2.0.3-ea...v2.0.4

We're pleased to introduce Emissary-ingress 2.0.4 for general availability! The 2.X family
introduces a number of changes to allow Emissary-ingress to more gracefully handle larger
installations, reduce global configuration to better handle multitenant or multiorganizational
installations, reduce memory footprint, and improve performance. We welcome feedback!! Join us on <a
href="https://a8r.io/slack">Slack</a> and let us know what you think.

### Emissary-ingress and Ambassador Edge Stack

- Change: The `x.getambassador.io/v3alpha1` API version has become the `getambassador.io/v3alpha1`
  API version. The `Ambassador-` prefixes from `x.getambassador.io/v3alpha1` resources have been
  removed for ease of migration. **Note that `getambassador.io/v3alpha1` is the only supported API
  version for 2.0.4** &mdash; full support for `getambassador.io/v2` will arrive soon in a later 2.X
  version.

- Feature: The `getambassador.io/v3alpha1` API version and the published chart and manifests have
  been updated to support Kubernetes 1.22. Thanks to <a href="https://github.com/imoisharma">Mohit
  Sharma</a> for contributions to this feature!

- Feature: You can now set `dns_type` between `strict_dns` and `logical_dns` in a `Mapping` to
  configure the Service Discovery Type.

- Feature: You can now set `respect_dns_ttl` to `true` to force the DNS refresh rate for a `Mapping`
  to be set to the record's TTL obtained from DNS resolution.

- Feature: You can now set `buffer_limit_bytes` in the `ambassador` `Module` to to change the size
  of the upstream read and write buffers. The default is 1MiB.

- Bugfix: The release now shows its actual released version number, rather than the internal
  development version number. ([#3854])

- Bugfix: Large configurations no longer cause Emissary-ingress to be unable to communicate with
  Ambassador Cloud. ([#3593])

- Bugfix: The `l7Depth` element of the `Listener` CRD is properly supported.

[#3854]: https://github.com/emissary-ingress/emissary/issues/3854
[#3593]: https://github.com/emissary-ingress/emissary/issues/3593

## [2.0.3-ea] September 16, 2021
[2.0.3-ea]: https://github.com/emissary-ingress/emissary/compare/v2.0.2-ea...v2.0.3-ea

We're pleased to introduce Emissary-ingress 2.0.3 as a **developer preview**. The 2.X family
introduces a number of changes to allow Emissary-ingress to more gracefully handle larger
installations, reduce global configuration to better handle multitenant or multiorganizational
installations, reduce memory footprint, and improve performance. We welcome feedback!! Join us on <a
href="https://a8r.io/slack">Slack</a> and let us know what you think.

### Emissary-ingress and Ambassador Edge Stack

- Feature: The environment variable `AES_LOG_LEVEL` now also sets the log level for the `diagd`
  logger. ([#3686]) ([#3666])

- Feature: You can now set `dns_type` in the `AmbassadorMapping` to configure how Envoy will use the
  DNS for the service.

- Bugfix: It is no longer necessary to set `DOCKER_BUILDKIT=0` when building Emissary. A future
  change will fully support BuildKit. ([#3707])

[#3686]: https://github.com/emissary-ingress/emissary/issues/3686
[#3666]: https://github.com/emissary-ingress/emissary/issues/3666
[#3707]: https://github.com/emissary-ingress/emissary/issues/3707

## [2.0.2-ea] August 24, 2021
[2.0.2-ea]: https://github.com/emissary-ingress/emissary/compare/v2.0.1-ea...v2.0.2-ea

We're pleased to introduce Emissary-ingress 2.0.2 as a **developer preview**. The 2.X family
introduces a number of changes to allow Emissary-ingress to more gracefully handle larger
installations, reduce global configuration to better handle multitenant or multiorganizational
installations, reduce memory footprint, and improve performance. We welcome feedback!! Join us on <a
href="https://a8r.io/slack">Slack</a> and let us know what you think.

### Emissary-ingress and Ambassador Edge Stack

- Bugfix: Upgraded envoy to 1.17.4 to address security vulnerabilities CVE-2021-32777,
  CVE-2021-32778, CVE-2021-32779, and CVE-2021-32781.

- Feature: You can now set `allow_chunked_length` in the Ambassador Module to configure the same
  value in Envoy.

- Change: Envoy-configuration snapshots get saved (as `ambex-#.json`) in `/ambassador/snapshots`.
  The number of snapshots is controlled by the `AMBASSADOR_AMBEX_SNAPSHOT_COUNT` environment
  variable; set it to 0 to disable. The default is 30.

## [2.0.1-ea] August 12, 2021
[2.0.1-ea]: https://github.com/emissary-ingress/emissary/compare/v2.0.0-ea...v2.0.1-ea

We're pleased to introduce Emissary-ingress 2.0.1 as a **developer preview**. The 2.X family
introduces a number of changes to allow Emissary-ingress to more gracefully handle larger
installations, reduce global configuration to better handle multitenant or multiorganizational
installations, reduce memory footprint, and improve performance. We welcome feedback!! Join us on <a
href="https://a8r.io/slack">Slack</a> and let us know what you think.

### Emissary-ingress and Ambassador Edge Stack

- Feature: Ambassador Agent reports sidecar process information and `AmbassadorMapping` OpenAPI
  documentation to Ambassador Cloud to provide more visibility into services and clusters.

- Feature: The optional `stats_prefix` element of the `AmbassadorListener` CRD now determines the
  prefix of HTTP statistics emitted for a specific `AmbassadorListener`.

- Feature: The optional `stats_name` element of `AmbassadorMapping`, `AmbassadorTCPMapping`,
  `AuthService`, `LogService`, `RateLimitService`, and `TracingService` now sets the name under
  which cluster statistics will be logged. The default is the `service`, with non-alphanumeric
  characters replaced by underscores.

- Bugfix: We have updated to `k8s.io/klog/v2` to track upstream and to quiet unnecessary log output.

- Change: Logs now include subsecond time resolutions, rather than just seconds.

- Change: Set `AMBASSADOR_AMBEX_NO_RATELIMIT` to `true` to completely disable ratelimiting Envoy
  reconfiguration under memory pressure. This can help performance with the endpoint or Consul
  resolvers, but could make OOMkills more likely with large configurations. The default is `false`,
  meaning that the rate limiter is active.

## [2.0.0-ea] June 24, 2021
[2.0.0-ea]: https://github.com/emissary-ingress/emissary/compare/v1.14.2...v2.0.0-ea

We're pleased to introduce Emissary-ingress 2.0.0 as a **developer preview**. The 2.X family
introduces a number of changes to allow Emissary-ingress to more gracefully handle larger
installations, reduce global configuration to better handle multitenant or multiorganizational
installations, reduce memory footprint, and improve performance. We welcome feedback!! Join us on <a
href="https://a8r.io/slack">Slack</a> and let us know what you think.

### Emissary-ingress and Ambassador Edge Stack

- Feature: Emissary-ingress 2.0.0 introduces API version `x.getambassador.io/v3alpha1` for
  configuration changes that are not backwards compatible with the 1.X family.  API versions
  `getambassador.io/v0`, `getambassador.io/v1`, and `getambassador.io/v2` are deprecated.  Further
  details are available in the <a
  href="../about/changes-2.0.0/#1-configuration-api-version-xgetambassadoriov3alpha1">2.0.0
  Changes</a> document.

- Feature: The new `AmbassadorListener` CRD defines where and how to listen for requests from the
  network, and which `AmbassadorHost` definitions should be used to process those requests. Note
  that the `AmbassadorListener` CRD is **mandatory** and consolidates *all* port configuration; see
  the <a href="../topics/running/listener">`AmbassadorListener` documentation</a> for more details.

- Feature: Where `AmbassadorMapping`'s `host` field is either an exact match or (with `host_regex`
  set) a regex, the new `hostname` element is always a DNS glob. Use `hostname` instead of `host`
  for best results.

- Feature: The behavior of the Ambassador module `prune_unreachable_routes` field is now automatic,
  which should reduce Envoy memory requirements for installations with many `AmbassadorHost`s

- Bugfix: Each `AmbassadorHost` can specify its `requestPolicy.insecure.action` independently of any
  other `AmbassadorHost`, allowing for HTTP routing as flexible as HTTPS routing. ([#2888])

- Bugfix: Emissary-ingress 2.0.0 fixes a regression in detecting the Ambassador Kubernetes service
  that could cause the wrong IP or hostname to be used in Ingress statuses -- thanks, <a
  href="https://github.com/impl">Noah Fontes</a>!

- Bugfix: Emissary-ingress 2.0.0 fixes a bug where mTLS could use the wrong configuration when SNI
  and the `:authority` header didn't match

- Change: The `TLSContext` `redirect_cleartext_from` and `AmbassadorHost`
  `requestPolicy.insecure.additionalPort` elements are no longer supported. Use a
  `AmbassadorListener` for this functionality instead.

- Change: The `use_proxy_protocol` element of the Ambassador `Module` is no longer supported, as it
  is now part of the `AmbassadorListener` resource (and can be set per-`AmbassadorListener` rather
  than globally).

- Change: An `AmbassadorMapping` will only be matched with an `AmbassadorHost` if the
  `AmbassadorMapping`'s `host` or the `AmbassadorHost`'s `selector` (or both) are explicitly set,
  and match. This change can significantly improve Emissary-ingress's memory footprint when many
  `AmbassadorHost`s are involved. Further details are available in the <a
  href="../about/changes-2.0.0/#host-and-mapping-association">2.0.0 Changes</a> document.

- Change: An `AmbassadorHost` or `Ingress` resource is now required when terminating TLS -- simply
  creating a `TLSContext` is not sufficient. Further details are available in the <a
  href="../about/changes-2.0.0/#host-tlscontext-and-tls-termination">`AmbassadorHost` CRD
  documentation.</a>

- Change: By default, Emissary-ingress will configure Envoy using the V3 Envoy API. This change is
  mostly transparent to users, but note that Envoy V3 does not support unsafe regular expressions
  or, e.g., Zipkin's V1 collector protocol. Further details are available in the <a
  href="../about/changes-2.0.0">2.0.0 Changes</a> document.

- Change: The `tls` module and the `tls` field in the Ambassador module are no longer supported.
  Please use `TLSContext` resources instead.

- Change: The environment variable `AMBASSADOR_FAST_RECONFIGURE` is now set by default, enabling the
  higher-performance implementation of the code that Emissary-ingress uses to generate and validate
  Envoy configurations.

- Change: Service Preview and the `AGENT_SERVICE` environment variable are no longer supported. The
  Telepresence product replaces this functionality.

- Change: The `edgectl` CLI tool has been deprecated; please use the `emissary-ingress` helm chart
  instead.

[#2888]: https://github.com/datawire/ambassador/issues/2888

## [1.14.2] September 29, 2021
[1.14.2]: https://github.com/emissary-ingress/emissary/compare/v1.14.1...v1.14.2

### Emissary-ingress and Ambassador Edge Stack

- Feature: You can now set `respect_dns_ttl` in Ambassador Mappings. When true it configures that
  upstream's refresh rate to be set to resource record’s TTL

- Feature: You can now set `dns_type` in Ambassador Mappings to use Envoy's `logical_dns` resolution
  instead of the default `strict_dns`.

- Feature: You can now set `buffer_limit_bytes` in the `ambassador` `Module` to to change the size
  of the upstream read and write buffers. The default is 1MiB.

### Ambassador Edge Stack only

- Feature: You can now set `preserve_servers` in Ambassador Edge Stack's `DevPortal` resource to
  configure the DevPortal to use server definitions from the OpenAPI document when displaying
  connection information for services in the DevPortal.

## [1.14.1] August 24, 2021
[1.14.1]: https://github.com/emissary-ingress/emissary/compare/v1.14.0...v1.14.1

### Emissary-ingress and Ambassador Edge Stack

- Change: Upgraded Envoy to 1.17.4 to address security vulnerabilities CVE-2021-32777,
  CVE-2021-32778, CVE-2021-32779, and CVE-2021-32781.

## [1.14.0] August 19, 2021
[1.14.0]: https://github.com/emissary-ingress/emissary/compare/v1.13.10...v1.14.0

### Emissary-ingress and Ambassador Edge Stack

- Change: Update from Envoy 1.15 to 1.17.3

- Feature: You can now set `allow_chunked_length` in the Ambassador Module to configure the same
  value in Envoy.

- Change: `AMBASSADOR_ENVOY_API_VERSION` now defaults to `V3`

- Change: Logs now include subsecond time resolutions, rather than just seconds.

## [1.13.10] July 28, 2021
[1.13.10]: https://github.com/emissary-ingress/emissary/compare/v1.13.9...v1.13.10

### Emissary-ingress and Ambassador Edge Stack

- Bugfix: Fixed a regression when specifying a comma separated string for `cors.origins` on the
  `Mapping` resource. ([#3609](https://github.com/emissary-ingress/emissary/issues/3609))

- Change: Envoy-configuration snapshots get saved (as `ambex-#.json`) in `/ambassador/snapshots`.
  The number of snapshots is controlled by the `AMBASSADOR_AMBEX_SNAPSHOT_COUNT` environment
  variable; set it to 0 to disable. The default is 30.

- Change: Set `AMBASSADOR_AMBEX_NO_RATELIMIT` to `true` to completely disable ratelimiting Envoy
  reconfiguration under memory pressure. This can help performance with the endpoint or Consul
  resolvers, but could make OOMkills more likely with large configurations. The default is `false`,
  meaning that the rate limiter is active.

### Ambassador Edge Stack only

- Bugfix: The `Mapping` resource can now specify `docs.timeout_ms` to set the timeout when the Dev
  Portal is fetching API specifications.

- Bugfix: The Dev Portal will now strip HTML tags when displaying search results, showing just the
  actual content of the search result.

- Change: Consul certificate-rotation logging now includes the fingerprints and validity timestamps
  of certificates being rotated.

## [1.13.9] June 30, 2021
[1.13.9]: https://github.com/emissary-ingress/emissary/compare/v1.13.8...v1.13.9

### Emissary-ingress and Ambassador Edge Stack

- Bugfix: Configuring multiple TCPMappings with the same ports (but different hosts) no longer
  generates invalid Envoy configuration.

## [1.13.8] June 08, 2021
[1.13.8]: https://github.com/emissary-ingress/emissary/compare/v1.13.7...v1.13.8

### Emissary-ingress and Ambassador Edge Stack

- Bugfix: Ambassador Agent now accurately reports up-to-date Endpoint information to Ambassador
  Cloud

- Feature: Ambassador Agent reports ConfigMaps and Deployments to Ambassador Cloud to provide a
  better Argo Rollouts experience. See [Argo+Ambassador
  documentation](https://www.getambassador.io/docs/argo) for more info.

## [1.13.7] June 03, 2021
[1.13.7]: https://github.com/datawire/ambassador/compare/v1.13.6...v1.13.7

### Emissary-ingress and Ambassador Edge Stack

- Feature: Add AMBASSADOR_JSON_LOGGING to enable JSON for most of the Ambassador control plane. Some
  (but few) logs from gunicorn and the Kubernetes client-go package still log text.

- Bugfix: Fixed a bug where the Consul resolver would not actually use Consul endpoints with
  TCPMappings.

- Change: Ambassador now calculates its own memory usage in a way that is more similar to how the
  kernel OOMKiller tracks memory.

## [1.13.6] May 24, 2021
[1.13.6]: https://github.com/datawire/ambassador/compare/v1.13.5...v1.13.6

### Emissary-ingress and Ambassador Edge Stack

- Bugfix: Fixed a regression where Ambassador snapshot data was logged at the INFO label when using
  `AMBASSADOR_LEGACY_MODE=true`.

## [1.13.5] May 13, 2021
[1.13.5]: https://github.com/datawire/ambassador/compare/v1.13.4...v1.13.5

### Emissary-ingress and Ambassador Edge Stack

- Bugfix: Fix a regression from 1.8.0 that prevented `ambassador` `Module` config keys `proper_case`
  and `preserve_external_request_id` from working correctly.

- Bugfix: Fixed a regression in detecting the Ambassador Kubernetes service that could cause the
  wrong IP or hostname to be used in Ingress statuses (thanks, [Noah
  Fontes](https://github.com/impl)!

## [1.13.4] May 11, 2021
[1.13.4]: https://github.com/datawire/ambassador/compare/v1.13.3...v1.13.4

### Emissary-ingress and Ambassador Edge Stack

- Security: Incorporate the Envoy 1.15.5 security update by adding the
  `reject_requests_with_escaped_slashes` option to the Ambassador module.

## [1.13.3] May 03, 2021
[1.13.3]: https://github.com/datawire/ambassador/compare/v1.13.2...v1.13.3

### Emissary Ingress and Ambassador Edge Stack

- Bugfix: Fixed a regression that caused Ambassador to crash when loading the Edge Policy Console when any RateLimit resources exist ([#3348])

## [1.13.2] April 29, 2021
[1.13.2]: https://github.com/datawire/ambassador/compare/v1.13.1...v1.13.2

### Emissary Ingress and Ambassador Edge Stack

- Bugfix: Fixed a regression that caused endpoint routing to not work when defining mappings in service annotations ([#3369])

[#3369]: https://github.com/datawire/ambassador/issues/3369

## [1.13.1] April 22, 2021
[1.13.1]: https://github.com/datawire/ambassador/compare/v1.13.0...v1.13.1

### Emissary Ingress and Ambassador Edge Stack

- Bugfix: Potentially increased CPU Usage for deployments with large numbers of Hosts ([#3358])

[#3358]: https://github.com/datawire/ambassador/issues/3358

## [1.13.0] April 20, 2021
[1.13.0]: https://github.com/datawire/ambassador/compare/v1.12.4...v1.13.0

### Emissary Ingress and Ambassador Edge Stack

**Note**: Support for the deprecated `v2alpha` `protocol_version` has been removed from the `AuthService` and `RateLimitService`.

- Feature: Added support for the [Mapping AuthService setting] `auth_context_extensions`, allowing supplying custom per-mapping information to external auth services (thanks, [Giridhar Pathak](https://github.com/gpathak)!).
- Feature: Added support in ambassador-agent for reporting [Argo Rollouts] and [Argo Applications] to Ambassador Cloud
- Feature: The [Ambassador Module configuration] now supports the `diagnostics.allow_non_local` flag to expose admin UI internally only ([#3074] -- thanks, [Fabrice](https://github.com/jfrabaute)!)
- Feature: Ambassador will now use the Envoy v3 API internally when the AMBASSADOR_ENVOY_API_VERSION environment variable is set to "V3". By default, Ambassador will continue to use the v2 API.
- Feature: The [Ambassador Agent] is now available (and deployed by default) for the API Gateway (https://app.getambassador.io).
- Feature: The [Ambassador Module configuration] now supports `merge_slashes` which tells Ambassador to merge adjacent slashes when performing route matching. For example, when true, a request with URL '//foo/' would match a Mapping with prefix '/foo/'.
- Feature: Basic support for a subset of the [Kubernetes Gateway API] has been added.
- Feature: Ambassador now supports the `DD_ENTITY_ID` environment variable to set the `dd.internal.entity_id` statistics tag on metrics generated when using DogStatsD.
- Bugfix: Make Knative paths match on prefix instead of the entire path to better align to the Knative specification ([#3224]).
- Bugfix: The endpoint routing resolver will now properly watch services that include a scheme.
- Bugfix: Environment variable interpolation works again for `ConsulResolver.Spec.Address` without setting `AMBASSADOR_LEGACY_MODE` ([#3182], [#3317])
- Bugfix: Endpoint routing will now detect endpoint changes when your service field includes `.svc.cluster.local`. ([#3324])
- Bugfix: Upgrade PyYAML to 5.4.1 ([#3349])
- Change: The Helm chart has been moved into this repo, in the `charts/ambassador` directory.
- Change: The `Mapping` CRD has been modified so that `kubectl get mappings` now has a column for not just the source path-prefix (`.spec.prefix`), but the source host (`.spec.host`) too.
- Change: The yaml in yaml/docs is now generated from the contents of the helm chart in the `charts/ambassador` directory.
- Change: Support for the deprecated `v2alpha` `protocol_version` has been removed from the `AuthService` and `RateLimitService`.

[Ambassador Agent]: https://www.getambassador.io/docs/cloud/latest/service-catalog/quick-start/
[Ambassador Module configuration]: https://getambassador.io/docs/edge-stack/latest/topics/running/ambassador/
[Argo Applications]: https://www.getambassador.io/docs/argo/latest/quick-start/
[Argo Rollouts]: https://www.getambassador.io/docs/argo/latest/quick-start/
[Kubernetes Gateway API]: https://getambassador.io/docs/edge-stack/latest/topics/using/gateway-api/
[Mapping AuthService setting]: https://getambassador.io/docs/edge-stack/latest/topics/using/authservice

[#3074]: https://github.com/datawire/ambassador/issues/3074
[#3182]: https://github.com/datawire/ambassador/issues/3182
[#3224]: https://github.com/datawire/ambassador/issues/3224
[#3317]: https://github.com/datawire/ambassador/issues/3317
[#3324]: https://github.com/datawire/ambassador/issues/3324
[#3349]: https://github.com/datawire/ambassador/issues/3349

### Ambassador Edge Stack only

- Feature: DevPortal: Added doc.display_name attribute to the Mapping CRD. This value allows for a custom name and documentation URL path of the service in the DevPortal.
- Feature: DevPortal: Added `naming_scheme` enum to the DevPortal CRD. This enum controls the way services are displayed in the DevPortal. Supported values are `namespace.name` (current behavior) and `name.prefix`, which will use the Mapping name and Mapping prefix to display the services.
- Feature: DevPortal: `DEVPORTAL_DOCS_BASE_PATH` environment variable makes the base path of service API documentation configurable.
- Feature: DevPortal: DevPortal will now reload content on changes to Mapping and DevPortal resources.
- Feature: DevPortal: DevPortal now supports a search endpoint at `/docs/api/search`
- Feature: DevPortal search can be configured to only search over titles (with search.type=`title-only`in the DevPortal CRD) or to search over all content (search.type=`all-content`)
- Feature: DevPortal search supports deep linking to openapi spec entries (must set `search.type=all-content` and `search.enabled=true` on the DevPortal CRD)
- Feature: DevPortal: Trigger content refresh by hitting `/docs/api/refreshContent`
- Feature: The AES ratelimit preview service now supports [burst ratelimiting] (aka token bucket ratelimiting).
- Bugfix: The AES ratelimit preview no longer ignores LOCAL_CACHE_SIZE_IN_BYTES.
- Bugfix: The AES ratelimit preview no longer ignores NEAR_LIMIT_RATIO.
- Bugfix: The AES ratelimit preview no longer ignores EXPIRATION_JITTER_MAX_SECONDS.
- Change: Silence DevPortal warnings when DevPortal cannot parse a hostname from a Mapping. (#3341)

[burst ratelimiting]: https://getambassador.io/docs/edge-stack/latest/topics/using/rate-limits/rate-limits/

[#3341]: https://github.com/datawire/ambassador/issues/3341

## [1.12.4] April 19, 2021
[1.12.4]: https://github.com/datawire/ambassador/compare/v1.12.3...v1.12.4

Bugfix: Fix the Envoy base image build step and, as a result, correctly ship the Envoy 1.15.4 security updates.

## [1.12.3] April 15, 2021
[1.12.3]: https://github.com/datawire/ambassador/compare/v1.12.2...v1.12.3

Bugfix: Incorporate the Envoy 1.15.4 security update.

## [1.12.2] March 29, 2021
[1.12.2]: https://github.com/datawire/ambassador/compare/v1.12.1...v1.12.2

- Bugfix: Update OpenSSL to 1.1.1k to address CVE-2021-23840), CVE-2021-3450), CVE-2021-23841), CVE-2021-3449), CVE-2021-23839), CVE-2021-23840), CVE-2021-3450), CVE-2021-23841), CVE-2021-3449), and CVE-2021-23839)

## [1.12.1] March 12, 2021
[1.12.1]: https://github.com/datawire/ambassador/compare/v1.12.0...v1.12.1

- Bugfix: The endpoint routing resolver will now properly watch services with mappings that define the service field with an explicit port.
- Bugfix: Correctly manage cluster load assignments with very long cluster names and `AMBASSADOR_FAST_RECONFIGURE`

## [1.12.0] March 08, 2021
[1.12.0]: https://github.com/datawire/ambassador/compare/v1.11.2...v1.12.0

### Ambasssador API Gateway + Ambassador Edge Stack

- Feature: Endpoint routing is now much more performant, especially in situations where reconfigurations are frequent.
- Feature: A scrubbed ambassador snapshot is now accessible outside the pod at `:8005/snapshot-external`. This port is exposed on the ambassador-admin Kubernetes service.
- Feature: Ambassador now supports configuring the maximum lifetime of an upstream connection using `cluster_max_connection_lifetime_ms`. After the configured time, upstream connections are drained and closed, allowing an operator to set an upper bound on how long any upstream connection will remain open. This is useful when using Kubernetes Service resolvers (the default) and modifying label selectors for traffic shifting.
- Feature: The Ambassador Module configuration now supports `cluster_request_timeout_ms` to set a default request `timeout_ms` for Mappings. This allows an operator to update the default request timeout (currently 3000ms) without needing to update every Mapping.
- Feature: The Ambassador Module configuration now supports `suppress_envoy_headers` to prevent Ambassador from setting additional headers on requests and responses. These headers are typically used for diagnostic purposes and are safe to omit when they are not desired.
- Feature: All Kubernetes services managed by Ambassador are automatically instrumented with service catalog discovery annotations.
- Feature: [`headers_with_underscores_action`](https://www.envoyproxy.io/docs/envoy/latest/api-v2/api/v2/core/protocol.proto#enum-core-httpprotocoloptions-headerswithunderscoresaction) is now configurable in the Ambassador `Module`.
- Feature: The Ambassador Module configuration now supports `strip_matching_host_port` to control whether the port should be removed from the host/Authority header before any processing by request filters / routing. This behavior only applies if the port matches the associated Envoy listener port.
- Bugfix: Ambassador now does a better job of cleaning up gRPC connections when shutting down.
- Bugfix: Prevent potential reconcile loop when updating the status of an Ingress.
- Bugfix: Update Python requirements, including addressing CVE-2020-36242 ([#3233])
- Bugfix: Remove unnecessary logs about Kubernetes Secrets ([#3229])

[#3229]: https://github.com/datawire/ambassador/issues/3229
[#3233]: https://github.com/datawire/ambassador/issues/3233

### Ambassador Edge Stack only

- Feature: Added support for ambassador-agent deployment, reporting to Ambassador Cloud Service Catalog (https://app.getambassador.io)
- Feature: `edgectl login` will automatically open your browser, allowing you to login into Service Catalog (https://app.getambassador.io)
- Feature: `edgectl install` command allows you to install a new Ambassador Edge Stack automatically connected to Ambassador Cloud by passing a `--cloud-connect-token` argument.
- Feature: `AES_AUTH_TIMEOUT` now allows you to configure the timeout of the AES authentication service. Defaults to 4s.
- Bugfix: Prevent Dev Portal from sporadically responding with upstream connect timeout when loading content

## [1.11.2] March 01, 2021
[1.11.2]: https://github.com/datawire/ambassador/compare/v1.11.1...v1.11.2

### Ambasssador API Gateway + Ambassador Edge Stack

- Bugfix: Changes to endpoints when endpoint routing is not active will no longer cause reconfiguration
- Bugfix: Correctly differentiate int values of 0 and Boolean values of `false` from non-existent attributes in CRDs ([#3212])
- Bugfix: Correctly support Consul datacenters other than "dc1" without legacy mode.

[#3212]: https://github.com/datawire/ambassador/issues/3212

## [1.11.1] February 04, 2021
[1.11.1]: https://github.com/datawire/ambassador/compare/v1.11.0...v1.11.1

- Bugfix: Fix an issue that caused Dev Portal to sporadically respond with upstream connect timeout when loading content

## [1.11.0] January 26, 2021
[1.11.0]: https://github.com/datawire/ambassador/compare/v1.10.0...v1.11.0

### Ambasssador API Gateway + Ambassador Edge Stack

- Feature: Ambassador now reads the ENVOY_CONCURRENCY environment variable to optionally set the [--concurrency](https://www.envoyproxy.io/docs/envoy/latest/operations/cli#cmdoption-concurrency) command line option when launching Envoy. This controls the number of worker threads used to serve requests and can be used to fine-tune system resource usage.
- Feature: The %DOWNSTREAM_PEER_CERT_V_START% and %DOWNSTREAM_PEER_CERT_V_END% command operators now support custom date formatting, similar to %START_TIME%. This can be used for both header formatting and access log formatting.
- Feature: Eliminate the need to drain and recreate listeners when routing configuration is changed. This reduces both memory usage and disruption of in-flight requests.
- Bugfix: Make sure that `labels` specifying headers with extra attributes are correctly supported again ([#3137]).
- Bugfix: Support Consul services when the `ConsulResolver` and the `Mapping` aren't in the same namespace, and legacy mode is not enabled.
- Bugfix: Fix failure to start when one or more IngressClasses are present in a cluster ([#3142]).
- Bugfix: Properly handle Kubernetes 1.18 and greater when RBAC prohibits access to IngressClass resources.
- Bugfix: Support `TLSContext` CA secrets with fast validation ([#3005]).
- Bugfix: Dev Portal correctly handles transient failures when fetching content
- Bugfix: Dev Portal sidebar pages have a stable order
- Bugfix: Dev Portal pages are now marked cacheable

### Ambassador Edge Stack only

- Feature: RateLimit CRDs now suport specifying an `action` for each limit. Possible values include "Enforce" and "LogOnly", case insensitive. LogOnly may be used to implement dry run rules that do not actually enforce.
- Feature: RateLimit CRDs now support specifying a symbolic `name` for each limit. This name can later be used in the access log to know which RateLimit, if any, applied to a request.
- Feature: RateLimit metadata is now available using the `DYNAMIC_METADATA(envoy.http.filters.ratelimit: ... )` command operator in the Envoy access logs. See [Envoy Documentation](https://www.envoyproxy.io/docs/envoy/latest/configuration/observability/access_log/usage) for more on using dynamic metadata in the access log.
- Feature: OAuth2 Filter: The SameSite cookie attribute is now configurable.

[#3005]: https://github.com/datawire/ambassador/issues/3005
[#3137]: https://github.com/datawire/ambassador/issues/3137
[#3142]: https://github.com/datawire/ambassador/issues/3142

## [1.10.0] January 04, 2021
[1.10.0]: https://github.com/datawire/ambassador/compare/v1.9.1...v1.10.0

### Ambasssador API Gateway + Ambassador Edge Stack

- Feature: The redirect response code returned by Ambassador is now configurable using `redirect_reponse_code` on `Mappings` that use `host_redirect`.
- Feature: The redirect location header returned by Ambassador now supports prefix rewrites using `prefix_redirect` on `Mappings` that use `host_redirect`.
- Feature: The redirect location header returned by Ambassador now supports regex rewrites using `regex_redirect` on `Mappings` that use `host_redirect`.
- Feature: Expose `max_request_headers_kb` in the Ambassador `Module`. This directly exposes the same value in Envoy; see [Envoy documentation](https://www.envoyproxy.io/docs/envoy/latest/api-v2/config/filter/network/http_connection_manager/v2/http_connection_manager.proto) for more information.
- Feature: Support Istio mTLS certification rotation for Istio 1.5 and higher. See the [howto](https://www.getambassador.io/docs/edge-stack/latest/howtos/istio/) for details.
- Feature: The Ambassador Module's `error_response_overrides` now support configuring an empty response body using `text_format`. Previously, empty response bodies could only be configured by specifying an empty file using `text_format_source`.
- Feature: OAuth2 Filter: Support injecting HTTP header fields in to the request before passing on to the upstream service. Enables passing along `id_token` information to the upstream if it was returned by the IDP.
- Bugfix: Fix the grpc external filter to properly cache grpc clients thereby avoiding initiating a separate connection to the external filter for each filtered request.
- Bugfix: Fix a bug in the Mapping CRD where the `text_format_source` field was incorrectly defined as type `string` instead of an object, as documented.
- Bugfix: The RBAC requirements when `AMBASSADOR_FAST_RECONFIGURE` is enabled now more-closely match the requirements when it's disabled.
- Bugfix: Fix error reporting and required-field checks when fast validation is enabled. Note that fast validation is now the default; see below.
- Change: **Fast validation is now the default**, so the `AMBASSADOR_FAST_VALIDATION` variable has been removed. The Golang boot sequence is also now the default. Set `AMBASSADOR_LEGACY_MODE=true` to disable these two behaviors.
- Change: ambassador-consul-connect resources now get deployed into the `ambassador` namespace instead of the active namespace specified in the user's kubernetes context (usually `default`). Old resource cleanup is documented in the Ambassador Consul integration documentation.

### Ambassador Edge Stack only

- Default-off early access: Ratelimiting now supports redis clustering, local caching of exceeded ratelimits, and an upgraded redis client with improved scalability. Must set AES_RATELIMIT_PREVIEW=true to access these improvements.
- Bugfix: OAuth2 Filter: Fix `insufficient_scope` error when validating Azure access tokens.
- Bugfix: Filters: Fix a capitalization-related bug where sometimes existing headers are appended to when they should be overwritten.

## [1.9.1] November 19, 2020
[1.9.1]: https://github.com/datawire/ambassador/compare/v1.9.0...v1.9.1

### Ambassador Edge Stack only

- Bugfix: DevPortal: fix a crash when the `host` cannot be parsed as a valid hostname.

## [1.9.0] November 12, 2020
[1.9.0]: https://github.com/datawire/ambassador/compare/v1.8.1...v1.9.0

### Ambasssador API Gateway + Ambassador Edge Stack

- Feature: Support configuring the gRPC Statistics Envoy filter to enable telemetry of gRPC calls (see the `grpc_stats` configuration flag -- thanks, [Felipe Roveran](https://github.com/feliperoveran)!)
- Feature: The `RateLimitService` and `AuthService` configs now support switching between gRPC protocol versions `v2` and `v2alpha` (see the `protocol_version` setting)
- Feature: The `TracingService` Zipkin config now supports setting `collector_hostname` to tell Envoy which host header to set when sending spans to the collector
- Feature: Ambassador now supports custom error response mapping
- Bugfix: Ambassador will no longer mistakenly post notices regarding `regex_rewrite` and `rewrite` directive conflicts in `Mapping`s due to the latter's implicit default value of `/` (thanks, [obataku](https://github.com/obataku)!)
- Bugfix: The `/metrics` endpoint will no longer break if invoked before configuration is complete (thanks, [Markus Jevring](https://github.com/markusjevringsesame)!)
- Bugfix: Update Python requirements to address CVE-2020-25659
- Bugfix: Prevent mixing `Mapping`s with `host_redirect` set with `Mapping`s that don't in the same group
- Bugfix: `ConsulResolver` will now fallback to the `Address` of a Consul service if `Service.Address` is not set.
- Docs: Added instructions for building ambassador from source, within a docker container (thanks, [Rahul Kumar Saini](https://github.com/rahul-kumar-saini)!)
- Update: Upgrade Alpine 3.10→3.12, GNU libc 2.30→2.32, and Python 3.7→3.8
- Update: Knative serving tests were bumped from version 0.11.0 to version 0.18.0 (thanks, [Noah Fontes](https://github.com/impl)!)

### Ambassador Edge Stack only

- Change: The DevPortal no longer looks for documentation at `/.ambassador-internal/openapi-docs`.  A new field in `Mappings`, `docs`, must be used for specifying the source for documentation.  This can result in an empty Dev Portal after upgrading if `Mappings` do not include a `docs` attribute.
- Feature: How the `OAuth2` Filter authenticates itself to the identity provider is now configurable with the `clientAuthentication` setting.
- Feature: The `OAuth2` Filter can now use RFC 7523 JWT assertions to authenticate itself to the identity provider; this is usable with all grant types.
- Feature: When validating a JWT's scope, the `JWT` and `OAuth2` Filters now support not just RFC 8693 behavior, but also the behavior of various drafts leading to it, making JWT scope validation usable with more identity providers.
- Feature: The `OAuth2` Filter now has `inheritScopeArgument` and `stripInheritedScope` settings that can further customize the behavior of `accessTokenJWTFilter`.
- Feature: DevPortal: default configuration using the `ambassador` `DevPortal` resource.
- Change: The `OAuth2` Filter argument `scopes` has been renamed to `scope`, for consistency.  The name `scopes` is deprecated, but will continue to work for backward compatibility.
- Bugfix: `OAuth2` Filter: Don't have `accessTokenValidation: auto` fall back to "userinfo" validation for a client_credentials grant; it doesn't make sense there and only serves to obscure a more useful error message.

## [1.8.1] October 16, 2020
[1.8.1]: https://github.com/datawire/ambassador/compare/v1.8.0...v1.8.1

### Ambasssador API Gateway + Ambassador Edge Stack

- Bugfix: Ambassador no longer fails to configure Envoy listeners when a TracingService or LogService has a service name whose underlying cluster name has over 40 charcters.
- Bugfix: The Ambassador diagnostics page no longer returns HTTP 500 when a TracingService or LogService has a service name whose underlying cluster name has over 40 characters.

## [1.8.0] October 08, 2020
[1.8.0]: https://github.com/datawire/ambassador/compare/v1.7.4...v1.8.0

### Ambasssador API Gateway + Ambassador Edge Stack

- Feature: HTTP IP Allow/Deny ranges are supported.
- Bugfix: Ambassador's health checks don't claim that Envoy has failed when reconfiguration taking a long time (thanks, [Fabrice](https://github.com/jfrabaute), for contributions here!).
- Bugfix: The `edgectl connect` command now works properly when using zsh on a Linux platform.
- Bugfix: The container no longer exits "successfully" when the Deployment specifies an invalid `command`.

### Ambassador Edge Stack only

- Feature: `RateLimit` CRDs now support setting a response body, configurable with the `errorResponse` setting.
- Bugfix: `External` `Filter` can now properly proxy the body to the configured `auth_service`
- Bugfix: The RBAC for AES now grants permission to "patch" `Events.v1.core` (previously it granted "create" but not "patch")

## [1.7.4] October 06, 2020
[1.7.4]: https://github.com/datawire/ambassador/compare/v1.7.3...v1.7.4

### Ambasssador API Gateway + Ambassador Edge Stack

- Bugfix: Several regressions in the 1.7.x series are resolved by removing the ability to set `insecure.action` on a per-`Host`-resource basis, which was an ability added in 1.7.0.  This reverts to the pre-1.7.0 behavior of having one `Host`'s insecure action "win" and be used for all `Host`s.
- Bugfix: Ambassador will no longer generate invalid Envoy configuration with duplicate clusters in certain scenarios when `AMBASSADOR_FAST_RECONFIGURE=true`.
- Enhancement: When `AMBASSADOR_FAST_RECONFIGURE=true` is set, Ambassador now logs information about memory usage.

## [1.7.3] September 29, 2020
[1.7.3]: https://github.com/datawire/ambassador/compare/v1.7.2...v1.7.3

### Ambasssador API Gateway + Ambassador Edge Stack

- Incorporate the Envoy 1.15.1 security update.
- Bugfix: A regression introduced in 1.7.2 when `AMBASSADOR_FAST_RECONFIGURE=true` has been fixed where Host resources `tls.ca_secret` didn't work correctly.
- Bugfix: `TLSContext` resources and `spec.tls` in `Host` resources now correctly handle namespaces with `.` in them.
- Bugfix: Fix `spec.requestPolicy.insecure.action` for `Host` resources with a `*` wildcard in the hostname.
- Bugfix: Reduce lock contention while generating diagnostics.

## [1.7.2] September 16, 2020
[1.7.2]: https://github.com/datawire/ambassador/compare/v1.7.1...v1.7.2

### Ambasssador API Gateway + Ambassador Edge Stack

- Bugfix: A regression introduced in 1.7.0 with the various `Host` resource `spec.requestPolicy.insecure.action` behaviors, including handling of X-Forwarded-Proto, has been fixed.
- Bugfix: Host resources no longer perform secret namespacing when the `AMBASSADOR_FAST_RECONFIGURE` flag is enabled.

## [1.7.1] September 08, 2020
[1.7.1]: https://github.com/datawire/ambassador/compare/v1.7.0...v1.7.1

### Ambasssador API Gateway + Ambassador Edge Stack

- Bugfix: Support `envoy_validation_timeout` in the Ambassador Module to set the timeout for validating new Envoy configurations

### Ambassador Edge Stack only

- Bugfix: `consul_connect_integration` is now built correctly.
- Bugfix: The developer portal again supports requests for API documentation

## [1.7.0] August 27, 2020
[1.7.0]: https://github.com/datawire/ambassador/compare/v1.6.2...v1.7.0

### Ambassador API Gateway + Ambassador Edge Stack

- Feature: Upgrade from Envoy 1.14.4 to 1.15.0.
- Bugfix: Correctly handle a `Host` object with incompatible manually-specified `TLSContext`
- Feature: The Ambassador control-plane now publishes Prometheus metrics alongside the existing Envoy data-plane metrics under the `/metrics` endpoint on port 8877.
- Default-off early access: Experimental changes to allow Ambassador to more quickly process configuration changes (especially with larger configurations) have been added. The `AMBASSADOR_FAST_RECONFIGURE` env var must be set to enable this. `AMBASSADOR_FAST_VALIDATION` should also be set for maximum benefit.
- Bugfix: Fixed insecure route action behavior. Host security policies no longer affect other Hosts.

### Ambassador API Gateway only

- Bugfix: Fixes regression in 1.5.1 that caused it to not correctly know its own version number, leading to notifications about an available upgrade despite being on the most recent version.

### Ambassador Edge Stack only

- Feature: DevPortal can now discover openapi documentation from `Mapping`s that set `host` and `headers`
- Feature: `edgectl install` will automatically enable Service Preview with a Preview URL on the Host resource it creates.
- Feature: Service Preview will inject an `x-service-preview-path` header in filtered requests with the original request prefix to allow for context propagation.
- Feature: Service Preview can intercept gRPC requests using the `--grpc` flag on the `edgectl intercept add` command and the `getambassador.io/inject-traffic-agent-grpc: "true"` annotation when using automatic Traffic-Agent injection.
- Feature: The `TracingService` Zipkin config now supports setting `collector_endpoint_version` to tell Envoy to use Zipkin v2.
- Feature: You can now inject request and/or response headers from a `RateLimit`.
- Bugfix: Don't crash during startup if Redis is down.
- Bugfix: Service Preview correctly uses the Host default `Path` value for the `spec.previewUrl.type` field.
- Bugfix: The `JWT`, `OAuth2`, and other Filters are now better about reusing connections for outgoing HTTP requests.
- Bugfix: Fixed a potential deadlock in the HTTP cache used for fetching JWKS and such for `Filters`.
- Bugfix: Internal Ambassador data is no longer exposed to the `/.ambassador-internal/` endpoints used by the DevPortal.
- Bugfix: Problems with license key limits will no longer trigger spurious HTTP 429 errors.  Using the `RateLimit` resource beyond 5rps without any form of license key will still trigger 429 responses, but now with a `X-Ambassador-Message` header indicating that's what happned.
- Bugfix: When multiple `RateLimit`s overlap, it is supposed to enforce the strictest limit; but the strictness comparison didn't correctly handle comparing limits with different units.
- Change: The Redis settings have been adjusted to default to the pre-1.6.0 behavior, and have been adjusted to be easier to understand.
- Feature: `consul_connect_integration` is now part of the AES image.
- Bugfix: `consul_connect_integration` now correctly handles certificates from Hashicorp Vault.

## [1.6.2] July 30, 2020
[1.6.2]: https://github.com/datawire/ambassador/compare/v1.6.1...v1.6.2

### Ambassador API Gateway + Ambassador Edge Stack

- Bugfix: The (new in 1.6.0) `Host.spec.tls` and `Host.spec.tlsContext` fields now work when `AMBASSADOR_FAST_VALIDATION=fast` is not set.
- Bugfix: Setting `use_websocket: true` on a `Mapping` now only affects routes generated from that `Mapping`, instead of affecting all routes on that port.
- Feature: It is now possible to "upgrade" to non-HTTP protocols other than WebSocket; the new `allow_upgrade` is a generalization of `use_websocket`.

### Ambassador Edge Stack only

- Bugfix: The `Host.spec.requestPolicy.insecure.additionalPort` field works again.
- Bugfix: The `Host.spec.ambassadorId` is once again handled in addition to `.ambassador_id`; allowing hosts written by older versions AES prior to 1.6.0 to continue working.
- Bugfix: Fix a redirect loop that could occur when using using multiple `protectedOrigins` in a `Host`.

## [1.6.1] July 23, 2020
[1.6.1]: https://github.com/datawire/ambassador/compare/v1.6.0...v1.6.1

### Ambassador API Gateway + Ambassador Edge Stack

- Bugfix: Mapping with `https` scheme for service are correctly parsed.
- Bugfix: Mapping with both a scheme and a hostname of `localhost` is now handled correctly.
- Bugfix: ConsulResolver now works again for Mappings outside of Ambassador's namespace.

## [1.6.0] July 21, 2020
[1.6.0]: https://github.com/datawire/ambassador/compare/v1.5.5...v1.6.0

### Ambassador API Gateway + Ambassador Edge Stack

- Incorporate the Envoy 1.14.4 security update.
- API CHANGE: Turning off the Diagnostics UI via the Ambassador Module now disables access to the UI from both inside and outside the Ambassador Pod.
- API CHANGE: Default changes updating `Mapping` status from default-on to default-off; see below.
- Feature: Add support for circuit breakers in TCP mapping (thanks, [Pierre Fersing](https://github.com/PierreF)!)
- Feature: Ambassador CRDs now include schema. This enables validation by `kubectl apply`.
- Feature: Advanced TLS configuration can be specified in `Host` resource via `tlsContext` and `tls` fields.
- Feature: Implement sampling percentage in tracing service.
- Performance improvement: Diagnostics are generated on demand rather than on every reconfig.
- Performance improvement: Experimental fast validation of the contents of Ambassador resources has been added. The `AMBASSADOR_FAST_VALIDATION` env var must be set to enable this.
- Internal: Configuration endpoints used internally by Ambassador are no longer accessible from outside the Ambassador Pod.
- Bugfix: `envoy_log_format` can now be set with `envoy_log_type: json`.
- Docs: Fixed OAuth2 documentation spelling errors (thanks, [Travis Byrum](https://github.com/travisbyrum)!)

As previously announced, the default value of `AMBASSADOR_UPDATE_MAPPING_STATUS`
has now changed from `true` to `false`; Ambassador will no longer attempt to
update the `Status` of a `Mapping` unless you explicitly set
`AMBASSADOR_UPDATE_MAPPING_STATUS=true` in the environment.  If you do not have
tooling that relies on `Mapping` status updates, we do not recommend setting
`AMBASSADOR_UPDATE_MAPPING_STATUS`.

**In Ambassador 1.7**, TLS secrets in `Ingress` resources will not be able to use
`.namespace` suffixes to cross namespaces.

### Ambassador Edge Stack only

- Feature: The Edge Policy Console's Debugging page now has a "Log Out" button to terminate all EPC sessions.
- Feature: `X-Content-Type-Options: nosniff` to response headers are now set for the Edge Policy Console, to prevent MIME confusion attacks.
- Feature: The `OAuth2` Filter now has a `allowMalformedAccessToken` setting to enable use with IDPs that generate access tokens that are not compliant with RFC 6750.
- Bugfix: All JWT Filter errors are now formatted per the specified `errorResponse`.
- Feature: Options for making Redis connection pooling configurable.
- Bugfix: User is now directed to the correct URL after clicking in Microsoft Office.
- Feature: The Console's Dashboard page has speedometer gauges to visualize Rate Limited and Authenticated traffic.

## [1.5.5] June 30, 2020
[1.5.5]: https://github.com/datawire/ambassador/compare/v1.5.4...v1.5.5

### Ambassador API Gateway + Ambassador Edge Stack

- Incorporate the Envoy 1.14.3 security update.

## [1.5.4] June 23, 2020
[1.5.4]: https://github.com/datawire/ambassador/compare/v1.5.3...v1.5.4

### Ambassador API Gateway + Ambassador Edge Stack

- Bugfix: Allow disabling `Mapping`-status updates (RECOMMENDED: see below)
- Bugfix: Logging has been made _much_ quieter; the default Envoy log level has been turned down from "warning" to "error"
- Ambassador now logs timing information about reconfigures

We recommend that users set `AMBASSADOR_UPDATE_MAPPING_STATUS=false`
in the environment to tell Ambassador not to update `Mapping` statuses
unless you have some script that relies on `Mapping` status updates.
The default value of `AMBASSADOR_UPDATE_MAPPING_STATUS` will change to
`false` in Ambassador 1.6.

## [1.5.3] June 16, 2020
[1.5.3]: https://github.com/datawire/ambassador/compare/v1.5.2...v1.5.3

### Ambassador API Gateway + Ambassador Edge Stack

- Bugfix: Restore Envoy listener drain time to its pre-Ambassador 1.3.0 default of 10 minutes.
- Bugfix: Read Knative ingress generation from the correct place in the Kubernetes object

### Ambassador Edge Stack only

- Bugfix: Allow deletion of ProjectControllers.
- Bugfix: Fix regression introduced in 1.4.2 where the `OAuth2` AuthorizationCode filter no longer works when behind another gateway that rewrites the request hostname.  The behavior here is now controllable via the `internalOrigin` sub-field.

## [1.5.2] June 10, 2020
[1.5.2]: https://github.com/datawire/ambassador/compare/v1.5.1...v1.5.2

### Ambassador API Gateway + Ambassador Edge Stack

- Incorporate the [Envoy 1.14.2](https://www.envoyproxy.io/docs/envoy/v1.14.2/intro/version_history#june-8-2020) security update.
- Upgrade the base Docker images used by several tests (thanks, [Daniel Sutton](https://github.com/ducksecops)!).

### Ambassador Edge Stack only

- Feature (BETA): Added an in-cluster micro CI/CD system to enable building, staging, and publishing of GitHub projects from source.  This has been included in previous versions as an alpha, but disabled by default. It is now in BETA.
- Bugfix: The `DEVPORTAL_CONTENT_URL` environment variable now properly handles `file:///` URLs to refer to volume-mounted content.
- Bugfix: `acmeProvider.authority: none` is no longer case sensitive
- Bugfix: `edgectl connect` works again on Ubuntu and other Linux setups with old versions of nss-mdns (older than version 0.11)
- Bugfix: `edgectl` works again on Windows
- Bugfix: The Edge Policy Console now correctly creates FilterPolicy resources

## [1.5.1] June 05, 2020
[1.5.1]: https://github.com/datawire/ambassador/compare/v1.5.0...v1.5.1

### Ambassador API Gateway + Ambassador Edge Stack

- Bugfix: Logging has been made _much_ quieter
- Bugfix: A service that somehow has no hostname should no longer cause an exception

## [1.5.0] May 28, 2020
[1.5.0]: https://github.com/datawire/ambassador/compare/v1.4.3...v1.5.0

### Ambassador API Gateway + Ambassador Edge Stack

- Change: Switched from quay.io back to DockerHub as our primary publication point. **If you are using your own Kubernetes manifests, you will have to update them!** Datawire's Helm charts and published YAML have already been updated.
- Feature: switch to Envoy 1.14.1
- Feature: Allow defaults for `add_request_header`, `remove_request_header`, `add_response_header`, and `remove_response_header`
- Feature: Inform Knative of the route to the Ambassador service if available (thanks, [Noah Fontes](https://github.com/impl)!)
- Feature: Support the path and timeout options of the Knative ingress path rules (thanks, [Noah Fontes](https://github.com/impl)!)
- Feature: Allow preserving `X-Request-ID` on requests from external clients (thanks, [Prakhar Joshi](https://github.com/prakharjoshi)!)
- Feature: Mappings now support query parameters (thanks, [Phil Peble](https://github.com/ppeble)!)
- Feature: Allow setting the Envoy shared-memory base ID (thanks, [Phil Peble](https://github.com/ppeble)!)
- Feature: Additional security configurations not set on default YAMLs
- Feature: Let Ambassador configure `regex_rewrite` for advanced forwarding
- Bugfix: Only update Knative ingress CRDs when the generation changes (thanks, [Noah Fontes](https://github.com/impl)!)
- Bugfix: Now behaves properly when `AMBASSADOR_SINGLE_NAMESPACE` is set to an empty string; rather than getting in to a weird in-between state
- Bugfix: The websocket library used by the test suite has been upgraded to incorporate security fixes (thanks, [Andrew Allbright](https://github.com/aallbrig)!)
- Bugfix: Fixed evaluation of label selectors causing the wrong IP to be put in to Ingress resource statuses
- Bugfix: The `watt` (port 8002) and `ambex` (port 8003) components now bind to localhost instead of 0.0.0.0, so they are no longer erroneously available from outside the Pod

### Ambassador Edge Stack only

- Feature: `edgectl upgrade` allows upgrading API Gateway installations to AES
- Feature: `edgectl intercept` can generate preview-urls for Host resources that enabled the feature
- Feature: `edgectl install` will now automatically install the Service Preview components (ambassador-injector, telepresence-proxy) and scoped RBAC
- Feature: Rate-limited 429 responses now include the `Retry-After` header
- Feature: The `JWT` Filter now makes `hasKey` and `doNotSet` functions available to header field templates; in order to facilitate only conditionally setting a header field.
- Feature: The `OAuth2` Filter now has an `expirationSafetyMargin` setting that will cause an access token to be treated as expired sooner, in order to have a safety margin of time to send it to the upstream Resource Server that grants insufficient leeway.
- Feature: The `JWT` Filter now has `leewayFor{ExpiresAt,IssuedAt,NotBefore}` settings for configuring leeway when validating the timestamps of a token.
- Feature: The environment variables `REDIS{,_PERSECOND}_{USERNAME,PASSWORD,TLS_ENABLED,TLS_INSECURE}` may now be used to further configure how the Ambassador Edge Stack communicates with Redis.
- Bugfix: Don't start the dev portal running if `POLL_EVERY_SECS` is 0
- Bugfix: Now no longer needs cluster-wide RBAC when running with `AMBASSADOR_SINGLE_NAMESPACE`.
- Bugfix: The `OAuth2` Filter now validates the reported-to-Client scope of an Access Token even if a separate `accessTokenJWTFilter` is configured.
- Bugfix: The `OAuth2` Filter now sends the user back to the identity provider to upgrade the scope if they request an endpoint that requires broader scope than initially requested; instead of erroring.
- Bugfix: The `OAuth2` Filter will no longer send RFC 7235 challenges back to the user agent if it would not accept RFC 7235 credentials (previously it only avoided sending HTTP 401 challenges, but still sent 400 or 403 challenges).
- Bugfix: The `amb-sidecar` (port 8500) component now binds to localhost instead of 0.0.0.0, so it is no longer erroneously available from outside the Pod

## [1.4.3] May 14, 2020
[1.4.3]: https://github.com/datawire/ambassador/compare/v1.4.2...v1.4.3

### Ambassador Edge Stack only

- Bugfix: Don't generate spurious 403s in the logs when using the Edge Policy Console.

## [1.4.2] April 22, 2020
[1.4.2]: https://github.com/datawire/ambassador/compare/v1.4.1...v1.4.2

### Ambassador Edge Stack only

- Bugfix: The Traffic Agent binds to port 9900 by default. That port can be configured in the Agent's Pod spec.
   - For more about using the Traffic Agent, see the [Service Preview documentation](https://www.getambassador.io/docs/edge-stack/latest/topics/using/edgectl/#configuring-service-preview).
- Bugfix: The `OAuth2` Filter redirection-endpoint now handles various XSRF errors more consistently (the way we meant it to in 1.2.1)
- Bugfix: The `OAuth2` Filter now supports multiple authentication domains that share the same credentials.
   - For more about using multiple domains, see the [OAuth2 `Filter` documentation](https://www.getambassador.io/docs/edge-stack/1.4/topics/using/filters/oauth2/).
- Bugfix: The ACME client now obeys `AMBASSADOR_ID`
- Feature (ALPHA): Added an in-cluster micro CI/CD system to enable building, staging, and publishing of GitHub projects from source.  This is disabled by default.

## [1.4.1] April 15, 2020
[1.4.1]: https://github.com/datawire/ambassador/compare/v1.4.0...v1.4.1

### Ambassador Edge Stack only

- Internal: `edgectl install` uses Helm under the hood

## [1.4.0] April 08, 2020
[1.4.0]: https://github.com/datawire/ambassador/compare/v1.3.2...v1.4.0

### Ambassador API Gateway + Ambassador Edge Stack

- Feature: Support Ingress Path types improvements from networking.k8s.io/v1beta1 on Kubernetes 1.18+
- Feature: Support Ingress hostname wildcards
- Feature: Support for the IngressClass Resource, added to networking.k8s.io/v1beta1 on Kubernetes 1.18+
   - For more about new Ingress support, see the [Ingress Controller documentation](https://getambassador.io/docs/edge-stack/1.4/topics/running/ingress-controller).
- Feature: `Mapping`s support the `cluster_tag` attribute to control the name of the generated Envoy cluster (thanks, [Stefan Sedich](https://github.com/stefansedich)!)
   - See the [Advanced Mapping Configuration documentation](https://getambassador.io/docs/edge-stack/1.4/topics/using/mappings) for more.
- Feature: Support Envoy's ability to force response headers to canonical HTTP case (thanks, [Puneet Loya](https://github.com/puneetloya)!)
   - See the [Ambassador Module documentation](https://getambassador.io/docs/edge-stack/1.4/topics/running/ambassador) for more.
- Bugfix: Correctly ignore Kubernetes services with no metadata (thanks, [Fabrice](https://github.com/jfrabaute)!)

### Ambassador Edge Stack only

- Feature: `edgectl install` output has clearer formatting
- Feature: `edgectl install` offers help when installation does not succeed
- Feature: `edgectl install` uploads installer and AES logs to a private area upon failure so Datawire support can help
- Bugfix: The "Filters" tab in the webui no longer renders the value of OAuth client secrets that are stored in Kubernetes secrets.
- Bugfix: The ACME client of of one Ambassador install will no longer interfere with the ACME client of another Ambassador install in the same namespace with a different AMBASSADOR_ID.
- Bugfix: `edgectl intercept` supports matching headers values against regular expressions once more
- Bugfix: `edgectl install` correctly handles more local and cluster environments
   - For more about `edgectl` improvements, see the [Service Preview and Edge Control documentation](https://getambassador.io/docs/edge-stack/1.4/topics/using/edgectl).

## [1.3.2] April 01, 2020
[1.3.2]: https://github.com/datawire/ambassador/compare/v1.3.1...v1.3.2

### Ambassador Edge Stack only

- Bugfix: `edgectl install` correctly installs on Amazon EKS and other clusters that provide load balancers with fixed DNS names
- Bugfix: `edgectl install` when using Helm once again works as documented
- Bugfix: `edgectl install` console logs are improved and neatened
- Bugfix: `edgectl install --verbose` output is improved
- Bugfix: `edgectl install` automatically opens documentation pages for some errors
- Bugfix: `edgectl install` help text is improved

## [1.3.1] March 24, 2020
[1.3.1]: https://github.com/datawire/ambassador/compare/v1.3.0...v1.3.1

### Ambassador Edge Stack only

- Bugfix: `edgectl install` will not install on top of a running Ambassador
- Bugfix: `edgectl install` can detect and report if `kubectl` is missing
- Bugfix: `edgectl install` can detect and report if it cannot talk to a Kubernetes cluster
- Bugfix: When using the `Authorization Code` grant type for `OAuth2`, expired tokens are correctly handled so that the user will be prompted to renew
- Bugfix: When using the `Password` grant type for `OAuth2`, authentication sessions are properly associated with each user
- Bugfix: When using the `Password` grant type for `OAuth2`, you can set up multiple `Filter`s to allow requesting different scopes for different endpoints

## [1.3.0] March 17, 2020
[1.3.0]: https://github.com/datawire/ambassador/compare/v1.2.2...v1.3.0

### Ambassador Edge Stack only

- Feature: Support username and password as headers for OAuth2 authentication (`grantType: Password`)
- Feature: `edgectl install` provides better feedback for clusters that are unreachable from the public Internet
- Feature: `edgectl install` supports KIND clusters (thanks, [@factorypreset](https://github.com/factorypreset)!)
- Feature: `edgectl intercept` supports HTTPS
- Feature: Ambassador Edge Stack Docker image is ~150MB smaller
- Feature: The Edge Policy Console can be fully disabled with the `diagnostics.enabled` element in the `ambassador` Module
- Feature: `aes-plugin-runner` now allows passing in `docker run` flags after the main argument list.
- Bugfix: Ambassador Edge Stack doesn't crash if the Developer Portal content URL is not accessible
- Bugfix: `edgectl connect` does a better job handling clusters with many services
- Bugfix: The `Plugin` Filter now correctly sets `request.TLS` to nil/non-nil based on if the original request was encrypted or not.
- Change: There is no longer a separate traffic-proxy image; that functionality is now part of the main AES image. Set `command: ["traffic-manager"]` to use it.

## [1.2.2] March 04, 2020
[1.2.2]: https://github.com/datawire/ambassador/compare/v1.2.1...v1.2.2

### Ambassador Edge Stack only

- Internal: Fix an error in Edge Stack update checks

## [1.2.1] March 03, 2020
[1.2.1]: https://github.com/datawire/ambassador/compare/v1.2.0...v1.2.1

Edge Stack users SHOULD NOT use this release, and should instead use 1.2.2.

### Ambassador API Gateway + Ambassador Edge Stack

- Bugfix: re-support PROXY protocol when terminating TLS ([#2348])
- Bugfix: Incorporate the Envoy 1.12.3 security update

### Ambassador Edge Stack only

- Bugfix: The `aes-plugin-runner` binary for GNU/Linux is now statically linked (instead of being linked against musl libc), so it should now work on either musl libc or GNU libc systems
- Feature (ALPHA): An `aes-plugin-runner` binary for Windows is now produced.  (It is un-tested as of yet.)
- Bugfix: The `OAuth2` Filter redirection-endpoint now handles various XSRF errors more consistently
- Change: The `OAuth2` Filter redirection-endpoint now handles XSRF errors by redirecting back to the identity provider

[#2348]: https://github.com/datawire/ambassador/issues/2348

## [1.2.0] February 24, 2020
[1.2.0]: https://github.com/datawire/ambassador/compare/v1.1.1...v1.2.0

### Ambassador API Gateway + Ambassador Edge Stack

- Feature: add idle_timeout_ms support for common HTTP listener (thanks, Jordan Neufeld!) ([#2155])
- Feature: allow override of bind addresses, including for IPv6! (thanks to [Josue Diaz](https://github.com/josuesdiaz)!) ([#2293])
- Bugfix: Support Istio mTLS secrets natively (thanks, [Phil Peble](https://github.com/ppeble)!) ([#1475])
- Bugfix: TLS custom secret with period in name doesn't work (thanks, [Phil Peble](https://github.com/ppeble)!) ([#1255])
- Bugfix: Honor ingress.class when running with Knative
- Internal: Fix CRD-versioning issue in CI tests (thanks, [Ricky Taylor](https://github.com/ricky26)!)
- Bugfix: Stop using deprecated Envoy configuration elements
- Bugfix: Resume building a debuggable Envoy binary

### Ambassador Edge Stack only

- Change: The `ambassador` service now uses the default `externalTrafficPolicy` of `Cluster` rather than explicitly setting it to `Local`. This is a safer setting for GKE where the `Local` policy can cause outages when ambassador is updated. See https://stackoverflow.com/questions/60121956/are-hitless-rolling-updates-possible-on-gke-with-externaltrafficpolicy-local for details.
- Feature: `edgectl install` provides a much cleaner, quicker experience when installing Ambassador Edge Stack
- Feature: Ambassador Edge Stack supports the Ambassador operator for automated management and upgrade
- Feature: `ifRequestHeader` can now have `valueRegex` instead of `value`
- Feature: The `OAuth2` Filter now has `useSessionCookies` option to have cookies expire when the browser closes, rather than at a fixed duration
- Feature: `ifRequestHeader` now has `negate: bool` to invert the match
- Bugfix: The RBAC for `Ingress` now supports the `networking.k8s.io` `apiGroup`
- Bugfix: Quiet Dev Portal debug logs
- Bugfix: The Edge Policy Console is much less chatty when logged out
- Change: The intercept agent is now incorporated into the `aes` image
- Change: The `OAuth2` Filter no longer sets cookies when `insteadOfRedirect` triggers
- Change: The `OAuth2` Filter more frequently adjusts the cookies

[#1475]: https://github.com/datawire/ambassador/issues/1475
[#1255]: https://github.com/datawire/ambassador/issues/1255
[#2155]: https://github.com/datawire/ambassador/issues/2155
[#2293]: https://github.com/datawire/ambassador/issues/2293

## [1.1.1] February 12, 2020
[1.1.1]: https://github.com/datawire/ambassador/compare/v1.1.0...v1.1.1

### Ambassador API Gateway + Ambassador Edge Stack

- Bugfix: Load explicitly referenced secrets in another namespace, even when `AMBASSADOR_SINGLE_NAMESPACE` (thanks, [Thibault Cohen](https://github.com/titilambert)!) ([#2202])
- Bugfix: Fix Host support for choosing cleartext or TLS ([#2279])
- Bugfix: Fix intermittent error when rendering `/ambassador/v0/diag/`
- Internal: Various CLI tooling improvements

[#2202]: https://github.com/datawire/ambassador/issues/2202
[#2279]: https://github.com/datawire/ambassador/pull/2279

### Ambassador Edge Stack only

- Feature: The Policy Console can now set the log level to "trace" (in addition to "info" or "debug")
- Bugfix: Don't have the Policy Console poll for snapshots when logged out
- Bugfix: Do a better job of noticing when the license key changes
- Bugfix: `aes-plugin-runner --version` now works properly
- Bugfix: Only serve the custom CONGRATULATIONS! 404 page on `/`
- Change: The `OAuth2` Filter `stateTTL` setting is now ignored; the lifetime of state-tokens is now managed automatically

## [1.1.0] January 28, 2020
[1.1.0]: https://github.com/datawire/ambassador/compare/v1.0.0...v1.1.0

(Note that Ambassador 1.1.0 is identical to Ambassador 1.1.0-rc.0, from January 24, 2020.
 Also, we're now using "-rc.N" rather than just "-rcN", for better compliance with
 [SemVer](https://www.semver.org/).

### Ambassador API Gateway + Ambassador Edge Stack

- Feature: support resources with the same name but in different namespaces ([#2226], [#2198])
- Feature: support DNS overrides in `edgectl`
- Bugfix: Reduce log noise about "kubestatus" updates
- Bugfix: manage the diagnostics snapshot cache more aggressively to reduce memory footprint
- Bugfix: re-enable Docker demo mode (and improve the test to make sure we don't break it again!) ([#2227])
- Bugfix: correct potential issue with building edgectl on Windows
- Internal: fix an error with an undefined Python type in the TLS test (thanks, [Christian Clauss](https://github.com/cclauss)!)

### Ambassador Edge Stack only

- Feature: make the `External` filter type fully compatible with the `AuthService` type
- Docs: add instructions for what to do after downloading `edgectl`
- Bugfix: make it much faster to apply the Edge Stack License
- Bugfix: make sure the ACME terms-of-service link is always shown
- Bugfix: make the Edge Policy Console more performant

[#2198]: https://github.com/datawire/ambassador/issues/2198
[#2226]: https://github.com/datawire/ambassador/issues/2226
[#2227]: https://github.com/datawire/ambassador/issues/2227

## [1.0.0] January 15, 2020
[1.0.0]: https://github.com/datawire/ambassador/compare/v0.86.1...v1.0.0

### Caution!

All of Ambassador's CRDs have been switched to `apiVersion: getambassador.io/v2`, and
**your resources will be upgraded when you apply the new CRDs**. We recommend that you
follow the [migration instructions](https://getambassador.io/early-access/user-guide/upgrade-to-edge-stack/) and check your installation's
behavior before upgrading your CRDs.

## Ambassador API Gateway + Ambassador Edge Stack

### Breaking changes

- When a resource specifies a service or secret name without a corresponding namespace, Ambassador will now
  look for the service or secret in the namespace of the resource that mentioned it. In the past, Ambassador
  would look in the namespace in which Ambassador was running.

### Features

- The Host CR provides an easy way to tell Ambassador about domains it should expect to handle, and
  how it should handle secure and insecure requests for those domains
- Redirection from HTTP to HTTPS defaults to ON when termination contexts are present
- Mapping and Host CRs, as well as Ingress resources, get Status updates to provide better feedback
- Improve performance of processing events from Kubernetes
- Automatic HTTPS should work with any ACME clients doing the http-01 challenge

### Bugfixes

- CORS now happens before rate limiting
- The reconfiguration engine is better protected from exceptions
- Don’t try to check for upgrades on every UI snapshot update
- Reduced reconfiguration churn
- Don't force SNI routes to be lower-priority than non-SNI routes
- Knative mappings fallback to the Ambassador namespace if no namespace is specified
- Fix `ambassador_id` handling for Knative resources
- Treat `ambassadorId` as a synonym for `ambassador_id` (`ambassadorId` is the Protobuf 3 canonical form of `ambassador_id`)

### Ambassador Edge Stack

Ambassador Edge Stack incorporates the functionality of the old Ambassador Pro product.

- Authentication and ratelimiting are now available under a free community license
- Given a Host CR, Ambassador can manage TLS certificates using ACME (or you can manage them by hand)
- There is now an `edgectl` program that you can use for interacting with Ambassador from the command line
- There is a web user-interface for Ambassador
- BREAKING CHANGE: `APP_LOG_LEVEL` is now `AES_LOG_LEVEL`

See the [`CHANGELOG.old-pro.md`](./CHANGELOG.old-pro.md) file for the changelog of
the old Ambassador Pro product.

## [1.0.0-rc6] January 15, 2020
[1.0.0-rc6]: https://github.com/datawire/ambassador/compare/v1.0.0-rc4...v1.0.0-rc6

 - AES: Bugfix: Fix ACME client with multiple replicas
 - AES: Bugfix: Fix ACME client race conditions with the API server and WATT
 - AES: Bugfix: Don't crash in the ACME client if Redis is unavailable

## [1.0.0-rc4] January 13, 2020
[1.0.0-rc4]: https://github.com/datawire/ambassador/compare/v1.0.0-rc1...v1.0.0-rc4

- Change: Less verbose yet more useful Ambassador pod logs
- Bugfix: Various bugfixes for listeners and route rejection
- Bugfix: Don't append the service namespace for `localhost`
- AES: Bugfix: Fix rendering mapping labels YAML in the webui
- AES: Bugfix: Organize help output from `edgectl` so it is easier to read
- AES: Bugfix: Various bugfixes around ACME support with manually-configured TLSContexts
- AES: Change: Don't disable scout or enable extra-verbose logging when migrating from OSS
- AES: BREAKING CHANGE: `APP_LOG_LEVEL` is now `AES_LOG_LEVEL`

## [1.0.0-rc1] January 11, 2020
[1.0.0-rc1]: https://github.com/datawire/ambassador/compare/v1.0.0-rc0...v1.0.0-rc1

- Internal: Improvements to release machinery
- Internal: Fix the dev shell
- Internal: Adjust KAT tests to work with the Edge Stack

## [1.0.0-rc0] January 10, 2020
[1.0.0-rc0]: https://github.com/datawire/ambassador/compare/v1.0.0-ea13...v1.0.0-rc0

- BREAKING CHANGE: Rename Host CR status field `reason` to `errorReason`
- Feature: Host CRs now default `.spec.hostname` to `.metadata.name`
- Feature: Host CRs now have a `requestPolicy` field to control redirecting from cleartext to TLS
- Feature: Redirecting from cleartext to TLS no longer interferes with ACME http-01 challenges
- Feature: Improved `edgectl` help and informational messages
- Bugfix: Host CR status is now a sub-resource
- Bugfix: Have diagd snapshot JSON not include "serialization" keys (which could potentially leak secrets)
- Bugfix: Fix `ambassador_id` handling for Knative resources
- Bugfix: Use the correct namespace for resources found via annotations
- Bugfix: Treat `ambassadorId` as a synonym for `ambassador_id` (`ambassadorId` is the Protobuf 3 canonical form of `ambassador_id`)
- Internal: Allow passing a `DOCKER_NETWORK` variable to the build-system

## [1.0.0-ea13] January 09, 2020
[1.0.0-ea13]: https://github.com/datawire/ambassador/compare/v1.0.0-ea12...v1.0.0-ea13

- Bugfix: Knative mappings populate and fallback to the Ambassador namespace if unspecified
- Internal: Knative tests for versions 0.7.1 and 0.8.0 were removed
- Internal: Knative tests for version 0.11.0 were added
- Internal: Improved performance with Edge Stack using /ambassador/v0/diag/ with an optional `patch_client` query param to send a partial representation in JSON Patch format, reducing the memory and network traffic for large deployments
- Internal: Silencing warnings from `which` in docs preflight-check

## [1.0.0-ea12] January 08, 2020
[1.0.0-ea12]: https://github.com/datawire/ambassador/compare/v1.0.0-ea9...v1.0.0-ea12

- BREAKING CHANGE: When a resource specifies a service or secret name without a corresponding namespace, Ambassador uses the namespace of the resource. In the past, Ambassador would use its own namespace.
- Bugfix: Add the appropriate label so Ingress works with Edge Stack
- Bugfix: Remove superfluous imagePullSecret
- Bugfix: Fix various admin UI quirks, especially in Firefox
  - Bogus warnings about duplicate resources
  - Drag-and-drop reordering of rate limit configuration
  - Missing icons
- Internal: Drop duplicated resources earlier in the processing chain
- Internal: Streamline code generation from protobufs
- Internal: Automated broken-link checks in the documentation

## [1.0.0-ea9] December 23, 2019
[1.0.0-ea9]: https://github.com/datawire/ambassador/compare/v1.0.0-ea7...v1.0.0-ea9

- Bugfix: Use proper executable name for Windows edgectl
- Bugfix: Don't force SNI routes to be lower-priority than non-SNI routes
- Bugfix: Prevent the self-signed fallback context from conflicting with a manual context

## [1.0.0-ea7] December 19, 2019
[1.0.0-ea7]: https://github.com/datawire/ambassador/compare/v1.0.0-ea6...v1.0.0-ea7

- Bugfix: UI buttons can hide themselves
- Bugfix: Developer Portal API acquisition
- Bugfix: Developer Portal internal routing
- Internal: Better JS console usage
- Internal: Rationalize usage reporting for Edge Stack

## [1.0.0-ea6] December 18, 2019
[1.0.0-ea6]: https://github.com/datawire/ambassador/compare/v1.0.0-ea5...v1.0.0-ea6

- Feature: Improve performance of processing events from Kubernetes
- Feature: Automatic HTTPS should work with any ACME clients doing the http-01 challenge
- Internal: General improvements to test infrastructure
- Internal: Improved the release process

`ambassador-internal-access-control` `Filter` and `FilterPolicy` are now
created internally. Remove them from your cluster if upgrading from a
previous version.

## [1.0.0-ea5] December 17, 2019
[1.0.0-ea5]: https://github.com/datawire/ambassador/compare/v1.0.0-ea3...v1.0.0-ea5

- Internal: Improved the reliability of CI
- Internal: Improved the release process

## [1.0.0-ea3] December 16, 2019
[1.0.0-ea3]: https://github.com/datawire/ambassador/compare/v1.0.0-ea1...v1.0.0-ea3

- Feature: initial edgectl support for Windows!
- UX: be explicit that seeing the license applied can take a few minutes
- Bugfix: don’t try to check for upgrades on every UI snapshot update
- Bugfix: don’t activate the fallback TLSContext if its secret is not available
- Bugfix: first cut at reducing reconfiguration churn

## [1.0.0-ea1] December 10, 2019
[1.0.0-ea1]: https://github.com/datawire/ambassador/compare/v0.85.0...v1.0.0-ea1

### Caution!

All of Ambassador's CRDs have been switched to `apiVersion: getambassador.io/v2`, and
**your resources will be upgraded when you apply the new CRDs**. We recommend that you
follow the [migration instructions](https://getambassador.io/early-access/user-guide/upgrade-to-edge-stack/) and check your installation's
behavior before upgrading your CRDs.

### Features

- Authentication and ratelimiting are now available under a free community license
- The Host CRD provides an easy way to tell Ambassador about domains it should expect to handle
- Given a Host CRD, Ambassador can manage TLS certificates using ACME (or you can manage them by hand)
- Redirection from HTTP to HTTPS defaults to ON when termination contexts are present
- Mapping and Host CRDs, as well as Ingress resources, get Status updates to provide better feedback

### Bugfixes

- CVE-2019–18801, CVE-2019–18802, and CVE-2019–18836 are fixed by including Envoy 1.12.2
- CORS now happens before rate limiting
- The reconfiguration engine is better protected from exceptions

## [0.86.1] December 10, 2019
[0.86.1]: https://github.com/datawire/ambassador/compare/v0.84.1...v0.86.1

- Envoy updated to 1.12.2 for security fixes
- Envoy TCP keepalives are now supported (thanks, [Bartek Kowalczyk](https://github.com/KowalczykBartek)!)
- Envoy remote access logs are now supported
- Correctly handle upgrades when the `LogService` CRD is not present

(Ambassador 0.86.0 was superseded by Ambassador 0.86.1.)

## [0.85.0] October 22, 2019
[0.85.0]: https://github.com/datawire/ambassador/compare/v0.84.1...v0.85.0

### Features

- Support configuring the Envoy access log format (thanks to [John Esmet](https://github.com/esmet)!)

## [0.84.1] October 20, 2019
[0.84.1]: https://github.com/datawire/ambassador/compare/v0.84.0...v0.84.1

### Major changes:
- Bugfix: Fix /ambassador permissions to allow running as non-root - Thanks @dmayle (https://github.com/dmayle) for reporting the bug.

## [0.84.0] October 18, 2019
[0.84.0]: https://github.com/datawire/ambassador/compare/v0.83.0...v0.84.0

### Features:

- Support setting window_bits for the GZip filter (thanks to [Florent Delannoy](https://github.com/Pluies)!)
- Correctly support tuning the regex_max_size, and bump its default to 200 (thanks to [Paul Salaberria](https://github.com/psalaberria002)!)
- Support setting redirect_cleartext_from in a TLSContext

### Bugfixes:

- Correctly update loadbalancer status of Ingress resources
- Don't enable diagd debugging in the test suite unless explicitly requested (thanks to [Jonathan Suever](https://github.com/suever)!)
- Switch to an Envoy release build

### Developer Notes:

- Many many things about the build system have changed under the hood!
   - Start with `make help`, and
   - Join our [Slack channel](https://d6e.co/slack) for more help!

## [0.83.0] October 08, 2019
[0.83.0]: https://github.com/datawire/ambassador/compare/v0.82.0...v0.83.0

### Major changes:
- Update Ambassador to address CVE-2019-15225 and CVE-2019-15226.

NOTE: this switches the default regex engine! See the documentation for the `ambassador` `Module` for more.

## [0.82.0] October 02, 2019
[0.82.0]: https://github.com/datawire/ambassador/compare/v0.81.0...v0.82.0

### Major changes:
- Feature: Arrange for the Prometheus metrics endpoint to also return associated headers (thanks, [Jennifer Wu](https://github.com/jhsiaomei)!)
- Feature: Support setting a TLS origination context when doing TLS to a RateLimitService (thanks, [Phil Peble](https://github.com/ppeble)!)
- Feature: Allow configuring Envoy's access log path (thanks, [Jonathan Suever](https://github.com/suever)!)
- Update: Switch to Python 3.7 and Alpine 3.10

### Developer notes:
- Switch back to the latest mypy (currently 0.730)
- Environment variable KAT_IMAGE_PULL_POLICY can override the imagePullPolicy when running KAT tests
- Updated Generated Envoy Golang APIs

## [0.81.0] September 26, 2019
[0.81.0]: https://github.com/datawire/ambassador/compare/v0.80.0...v0.81.0

### Major changes:
- Feature: ${} environment variable interpolation is supported in all Ambassador configuration resources (thanks, [Stefan Sedich](https://github.com/stefansedich)!)
- Feature: DataDog APM tracing is now supported (thanks again, [Stefan Sedich](https://github.com/stefansedich)!)
- Bugfix: Fix an error in the TLSContext schema (thanks, [@georgekaz](https://github.com/georgekaz)!)

### Developer notes:
- Test services can now be built, deployed, and tested more easily (see BUILDING.md)
- `mypy` is temporarily pinned to version 0.720.

## [0.80.0] September 20, 2019
[0.80.0]: https://github.com/datawire/ambassador/compare/v0.78.0...v0.80.0

### Major changes:
- Feature: Basic support for the Kubernetes Ingress resource
- Feature: Basic reporting for some common configuration errors (lack of Mappings, lack of TLS contexts)
- Bugfix: Update Envoy to prevent crashing when updating AuthService under load

### Developer notes
- Golang components now use Go 1.13
- Ambassador build now _requires_ clean type hinting
- KAT client and server have been pulled back into the Ambassador repo

## [0.78.0] September 11, 2019
[0.78.0]: https://github.com/datawire/ambassador/compare/v0.77.0...v0.78.0

### Major changes:
- Feature: Support setting cipher_suites and ecdh_curves in TLSContext - #1782 (Thanks @teejaded)
- Feature: Make 128-bits traceids the default - #1794 (Thanks @Pluies)
- Feature: Set cap_net_bind_service to allow binding to low ports - #1720 (Thanks @swalberg)

### Minor changes:
- Testing: Add test that ambassador cli does not crash when called with --help - #1806 (Thanks @rokostik)

## [0.77.0] September 05, 2019
[0.77.0]: https://github.com/datawire/ambassador/compare/v0.76.0...v0.77.0

- (Feature) Support the `least_request` load balancer policy (thanks, [Steve Flanders](https://github.com/flands)!)
- (Misc) Many test and release-engineering improvements under the hood

## [0.76.0] August 26, 2019
[0.76.0]: https://github.com/datawire/ambassador/compare/v0.75.0...v0.76.0

- circuit breakers now properly handle overriding a global circuit breaker within a Mapping ([#1767])
- support for Knative 0.8.0 ([#1732])

[#1767]: https://github.com/datawire/ambassador/issues/1767
[#1732]: https://github.com/datawire/ambassador/issues/1732

## [0.75.0] August 13, 2019
[0.75.0]: https://github.com/datawire/ambassador/compare/0.74.1...0.75.0

- (Feature) Update to Envoy 1.11.1, including security fixes
- (Feature) You can use a `TLSContext` without a `secret` to set origination options ([#1708])
- (Feature) Canary deployments can now use multiple `host_rewrite` values ([#1159])
- (Bugfix) Make sure that Ambassador won't mistakenly complain about the number of RateLimit and Tracing services (thanks, [Christian Claus](https://github.com/cclauss)!)

[#1159]: https://github.com/datawire/ambassador/issues/1159
[#1708]: https://github.com/datawire/ambassador/issues/1708

## [0.74.1] August 06, 2019
[0.74.1]: https://github.com/datawire/ambassador/compare/0.74.0...0.74.1

- (bugfix) Make sure that updates properly trigger reconfigures ([#1727])
- (misc) Arrange for startup logging to have timestamps

[#1727]: https://github.com/datawire/ambassador/issues/1727

## [0.74.0] July 30, 2019
[0.74.0]: https://github.com/datawire/ambassador/compare/0.73.0...0.74.0

- Bugfix: Make sure that the pod dies if Envoy dies
- Bugfix: Correctly allow setting `timeout_ms` for `AuthService` (thanks, [John Esmet!](https://www.github.com/esmet)!)
- Feature: Permit configuring `cluster_idle_timeout_ms` for upstream services (thanks, [John Esmet!](https://www.github.com/esmet)!) ([#1542])

[#1542]: https://github.com/datawire/ambassador/issues/1542

## [0.73.0] July 11, 2019
[0.73.0]: https://github.com/datawire/ambassador/compare/0.72.0...0.73.0

- Feature: Experimental native support for Knative! ([#1579])
- Feature: Better Linkerd interoperability! ([#1578], [#1594])

- Feature: Add a legend for the colors of service names on the diagnostic overview (thanks, [Wyatt Pearsall](https://github.com/wpears)!)
- Feature: Allow switching Envoy to output JSON logs (thanks, [Pedro Tavares](https://github.com/ServerlessP)!)
- Feature: Allow setting `AMBASSADOR_LABEL_SELECTOR` and `AMBASSADOR_FIELD_SELECTOR` to let Ambassador use Kubernetes selectors to determine which things to read (thanks, [John Esmet](https://github.com/esmet)!) ([#1292])
- Feature: Allow configuring retries for `AuthService` (thanks, [Kevin Dagostino](https://github.com/TonkWorks)!) ([#1622], [#1461])

- Bugfix: Allow Ambassador to ride through Envoy-validation timeouts (thanks, [John Morrisey](https://github.com/jwm)!)
- Bugfix: Allow Ambassador to ride through parse errors on input resources (thanks, [Andrei Predoiu](https://github.com/Andrei-Predoiu)!) ([#1625])
- Bugfix: Allow '.' in a `secret` name to just be a '.' ([#1255])

- Bugfix: Allow manually defining an Ambassador `Service` resource, same as any other resource
- Bugfix: Prevent spurious duplicate-resource errors when loading config from the filesystem

[#1255]: https://github.com/datawire/ambassador/issues/1255
[#1292]: https://github.com/datawire/ambassador/issuse/1292
[#1461]: https://github.com/datawire/ambassador/issues/1461
[#1578]: https://github.com/datawire/ambassador/issuse/1578
[#1579]: https://github.com/datawire/ambassador/issuse/1579
[#1594]: https://github.com/datawire/ambassador/issuse/1594
[#1622]: https://github.com/datawire/ambassador/issues/1622
[#1625]: https://github.com/datawire/ambassador/issues/1625

## [0.72.0] June 13, 2019
[0.72.0]: https://github.com/datawire/ambassador/compare/0.71.0...0.72.0

- Envoy: Update Envoy to commit 8f57f7d765
- Bugfix: Auth spans are now properly connected to requests ([#1414])
- Bugfix: `include_body` now works correctly ([#1531], [#1595])
- Bugfix: `x_forwarded_proto_redirect` works again (thanks to [Kyle Martin](https://github.com/KyleMartin901)!) ([#1571])
- Bugfix: Ambassador works correctly with read-only filesystems (thanks, [Niko Kurtti](https://github.com/n1koo)!) ([#1614], [#1619])
- Bugfix: Correctly render groups associated with a given resolver in diagnostics JSON output
- Feature: Give the Ambassador CLI a way to specify the directory into which to write secrets.

[#1414]: https://github.com/datawire/ambassador/issues/1414
[#1531]: https://github.com/datawire/ambassador/issues/1531
[#1571]: https://github.com/datawire/ambassador/issues/1571
[#1595]: https://github.com/datawire/ambassador/issues/1595
[#1614]: https://github.com/datawire/ambassador/issues/1614
[#1619]: https://github.com/datawire/ambassador/issues/1619

## [0.71.0] June 06, 2019
[0.71.0]: https://github.com/datawire/ambassador/compare/0.70.1...0.71.0

- Feature: GZIP support [#744]
- Feature: diag UI shows active Resolvers [#1453]
- Feature: CRDs exist for Resolvers [#1563]
- Feature: Resolvers with custom names work, even as CRDs [#1497]
- Feature: The `/metrics` endpoint provides direct access to Prometheus-format stats (thanks to [Rotem Tamir](https://github.com/rotemtam)!)
- Bugfix: `statsd-exporter` now correctly defaults to port 8125 (thanks to [Jonathan Suever](https://github.com/suever)!)
- Bugfix: redirect_cleartext_from no longer strips the URL path [#1463]
- Bugfix: canary weights of 0 and 100 work correctly [#1379]
- Bugfix: `docker run` works again for the Ambassador demo, and is part of our tests now [#1569]
- Bugfix: Scout `DEBUG` messages don’t get leaked into the diag UI [#1573]
- Maintenance: warn of upcoming protocol version changes
- Maintenance: check in with Scout every 24 hours, but no more than twice per day

[#744]: https://github.com/datawire/ambassador/issues/744
[#1379]: https://github.com/datawire/ambassador/issues/1379
[#1453]: https://github.com/datawire/ambassador/issues/1453
[#1463]: https://github.com/datawire/ambassador/issues/1463
[#1497]: https://github.com/datawire/ambassador/issues/1497
[#1563]: https://github.com/datawire/ambassador/issues/1563
[#1569]: https://github.com/datawire/ambassador/issues/1569
[#1573]: https://github.com/datawire/ambassador/issues/1573

## [0.70.1] May 24, 2019
[0.70.1]: https://github.com/datawire/ambassador/compare/0.70.0...0.70.1

### Minor changes:
- Bugfix: Disable CRD support if Ambassador cannot access them
- Upgrade: Upgrade to watt 0.5.1

## [0.70.0] May 20, 2019
[0.70.0]: https://github.com/datawire/ambassador/compare/0.61.0...0.70.0

### Major changes:
- Feature: Support CRDs in the `getambassador.io` API group for configuration ([#482])
- Feature: Update to Envoy 1.10

### Minor changes:
- Feature: Support removing request headers (thanks @ysaakpr!)
- Bugfix: `watt` should better coalesce calls to the watch hook on startup
- Bugfix: Ambassador no longer uses ports 7000 or 18000 ([#1526], [#1527])

[#482]: https://github.com/datawire/ambassador/issues/482
[#1526]: https://github.com/datawire/ambassador/issues/1526
[#1527]: https://github.com/datawire/ambassador/issues/1527

## [0.61.1] May 16, 2019
[0.61.1]: https://github.com/datawire/ambassador/compare/0.61.0...0.61.1

- Bugfix: Make sure that Consul discovery properly handles the datacenter name ([#1533])
- Bugfix: Make sure that the feature-walk code is protected against clusters with no endpoints at all ([#1532])

[#1532]: https://github.com/datawire/ambassador/issues/1532
[#1533]: https://github.com/datawire/ambassador/issues/1533

## [0.61.0] May 08, 2019
[0.61.0]: https://github.com/datawire/ambassador/compare/0.60.3...0.61.0

Ambassador 0.61.0 metadata

### Changes:
- Feature: Support for minimum and maximum TLS versions (#689)
- Feature: Allow choosing whether to append or overwrite when adding request or response headers (#1481) - thanks to @ysaakpr
- Feature: Support for circuit breakers (#360)
- Feature: Support for automatic retries (#1127) - thanks to @l1v3
- Feature: Support for shadow traffic weighting - thanks to @nemo83
- Feature: Support for HTTP/1.0 (#988) - thanks to @cyrus-mc
- Bugfix: Problem with local Consul agent resolver and non-standard HTTP port (#1508)
- Bugfix: Round each mapping's weight to an integer to prevent invalid Envoy configurations when using weights (#1289) - thanks to @esmet
- Bugfix: Fix deadlock on invalid Envoy configuration (#1491) - thanks to @esmet
- Bugfix: Fixed LightStep gRPC TracingService (#1189) - thanks to @sbaum1994
## [0.60.3] May 01, 2019
[0.60.3]: https://github.com/datawire/ambassador/compare/0.60.2...0.60.3

### Changes since 0.60.2

- When scanning its configuration for secrets and endpoints that must be watched, 0.60.2 could fail with certain configurations if TLS termination but not origination was active. Those failures are fixed now.

## [0.60.2] April 29, 2019
[0.60.2]: https://github.com/datawire/ambassador/compare/0.60.1...0.60.2

### Changes since 0.60.1

- Ambassador is now much more careful about which endpoints and secrets it pays attention to. ([#1465] again -- thanks to [@flands](https://github.com/flands) and @seandon for the help here!)

[#1465]: https://github.com/datawire/ambassador/issues/1465

## [0.60.1] April 25, 2019
[0.60.1]: https://github.com/datawire/ambassador/compare/0.60.0...0.60.1

### Changes since 0.60.0

- Speed up initial parsing of WATT snapshots considerably ([#1465])
- Don't look at secrets in the kube-system namespace, or for service-account tokens.
- Make sure that secrets we do look at are correctly associated with their namespaces ([#1467] -- thanks to @flands and @derrickburns for their contributions here!)
- Allow tuning the number of input snapshots retained for debugging
- Include the grab-snapshots.py script to help with debuggability

[#1465]: https://github.com/datawire/ambassador/issues/1465
[#1467]: https://github.com/datawire/ambassador/issues/1467

## [0.60.0] April 23, 2019
[0.60.0]: https://github.com/datawire/ambassador/compare/0.53.1...0.60.0

### Changes since 0.53.1

- BREAKING CHANGE: Ambassador listens on 8080 and 8443 by default so it does not need to run as root
- Ambassador natively supports using Consul for service discovery
- `AMBASSADOR_ENABLE_ENDPOINTS` is no longer needed; configure using the `Resolver` resource instead
- Support for the Maglev load balancing algorithm
- Support `connect_timeout_ms`. Thanks to Pétur Erlingsson.
- Support for `idle_timeout_ms` Thanks to Aaron Triplett.
- Ambassador will properly reload renewed Let's Encrypt certificates (#1416). Thanks to Matthew Ceroni.
- Ambassador will now properly redirect from HTTP to HTTPS based on `x-forwarded-proto` (#1233).
- The `case_sensitive` field now works when `host_redirect` is set to true (#699). Thanks to Peter Choi and Christopher Coté.

## [0.53.1] April 05, 2019
[0.53.1]: https://github.com/datawire/ambassador/compare/0.52.1...0.53.1

(0.53.0 was immediately supplanted by 0.53.1.)

## SECURITY FIXES

Ambassador 0.53.1 addresses two security issues in Envoy Proxy, CVE-2019-9900 and CVE-2019-9901:

- CVE-2019-9900 (Score 8.3/High). When parsing HTTP/1.x header values, Envoy 1.9 and before does not reject embedded zero characters (NUL, ASCII 0x0).

- CVE-2019-9901 (Score 8.3/High). Envoy does not normalize HTTP URL paths in Envoy 1.9 and before.

Since these issues can potentially allow a remote attacker to use maliciously-crafted URLs to bypass
authentication, anyone running an Ambassador prior to 0.53.1 should upgrade.

### UPCOMING CHANGES

Ambassador 0.60 will listen on ports 8080/8443 by default. The diagnostics service in Ambassador 0.52.0
will try to warn you if your configuration will be affected by this change.

## Other changes since 0.52.1

- `AuthService` version `ambassador/v1` can now explicitly configure how much body data is sent
  to the external authentication service.

## [0.52.1] March 26, 2019
[0.52.1]: https://github.com/datawire/ambassador/compare/0.52.0...0.52.1

### Changes since 0.52.0

- You can specify the `AMBASSADOR_NO_SECRETS` environment variable to prevent Ambassador from
  watching Kubernetes secrets at all (thanks [@esmet](https://github.com/esmet)!) ([#1293])
- The services used when you do `docker run ambassador --demo` have been moved into the Docker image,
  to remove external dependencies from the Ambassador quickstart.

[#1293]: https://github.com/datawire/ambassador/issues/1293

## [0.52.0] March 21, 2019
[0.52.0]: https://github.com/datawire/ambassador/compare/0.51.2...0.52.0

### Changes since 0.51.2

- Initial support for endpoint routing, rather than relying on `kube-proxy` ([#1031])
   - set `AMBASSADOR_ENABLE_ENDPOINTS` in the environment to allow this
- Initial support for Envoy ring hashing and session affinity (requires endpoint routing!)
- Support Lua filters (thanks to [@lolletsoc](https://github.com/lolletsoc)!)
- Support gRPC-Web (thanks to [@gertvdijk](https://github.com/gertvdijk)!) ([#456])
- Support for gRPC HTTP 1.1 bridge (thanks to [@rotemtam](https://github.com/rotemtam)!)
- Allow configuring `num-trusted-hosts` for `X-Forwarded-For`
- External auth services using gRPC can now correctly add new headers ([#1313])
- External auth services correctly add trace spans
- Ambassador should respond to changes more quickly now ([#1294], [#1318])
- Ambassador startup should be faster now

[#456]: https://github.com/datawire/ambassador/issues/456
[#1031]: https://github.com/datawire/ambassador/issues/1031
[#1294]: https://github.com/datawire/ambassador/issues/1294
[#1313]: https://github.com/datawire/ambassador/issues/1313
[#1318]: https://github.com/datawire/ambassador/issues/1318

## [0.51.2] March 12, 2019
[0.51.2]: https://github.com/datawire/ambassador/compare/0.51.1...0.51.2

### Changes since 0.51.1

- Cookies are now correctly handled when using external auth services... really. ([#1211])

[#1211]: https://github.com/datawire/ambassador/issues/1211

## [0.51.1] March 11, 2019
[0.51.1]: https://github.com/datawire/ambassador/compare/0.51.0...0.51.1

### Changes since 0.51.0

- Ambassador correctly handles services in namespaces other than the one Ambassador is running in.

## [0.51.0] March 08, 2019
[0.51.0]: https://github.com/datawire/ambassador/compare/0.50.3...0.51.0

**0.51.0 is not recommended: upgrade to 0.51.1.**

### Changes since 0.50.3

- Ambassador can now route any TCP connection, using the new `TCPMapping` resource. ([#420])
- Cookies are now correctly handled when using external auth services ([#1211])
- Lots of work in docs and testing under the hood

[#420]: https://github.com/datawire/ambassador/issues/420
[#1211]: https://github.com/datawire/ambassador/issues/1211

### Limitations in 0.51.0

At present, you cannot mix HTTP and HTTPS upstream `service`s in any Ambassador resource. This restriction will be lifted in a future Ambassador release.

## [0.50.3] February 21, 2019
[0.50.3]: https://github.com/datawire/ambassador/compare/0.50.2...0.50.3

### Fixes since 0.50.2

- Ambassador saves configuration snapshots as it manages configuration changes. 0.50.3 keeps only 5 snapshots,
  to bound its disk usage. The most recent snapshot has no suffix; the `-1` suffix is the next most recent, and
  the `-4` suffix is the oldest.
- Ambassador will not check for available updates more often than once every four hours.

### Limitations in 0.50.3

At present, you cannot mix HTTP and HTTPS upstream `service`s in any Ambassador resource. This restriction will be lifted in a future Ambassador release.

## [0.50.2] February 15, 2019
[0.50.2]: https://github.com/datawire/ambassador/compare/0.50.1...0.50.2

### Important fixes since 0.50.1

- Ambassador no longer requires annotations in order to start -- with no configuration, it will launch with only the diagnostics service available. ([#1203])
- If external auth changes headers, routing will happen based on the changed values. ([#1226])

### Other changes since 0.50.1

- Ambassador will no longer log errors about Envoy statistics being unavaible before startup is complete ([#1216])
- The `tls` attribute is again available to control the client certificate offered by an `AuthService` ([#1202])

### Limitations in 0.50.2

At present, you cannot mix HTTP and HTTPS upstream `service`s in any Ambassador resource. This restriction will be lifted in a future Ambassador release.

[#1202]: https://github.com/datawire/ambassador/issues/1202
[#1203]: https://github.com/datawire/ambassador/issues/1203
[#1216]: https://github.com/datawire/ambassador/issues/1216
[#1226]: https://github.com/datawire/ambassador/issues/1226

## [0.50.1] February 07, 2019
[0.50.1]: https://github.com/datawire/ambassador/compare/0.50.0...0.50.1

**0.50.1 is not recommended: upgrade to 0.52.0.**

### Changes since 0.50.0

- Ambassador defaults to only doing IPv4 DNS lookups. IPv6 can be enabled in the Ambassador module or in a Mapping. ([#944])
- An invalid Envoy configuration should not cause Ambassador to hang.
- Testing using `docker run` and `docker compose` is supported again. ([#1160])
- Configuration from the filesystem is supported again, but see the "Running Ambassador" documentation for more.
- Datawire's default Ambassador YAML no longer asks for any permissions for `ConfigMap`s.

[#944]: https://github.com/datawire/ambassador/issues/944
[#1160]: https://github.com/datawire/ambassador/issues/1160

## [0.50.0] January 29, 2019
[0.50.0]: https://github.com/datawire/ambassador/compare/0.50.0-rc6...0.50.0

**Ambassador 0.50.0 is a major rearchitecture of Ambassador onto Envoy V2 using the ADS. See the "BREAKING NEWS"
section above for more information.**

(Note that Ambassador 0.50.0-rc7 and -rc8 were internal releases.)

### Changes since 0.50.0-rc6

- `AMBASSADOR_SINGLE_NAMESPACE` is finally correctly supported and properly tested ([#1098])
- Ambassador won't throw an exception for name collisions between resources ([#1155])
- A TLS `Module` can now coexist with SNI (the TLS `Module` effectively defines a fallback cert) ([#1156])
- `ambassador dump --diag` no longer requires you to explicitly state `--v1` or `--v2`

### Limitations in 0.50.0 GA

- Configuration from the filesystem is not supported in 0.50.0. It will be resupported in 0.50.1.
- A `TLSContext` referencing a `secret` in another namespace will not function when `AMBASSADOR_SINGLE_NAMESPACE` is set.

[#1098]: https://github.com/datawire/ambassador/issues/1098
[#1155]: https://github.com/datawire/ambassador/issues/1155
[#1156]: https://github.com/datawire/ambassador/issues/1156

## [0.50.0-rc6] January 28, 2019
[0.50.0-rc6]: https://github.com/datawire/ambassador/compare/0.50.0-rc5...0.50.0-rc6

**Ambassador 0.50.0-rc6 is a release candidate**.

### Changes since 0.50.0-rc5

- Ambassador watches certificates and automatically updates TLS on certificate changes ([#474])
- Ambassador no longer saves secrets it hasn't been told to use to disk ([#1093])
- Ambassador correctly honors `AMBASSADOR_SINGLE_NAMESPACE` rather than trying to access all namespaces ([#1098])
- Ambassador correctly honors the `AMBASSADOR_CONFIG_BASE_DIR` setting again ([#1118])
- Configuration changes take effect much more quickly than in RC5 ([#1148])
- `redirect_cleartext_from` works with no configured secret, to support TLS termination at a downstream load balancer ([#1104])
- `redirect_cleartext_from` works with the `PROXY` protocol ([#1115])
- Multiple `AuthService` resources (for canary deployments) work again ([#1106])
- `AuthService` with `allow_request_body` works correctly with an empty body and no `Content-Length` header ([#1140])
- `Mapping` supports the `bypass_auth` attribute to bypass authentication (thanks, @patricksanders! [#174])
- The diagnostic service no longer needs to re-parse the configuration on every page load ([#483])
- Startup is now faster and more stable
- The Makefile should do the right thing if your PATH has spaces in it (thanks, @er1c!)
- Lots of Helm chart, statsd, and doc improvements (thanks, @Flydiverny, @alexgervais, @bartlett, @victortv7, and @zencircle!)

[#174]: https://github.com/datawire/ambassador/issues/174
[#474]: https://github.com/datawire/ambassador/issues/474
[#483]: https://github.com/datawire/ambassador/issues/483
[#1093]: https://github.com/datawire/ambassador/issues/1093
[#1098]: https://github.com/datawire/ambassador/issues/1098
[#1104]: https://github.com/datawire/ambassador/issues/1104
[#1106]: https://github.com/datawire/ambassador/issues/1106
[#1115]: https://github.com/datawire/ambassador/issues/1115
[#1118]: https://github.com/datawire/ambassador/issues/1118
[#1140]: https://github.com/datawire/ambassador/issues/1140
[#1148]: https://github.com/datawire/ambassador/issues/1148

## [0.50.0-rc5] January 14, 2019
[0.50.0-rc5]: https://github.com/datawire/ambassador/compare/0.50.0-rc4...0.50.0-rc5

**Ambassador 0.50.0-rc5 is a release candidate**.

### Changes since 0.50.0-rc4

- Websocket connections will now be authenticated if an AuthService is configured [#1026]
- Client certificate authentication should function whether configured from a TLSContext resource or from the the old-style TLS module (this is the full fix for [#993])
- Ambassador can now switch listening ports without a restart (e.g. switching from cleartext to TLS) [#1100]
- TLS origination certificates (including Istio mTLS) should now function [#1071]
- The diagnostics service should function in all cases. [#1096]
- The Ambassador image is significantly (~500MB) smaller than RC4.

[#933]: https://github.com/datawire/ambassador/issues/993
[#1026]: https://github.com/datawire/ambassador/issues/1026
[#1071]: https://github.com/datawire/ambassador/issues/1071
[#1096]: https://github.com/datawire/ambassador/issues/1096
[#1100]: https://github.com/datawire/ambassador/issues/1100

## [0.50.0-rc4] January 09, 2019
[0.50.0-rc4]: https://github.com/datawire/ambassador/compare/0.50.0-rc3...0.50.0-rc4

**Ambassador 0.50.0-rc4 is a release candidate**, and fully supports running under Microsoft Azure.

### Changes since 0.50.0-rc3

- Ambassador fully supports running under Azure [#1039]
- The `proto` attribute of a v1 `AuthService` is now optional, and defaults to `http`
- Ambassador will warn about the use of v0 configuration resources.

[#1039]: https://github.com/datawire/ambassador/issues/1039

## [0.50.0-rc3] January 03, 2019
[0.50.0-rc3]: https://github.com/datawire/ambassador/compare/0.50.0-rc2...0.50.0-rc3

**Ambassador 0.50.0-rc3 is a release candidate**, but see below for an important warning about Azure.

### Microsoft Azure

There is a known issue with recently-created Microsoft Azure clusters where Ambassador will stop receiving service
updates after running for a short time. This will be fixed in 0.50.0-GA.

### Changes since 0.50.0-rc2

- The `Location` and `Set-Cookie` headers should always be allowed from the auth service when using an `ambassador/v0` config [#1054]
- `add_response_headers` (parallel to `add_request_headers`) is now supported (thanks, @n1koo!)
- `host_redirect` and `shadow` both now work correctly [#1057], [#1069]
- Kat is able to give better information when it cannot parse a YAML specification.

[#1054]: https://github.com/datawire/ambassador/issues/1054
[#1057]: https://github.com/datawire/ambassador/issues/1057
[#1069]: https://github.com/datawire/ambassador/issues/1069

## [0.50.0-rc2] December 24, 2018
[0.50.0-rc2]: https://github.com/datawire/ambassador/compare/0.50.0-rc1...0.50.0-rc2

**Ambassador 0.50.0-rc2 fixes some significant TLS bugs found in RC1.**

### Changes since 0.50.0-rc1:

- TLS client certificate verification should function correctly (including requiring client certs).
- TLS context handling (especially with multiple contexts and origination contexts) has been made more consistent and correct.
    - Ambassador is now much more careful about reporting errors in TLS configuration (especially around missing keys).
    - You can reference a secret in another namespace with `secret: $secret_name.$namespace`.
    - Ambassador will now save certificates loaded from Kubernetes to `$AMBASSADOR_CONFIG_BASE_DIR/$namespace/secrets/$secret_name`.
- `use_proxy_proto` should be correctly supported [#1050].
- `AuthService` v1 will default its `proto` to `http` (thanks @flands!)
- The JSON diagnostics service supports filtering: requesting `/ambassador/v0/diag/?json=true&filter=errors`, for example, will return only the errors element from the diagnostic output.

[#1050]: https://github.com/datawire/ambassador/issues/1050

## [0.50.0-rc1] December 19, 2018
[0.50.0-rc1]: https://github.com/datawire/ambassador/compare/0.50.0-ea7...0.50.0-rc1

**Ambassador 0.50.0-rc1 is a release candidate.**

### Changes since 0.50.0-ea7:

- Websockets should work happily with external authentication [#1026]
- A `TracingService` using a long cluster name works now [#1025]
- TLS origination certificates are no longer offered to clients when Ambassador does TLS termination [#983]
- Ambassador will listen on port 443 only if TLS termination contexts are present; a TLS origination context will not cause the switch
- The diagnostics service is working, and correctly reporting errors, again. [#1019]
- `timeout_ms` in a `Mapping` works correctly again [#990]
- Ambassador sends additional anonymized usage data to help Datawire prioritize bug fixes, etc.
  See `docs/ambassador/running.md` for more information, including how to disable this function.

[#983]: https://github.com/datawire/ambassador/issues/983
[#990]: https://github.com/datawire/ambassador/issues/990
[#1019]: https://github.com/datawire/ambassador/issues/1019
[#1025]: https://github.com/datawire/ambassador/issues/1025
[#1026]: https://github.com/datawire/ambassador/issues/1026

## [0.50.0-ea7] November 19, 2018
[0.50.0-ea7]: https://github.com/datawire/ambassador/compare/0.50.0-ea6...0.50.0-ea7

**Ambassador 0.50.0-ea7 is an EARLY ACCESS release! IT IS NOT SUPPORTED FOR PRODUCTION USE.**

### Upcoming major changes:

- **API version `ambassador/v0` will be officially deprecated in Ambassador 0.50.0.**
  API version `ambassador/v1` will the minimum recommended version for resources in Ambassador 0.50.0.

- Some resources will change between `ambassador/v0` and `ambassador/v1`.
   - For example, the `Mapping` resource will no longer support `rate_limits` as that functionality will
     be subsumed by `labels`.

### Changes since 0.50.0-ea6:

- Ambassador now supports `labels` for all `Mapping`s.
- Configuration of rate limits for a `Mapping` is now handled by providing `labels` in the domain configured
  for the `RateLimitService` (by default, this is "ambassador").
- Ambassador, once again, supports `statsd` for statistics gathering.
- The Envoy `buffer` filter is supported.
- Ambassador can now use GRPC to call the external authentication service, and also include the message body
  in the auth call.
- It's now possible to use environment variables to modify the configuration directory (thanks @n1koo!).
- Setting environment variable `AMBASSADOR_KUBEWATCH_NO_RETRY` will cause the Ambassador pod to exit, and be
  rescheduled, if it loses its connection to the Kubernetes API server.
- Many dependencies have been updated, most notably including switching to kube-client 8.0.0.

## [0.50.0-ea6] November 19, 2018
[0.50.0-ea6]: https://github.com/datawire/ambassador/compare/0.50.0-ea5...0.50.0-ea6

**Ambassador 0.50.0-ea6 is an EARLY ACCESS release! IT IS NOT SUPPORTED FOR PRODUCTION USE.**

### Changes since 0.50.0-ea5:

- `alpn_protocols` is now supported in the `TLS` module and `TLSContext`s
- Using `TLSContext`s to provide TLS termination contexts will correctly switch Ambassador to listening on port 443.
- `redirect_cleartext_from` is now supported with SNI
- Zipkin `TracingService` configuration now supports 128-bit trace IDs and shared span contexts (thanks, @alexgervais!)
- Zipkin should correctly trace calls to external auth services (thanks, @alexgervais!)
- `AuthService` configurations now allow separately configuring headers allowed from the client to the auth service, and from the auth service upstream
- Ambassador won't endlessly append `:annotation` to K8s resources
- The Ambassador CLI no longer requires certificate files to be present when dumping configurations
- `make mypy` will run full type checks on Ambassador to help developers

## [0.50.0-ea5] November 06, 2018
[0.50.0-ea5]: https://github.com/datawire/ambassador/compare/0.50.0-ea4...0.50.0-ea5

**Ambassador 0.50.0-ea5 is an EARLY ACCESS release! IT IS NOT SUPPORTED FOR PRODUCTION USE.**

### Changes since 0.50.0-ea4:

- **`use_remote_address` is now set to `true` by default.** If you need the old behavior, you will need to manually set `use_remote_address` to `false` in the `ambassador` `Module`.
- Ambassador 0.50.0-ea5 **supports SNI!**  See the docs for more here.
- Header matching is now supported again, including `host` and `method` headers.

## [0.50.0-ea4] October 31, 2018
[0.50.0-ea4]: https://github.com/datawire/ambassador/compare/0.50.0-ea3...0.50.0-ea4

**Ambassador 0.50.0-ea4 is an EARLY ACCESS release! IT IS NOT SUPPORTED FOR PRODUCTION USE.**

### Changes since 0.50.0-ea3:

- Ambassador 0.50.0-ea4 uses Envoy 1.8.0.
- `RateLimitService` is now supported. **You will need to restart Ambassador if you change the `RateLimitService` configuration.** We expect to lift this restriction in a later release; for now, the diag service will warn you when a restart is required.
   - The `RateLimitService` also has a new `timeout_ms` attribute, which allows overriding the default request timeout of 20ms.
- GRPC is provisionally supported, but still needs improvements in test coverage.
- Ambassador will correctly include its EA number when checking for updates.

## [0.50.0-ea3] October 21, 2018
[0.50.0-ea3]: https://github.com/datawire/ambassador/compare/0.50.0-ea2...0.50.0-ea3

**Ambassador 0.50.0-ea3 is an EARLY ACCESS release! IT IS NOT SUPPORTED FOR PRODUCTION USE.**

### Changes since 0.50.0-ea2:

- `TracingService` is now supported. **You will need to restart Ambassador if you change the `TracingService` configuration.** We expect to lift this restriction in a later release; for now, the diag service will warn you when a restart is required.
- Websockets are now supported, **including** mapping the same websocket prefix to multiple upstream services for canary releases or load balancing.
- KAT supports full debug logs by individual `Test` or `Query`.

**Ambassador 0.50.0 is not yet feature-complete. Read the Limitations and Breaking Changes sections in the 0.50.0-ea1 section below for more information.**

## [0.50.0-ea2] October 16, 2018
[0.50.0-ea2]: https://github.com/datawire/ambassador/compare/0.50.0-ea1...0.50.0-ea2

**Ambassador 0.50.0-ea2 is an EARLY ACCESS release! IT IS NOT SUPPORTED FOR PRODUCTION USE.**

### Changes since 0.50.0-ea1:

- Attempting to enable TLS termination without supplying a valid cert secret will result in HTTP on port 80, rather than HTTP on port 443. **No error will be displayed in the diagnostic service yet.** This is a bug and will be fixed in `-ea3`.
- CORS is now supported.
- Logs are no longer full of accesses from the diagnostic service.
- KAT supports isolating OptionTests.
- The diagnostics service now shows the V2 config actually in use, not V1.
- `make` will no longer rebuild the Python venv so aggressively.

**Ambassador 0.50.0 is not yet feature-complete. Read the Limitations and Breaking Changes sections in the 0.50.0-ea1 section below for more information.**

## [0.50.0-ea1] October 11, 2018
[0.50.0-ea1]: https://github.com/datawire/ambassador/compare/0.40.0...0.50.0-ea1

**Ambassador 0.50.0-ea1 is an EARLY ACCESS release! IT IS NOT SUPPORTED FOR PRODUCTION USE.**

### Ambassador 0.50.0 is not yet feature-complete. Limitations:

- `RateLimitService` and `TracingService` resources are not currently supported.
- WebSockets are not currently supported.
- CORS is not currently supported.
- GRPC is not currently supported.
- TLS termination is not
- `statsd` integration has not been tested.
- The logs are very cluttered.
- Configuration directly from the filesystem isn’t supported.
- The diagnostics service cannot correctly drill down by source file, though it can drill down by route or other resources.
- Helm installation has not been tested.
- `AuthService` does not currently have full support for configuring headers to be sent to the extauth service. At present it sends all the headers listed in `allowed_headers` plus:
   - `Authorization`
   - `Cookie`
   - `Forwarded`
   - `From`
   - `Host`
   - `Proxy-Authenticate`
   - `Proxy-Authorization`
   - `Set-Cookie`
   - `User-Agent`
   - `X-Forwarded-For`
   - `X-Forwarded-Host`
   - `X-Forwarded`
   - `X-Gateway-Proto`
   - `WWW-Authenticate`

### **BREAKING CHANGES** from 0.40.0

- Configuration from a `ConfigMap` is no longer supported.
- The authentication `Module` is no longer supported; use `AuthService` instead (which you probably already were).
- External authentication now uses the core Envoy `envoy.ext_authz` filter, rather than the custom Datawire auth filter.
   - `ext_authz` speaks the same protocol, and your existing external auth services should work, however:
   - `ext_authz` does _not_ send all the request headers to the external auth service (see above in `Limitations`).
- Circuit breakers and outlier detection are not supported. They will be reintroduced in a later Ambassador release.
- Ambassador now _requires_ a TLS `Module` to enable TLS termination, where previous versions would automatically enable termation if the `ambassador-certs` secret was present. A minimal `Module` for the same behavior is:

        ---
        kind: Module
        name: tls
        config:
          server:
            secret: ambassador-certs

## [0.40.2] November 26, 2018
[0.40.2]: https://github.com/datawire/ambassador/compare/0.40.1...0.40.2

### Minor changes:
- Feature: Support using environment variables to modify the configuration directory (thanks @n1koo!)
- Feature: In Helmfile, support `volumeMounts` (thanks @kyschouv!)
- Bugfix: In Helmfile, correctly quote `.Values.namespace.single` (thanks @bobby!)
- Bugfix: In Helmfile, correctly support `Nodeport` in HTTP and HTTPS (thanks @n1koo!)

## [0.40.1] October 29, 2018
[0.40.1]: https://github.com/datawire/ambassador/compare/0.40.0...0.40.1

### Minor changes:
- Feature: Support running Ambassador as a `Daemonset` via Helm (thanks @DipeshMitthalal!)
- Feature: Switch to Envoy commit 5f795fe2 to fix a crash if attempting to add headers after using an AuthService (#647, #680)

## [0.40.0] September 25, 2018
[0.40.0]: https://github.com/datawire/ambassador/compare/0.39.0...0.40.0

### Minor changes:

- Feature: Allow users to override the `STATSD_HOST` value (#810). Thanks to @rsyvarth.
- Feature: Support LightStep distributed tracing (#796). Thanks to @alexgervais.
- Feature: Add service label in Helm chart (#778). Thanks to @sarce.
- Feature: Add support for load balancer IP in Helm chart (#765). Thanks to @larsha.
- Feature: Support prometheus mapping configurations (#746). Thanks to @bcatcho.
- Feature: Add support for `loadBalancerSourceRanges` to Helm chart (#764). Thanks to @mtbdeano.
- Feature: Support for namespaces and Ambassador ID in Helm chart (#588, #643). Thanks to @MichielDeMey and @jstol.
- Bugfix: Add AMBASSADOR_VERIFY_SSL_FALSE flag (#782, #807). Thanks to @sonrier.
- Bugfix: Fix Ambassador single namespace in Helm chart (#827). Thanks to @sarce.
- Bugfix: Fix Helm templates and default values (#826).
- Bugfix: Add `stats-sink` back to Helm chart (#763).
- Bugfix: Allow setting `timeout_ms` to 0 for gRPC streaming services (#545). Thanks to @lovers36.
- Bugfix: Update Flask to 0.12.3.

## [0.39.0] August 30, 2018
[0.39.0]: https://github.com/datawire/ambassador/compare/0.38.0...0.39.0

### Major Changes:

- Bugfix: The statsd container has been removed by default in order to avoid DoSing Kubernetes DNS. The functionality can be re-enabled by setting the `STATSD_ENABLED` environment variable to `true` in the Ambassador deployment YAML (#568).
- Docs: Added detailed Ambassador + Istio Integration Documentation on monitoring and distributed tracing. - @feitnomore

### Minor Changes:

- Docs: Added instructions for running Ambassador with Docker Compose. - @bcatcho
- Bugfix: Fix Ambassador to more aggressively reconnect to Kubernetes (#554). - @nmatsui
- Feature: Diagnostic view displays AuthService, RateLimitService, and TracingService (#730). - @alexgervais
- Feature: Enable Ambassador to tag tracing spans with request headers via `tag_headers`. - @alexgervais

## [0.38.0] August 08, 2018
[0.38.0]: https://github.com/datawire/ambassador/compare/0.37.0...0.38.0

### Major changes:
- Feature: Default CORS configuration can now be set - @KowalczykBartek
- Bugfix: Ambassador does not crash with empty YAML config anymore - @rohan47

### Minor changes:
- DevEx: `master` is now latest, `stable` tracks the latest released version
- DevEx: release-prep target added to Makefile to facilitate releasing process
- DevEx: all tests now run in parallel, consuming lesser time
- Bugfix: Ambassador SIGCHLD messages are less scary looking now

## [0.37.0] July 31, 2018:
[0.37.0]: https://github.com/datawire/ambassador/compare/0.36.0...0.37.0

### Major changes:
- Feature: Added support for request tracing (by Alex Gervais)

## [0.36.0] July 26, 2018:
[0.36.0]: https://github.com/datawire/ambassador/compare/0.35.3...0.36.0

### Major changes:
- Fix: HEAD requests no longer cause segfaults
- Feature: TLS can now be configured with arbitrary secret names, instead of predefined secrets
- Change: The Envoy dynamic header value `%CLIENT_IP%` is no longer supported. Use `%DOWNSTREAM_REMOTE_ADDRESS_WITHOUT_PORT%` instead. (This is due to a change in Envoy 1.7.0.)

## [0.35.3] July 18, 2018: **READ THE WARNING ABOVE**
[0.35.3]: https://github.com/datawire/ambassador/compare/0.35.2...0.35.3

### Changed

Major changes:
- Ambassador is now based on Envoy v1.7.0
- Support for X-FORWARDED-PROTO based redirection, generally used with Layer 7 load balancers
- Support for port based redirection using `redirect_cleartext_from`, generally used with Layer 4 load balancers
- Specifying HTTP and HTTPS target ports in Helm chart

Other changes:
- End-to-end tests can now be run with `make e2e` command
- Helm release automation has been fixed
- Mutliple end-to-end tests are now executed in parallel, taking lesser time
- Huge revamp to documentation around unit tests
- Documentation changes

## [0.35.2] July 05, 2018: **READ THE WARNING ABOVE**
[0.35.2]: https://github.com/datawire/ambassador/compare/0.35.1...0.35.2

### Changed

- 0.35.2 is almost entirely about updates to Datawire testing infrastructure.
- The only user-visible change is that Ambassador will do a better job of showing which Kubernetes objects define Ambassador configuration objects when using `AMBASSADOR_ID` to run multiple Ambassadors in the same cluster.

## [0.35.1] June 25, 2018: **READ THE WARNING ABOVE**
[0.35.1]: https://github.com/datawire/ambassador/compare/0.35.0...0.35.1

### Changed

- Properly support supplying additional TLS configuration (such as `redirect_cleartext_from`) when using certificates from a Kubernetes `Secret`
- Update Helm chart to allow customizing annotations on the deployed `ambassador` Kubernetes `Service` (thanks @psychopenguin!)

## [0.35.0] June 25, 2018: **READ THE WARNING ABOVE**
[0.35.0]: https://github.com/datawire/ambassador/compare/0.34.3...0.35.0

### Changed

- 0.35.0 re-supports websockets, but see the **BREAKING NEWS** for an important caveat.
- 0.35.0 supports running as non-root. See the **BREAKING NEWS** above for more information.
- Make sure regex matches properly handle backslashes, and properly display in the diagnostics service (thanks @alexgervais!).
- Prevent kubewatch from falling into an endless spinloop (thanks @mechpen!).
- Support YAML array syntax for CORS array elements.

## [0.34.3] June 13, 2018: **READ THE WARNING ABOVE**
[0.34.3]: https://github.com/datawire/ambassador/compare/0.34.2...0.34.3

### Changed

- **0.34.3 cannot support websockets**: see the **WARNING** above.
- Fix a possible crash if no annotations are found at all (#519).
- Improve logging around service watching and such.

## [0.34.2] June 11, 2018: **READ THE WARNING ABOVE**
[0.34.2]: https://github.com/datawire/ambassador/compare/0.34.1...0.34.2

### Changed

- **0.34.2 cannot support websockets**: see the **WARNING** above.
- Ambassador is now based on Envoy 1.6.0!
- Ambassador external auth services can now modify existing headers in place, as well as adding new headers.
- Re-support the `ambassador-cacert` secret for configuring TLS client-certificate authentication. **Note well** that a couple of things have changed in setting this up: you'll use the key `tls.crt`, not `fullchain.pem`. See https://www.getambassador.io/reference/auth-tls-certs for more.

## [0.34.1] June 04, 2018
[0.34.1]: https://github.com/datawire/ambassador/compare/0.34.0...0.34.1

### Bugfixes

- Unbuffer log output for better diagnostics.
- Switch to gunicorn instead of Werkzeug for the diag service.
- Use the YAML we release as the basis for end-to-end testing.

## [0.34.0] May 16, 2018
[0.34.0]: https://github.com/datawire/ambassador/compare/0.33.1...0.34.0

### Changed

- When originating TLS, use the `host_rewrite` value to set outgoing SNI. If no `host_rewrite` is set, do not use SNI.
- Allow disabling external access to the diagnostics service (with thanks to @alexgervais and @dougwilson).

## [0.33.1] May 16, 2018
[0.33.1]: https://github.com/datawire/ambassador/compare/0.33.0...0.33.1

### Changed

- Fix YAML error on statsd pod.

## [0.33.0] May 14, 2018
[0.33.0]: https://github.com/datawire/ambassador/compare/v0.32.2...0.33.0

### Changed

- Fix support for `host_redirect` in a `Mapping`. **See the `Mapping` documentation** for more details: the definition of the `host_redirect` attribute has changed.

## [0.32.2] May 02, 2018
[0.32.2]: https://github.com/datawire/ambassador/compare/v0.32.0...v0.32.2

(Note that 0.32.1 was an internal release.)

### Changed

- Fix a bad bootstrap CSS inclusion that would cause the diagnostic service to render incorrectly.

## [0.32.0] April 27, 2018
[0.32.0]: https://github.com/datawire/ambassador/compare/v0.31.0...v0.32.0

### Changed

- Traffic shadowing is supported using the `shadow` attribute in a `Mapping`
- Multiple Ambassadors can now run more happily in a single cluster
- The diagnostic service will now show you what `AuthService` configuration is active
- The `tls` keyword now works for `AuthService` just like it does for `Mapping` (thanks @dvavili!)

## [0.31.0] April 12, 2018
[0.31.0]: https://github.com/datawire/ambassador/compare/v0.30.2...v0.31.0

### Changed

- Rate limiting is now supported (thanks, @alexgervais!) See the docs for more detail here.
- The `statsd` container has been quieted down yet more (thanks again, @alexgervais!).

## [0.30.2] March 26, 2018
[0.30.2]: https://github.com/datawire/ambassador/compare/v0.30.1...v0.30.2

### Changed

- drop the JavaScript `statsd` for a simple `socat`-based forwarder
- ship an Ambassador Helm chart (thanks @stefanprodan!)
   - Interested in testing Helm? See below!
- disable Istio automatic sidecar injection (thanks @majelbstoat!)
- clean up some doc issues (thanks @lavoiedn and @endrec!)

To test Helm, make sure you have `helm` installed and that you have `tiller` properly set up for your RBAC configuration. Then:

```
helm repo add datawire https://www.getambassador.io

helm upgrade --install --wait my-release datawire/ambassador
```

You can also use `adminService.type=LoadBalancer`.

## [0.30.1] March 26, 2018
[0.30.1]: https://github.com/datawire/ambassador/compare/v0.30.0...v0.30.1

### Fixed

- The `tls` module is now able to override TLS settings probed from the `ambassador-certs` secret

## [0.30.0] March 23, 2018
[0.30.0]: https://github.com/datawire/ambassador/compare/v0.29.0...v0.30.0

### Changed

- Support regex matching for `prefix` (thanks @radu-c!)
- Fix docs around `AuthService` usage

## [0.29.0] March 15, 2018
[0.29.0]: https://github.com/datawire/ambassador/compare/v0.28.2...v0.29.0

### Changed

- Default restart timings have been increased. **This will cause Ambassador to respond to service changes less quickly**; by default, you'll see changes appear within 15 seconds.
- Liveness and readiness checks are now enabled after 30 seconds, rather than 3 seconds, if you use our published YAML.
- The `statsd` container is now based on `mhart/alpine-node:9` rather than `:7`.
- `envoy_override` has been reenabled in `Mapping`s.

## [0.28.1] March 05, 2018 (and [0.28.0] on March 02, 2018)
[0.28.1]: https://github.com/datawire/ambassador/compare/v0.26.0...v0.28.1
[0.28.0]: https://github.com/datawire/ambassador/compare/v0.26.0...v0.28.1

(Note that 0.28.1 is identical to 0.28.0, and 0.27.0 was an internal release. These are related to the way CI generates tags, which we'll be revamping soon.)

### Changed

- Support tuning Envoy restart parameters
- Support `host_regex`, `method_regex`, and `regex_headers` to allow regular expression matches in `Mappings`
- Support `use_proxy_proto` and `use_remote_address` in the `ambassador` module
- Fine-tune the way we sort a `Mapping` based on its constraints
- Support manually setting the `precedence` of a `Mapping`, so that there's an escape hatch when the automagic sorting gets it wrong
- Expose `alpn_protocols` in the `tls` module (thanks @technicianted!)
- Make logs a lot quieter
- Reorganize and update documentation
- Make sure that `ambassador dump --k8s` will work correctly
- Remove a dependency on a `ConfigMap` for upgrade checks

## [0.26.0] February 13, 2018
[0.26.0]: https://github.com/datawire/ambassador/compare/v0.25.0...v0.26.0

### Changed

- The `authentication` module is deprecated in favor of the `AuthService` resource type.
- Support redirecting cleartext connections on port 80 to HTTPS on port 443
- Streamline end-to-end tests and, hopefully, allow them to work well without Kubernaut
- Clean up some documentation (thanks @lavoiedn!)

## [0.25.0] February 06, 2018
[0.25.0]: https://github.com/datawire/ambassador/compare/v0.23.0...v0.25.0

(Note that 0.24.0 was an internal release.)

### Changed

- CORS support (thanks @alexgervais!)
- Updated docs for
  - GKE
  - Ambassador + Istio
  - Ordering of `Mappings`
  - Prometheus with Ambassador
- Support multiple external authentication service instances, so that canarying `extauth` services is possible
- Correctly support `timeout_ms` in a `Mapping`
- Various build tweaks and end-to-end test speedups

## [0.23.0] January 17, 2018
[0.23.0]: https://github.com/datawire/ambassador/compare/v0.22.0...v0.23.0

### Changed

- Clean up build docs (thanks @alexgervais!)
- Support `add_request_headers` for, uh, adding requests headers (thanks @alexgervais!)
- Make end-to-end tests and Travis build process a bit more robust
- Pin to Kubernaut 0.1.39
- Document the use of the `develop` branch
- Don't default to `imagePullAlways`
- Switch to Alpine base with a stripped Envoy image

## [0.22.0] January 17, 2018
[0.22.0]: https://github.com/datawire/ambassador/compare/v0.21.1...v0.22.0

### Changed

- Switched to using `quay.io` rather than DockerHub. **If you are not using Datawire's published Kubernetes manifests, you will have to update your manifests!**
- Switched to building over Alpine rather than Ubuntu. (We're still using an unstripped Envoy; that'll change soon.)
- Switched to a proper production configuration for the `statsd` pod, so that it hopefully chews up less memory.
- Make sure that Ambassador won't generate cluster names that are too long for Envoy.
- Fix a bug where Ambassador could crash if there were too many egregious errors in its configuration.

## [0.21.1] January 11, 2018
[0.21.1]: https://github.com/datawire/ambassador/compare/v0.21.0...v0.21.1

### Changed

- Ambassador will no longer generate cluster names that exceed Envoy's 60-character limit.

## [0.21.0] January 03, 2018
[0.21.0]: https://github.com/datawire/ambassador/compare/v0.20.1...v0.21.0

### Changed

- If `AMBASSADOR_SINGLE_NAMESPACE` is present in the environment, Ambassador will only look for services in its own namespace.
- Ambassador `Mapping` objects now correctly support `host_redirect`, `path_redirect`, `host_rewrite`, `auto_host_rewrite`, `case_sensitive`, `use_websocket`, `timeout_ms`, and `priority`.

## [0.20.1] December 22, 2017
[0.20.1]: https://github.com/datawire/ambassador/compare/v0.20.0...v0.20.1

### Changed

- If Ambassador finds an empty YAML document, it will now ignore it rather than raising an exception.
- Includes the namespace of a service from an annotation in the name of its generated YAML file.
- Always process inputs in the same order from run to run.

## [0.20.0] December 18, 2017
[0.20.0]: https://github.com/datawire/ambassador/compare/v0.19.2...v0.20.0

### Changed

- Switch to Envoy 1.5 under the hood.
- Refocus the diagnostic service to better reflect what's actually visible when you're working at Ambassador's level.
- Allow the diagnostic service to display, and change, the Envoy log level.

## [0.19.2] December 12, 2017
[0.19.2]: https://github.com/datawire/ambassador/compare/v0.19.1...v0.19.2

### Changed

- Arrange for logs from the subsystem that watches for Kubernetes service changes (kubewatch) to have timestamps and such.
- Only do new-version checks every four hours.

## [0.19.1] December 04, 2017
[0.19.1]: https://github.com/datawire/ambassador/compare/v0.19.0...v0.19.1

### Changed

- Allow the diag service to look good (well, OK, not too horrible anyway) when Ambassador is running with TLS termination.
- Show clusters on the overview page again.
- The diag service now shows you the "health" of a cluster by computing it from the number of requests to a given service that didn't involve a 5xx status code, rather than just forwarding Envoy's stat, since we don't configure Envoy's stat in a meaningful way yet.
- Make sure that the tests correctly reported failures (sigh).
- Allow updating out-of-date diagnostic reports without requiring multiple test runs.

## [0.19.0] November 30, 2017
[0.19.0]: https://github.com/datawire/ambassador/compare/v0.18.2...v0.19.0

### Changed

- Ambassador can now use HTTPS upstream services: just use a `service` that starts with `https://` to enable it.
  - By default, Ambassador will not offer a certificate when using HTTPS to connect to a service, but it is possible to configure certificates. Please [contact us on Slack](https://d6e.co/slack) if you need to do this.
- HTTP access logs appear in the normal Kubernetes logs for Ambassador.
- It’s now possible to tell `ambassador config` to read Kubernetes manifests from the filesystem and build a configuration from the annotations in them (use the `--k8s` switch).
- Documentation on using Ambassador with Istio now reflects Ambassador 0.19.0 and Istio 0.2.12.

## [0.18.2] November 28, 2017
[0.18.2]: https://github.com/datawire/ambassador/compare/v0.18.0...v0.18.2

### Changed

- The diagnostics service will now tell you when updates are available.

## [0.18.0] November 20, 2017
[0.18.0]: https://github.com/datawire/ambassador/compare/v0.17.0...v0.18.0

### Changed

- The Host header is no longer overwritten when Ambassador talks to an external auth service. It will now retain whatever value the client passes there.

### Fixed

- Checks for updates weren’t working, and they have been restored. At present you’ll only see them in the Kubernetes logs if you’re using annotations to configure Ambassador — they’ll start showing up in the diagnostics service in the next release or so.

## [0.17.0] November 14, 2017
[0.17.0]: https://github.com/datawire/ambassador/compare/v0.16.0...v0.17.0

### Changed

- Allow Mappings to require matches on HTTP headers and `Host`
- Update tests, docs, and diagnostic service for header matching

### Fixed

- Published YAML resource files will no longer overwrite annotations on the Ambassador `service` when creating the Ambassador `deployment`

## [0.16.0] November 10, 2017
[0.16.0]: https://github.com/datawire/ambassador/compare/v0.15.0...v0.16.0

### Changed

- Support configuring Ambassador via `annotations` on Kubernetes `service`s
- No need for volume mounts! Ambassador can read configuration and TLS-certificate information directly from Kubernetes to simplify your Kubernetes YAML
- Expose more configuration elements for Envoy `route`s: `host_redirect`, `path_redirect`, `host_rewrite`, `auto_host_rewrite`, `case_sensitive`, `use_websocket`, `timeout_ms`, and `priority` get transparently copied

### Fixed

- Reenable support for gRPC

## [0.15.0] October 16, 2017
[0.15.0]: https://github.com/datawire/ambassador/compare/v0.14.2...v0.15.0

### Changed

- Allow `docker run` to start Ambassador with a simple default configuration for testing
- Support `host_rewrite` in mappings to force the HTTP `Host` header value for services that need it
- Support `envoy_override` in mappings for odd situations
- Allow asking the diagnostic service for JSON output rather than HTML

## [0.14.2] October 12, 2017
[0.14.2]: https://github.com/datawire/ambassador/compare/v0.14.0...v0.14.2

### Changed

- Allow the diagnostic service to show configuration errors.

## [0.14.0] October 05, 2017
[0.14.0]: https://github.com/datawire/ambassador/compare/v0.13.0...v0.14.0

### Changed

- Have a diagnostic service!
- Support `cert_required` in TLS config

## [0.13.0] September 25, 2017
[0.13.0]: https://github.com/datawire/ambassador/compare/v0.12.1...v0.13.0

### Changed

- Support using IP addresses for services.
- Check for collisions, so that trying to e.g. map the same prefix twice will report an error.
- Enable liveness and readiness probes, and have Kubernetes perform them by default.
- Document the presence of the template-override escape hatch.

## [0.12.1] September 22, 2017
[0.12.1]: https://github.com/datawire/ambassador/compare/v0.12.0...v0.12.1

### Changed

- Notify (in the logs) if a new version of Ambassador is available.

## [0.12.0] September 21, 2017
[0.12.0]: https://github.com/datawire/ambassador/compare/v0.11.2...v0.12.0

### Changed

- Support for non-default Kubernetes namespaces.
- Infrastructure for checking if a new version of Ambassador is available.

## [0.11.2] September 20, 2017
[0.11.2]: https://github.com/datawire/ambassador/compare/v0.11.1...v0.11.2

### Changed

- Better schema verification.

## [0.11.1] September 18, 2017
[0.11.1]: https://github.com/datawire/ambassador/compare/v0.11.0...v0.11.1

### Changed

- Do schema verification of input YAML files.

## [0.11.0] September 18, 2017
[0.11.0]: https://github.com/datawire/ambassador/compare/v0.10.14...v0.11.0

### Changed

- Declarative Ambassador! Configuration is now via YAML files rather than REST calls
- The `ambassador-store` service is no longer needed.

## [0.10.14] September 15, 2017
[0.10.14]: https://github.com/datawire/ambassador/compare/v0.10.13...v0.10.14

### Fixed

- Update `demo-qotm.yaml` with the correct image tag.

## [0.10.13] September 05, 2017
[0.10.13]: https://github.com/datawire/ambassador/compare/v0.10.12...v0.10.13

### Changed

- Properly support proxying all methods to an external authentication service, with headers intact, rather than moving request headers into the body of an HTTP POST.

## [0.10.12] August 02, 2017
[0.10.12]: https://github.com/datawire/ambassador/compare/v0.10.10...v0.10.12

### Changed

- Make TLS work with standard K8s TLS secrets, and completely ditch push-cert and push-cacert.

### Fixed

- Move Ambassador out from behind Envoy, so that you can use Ambassador to fix things if you completely botch your Envoy config.
- Let Ambassador keep running if Envoy totally chokes and dies, but make sure the pod dies if Ambassador loses access to its storage.

## [0.10.10] August 01, 2017
[0.10.10]: https://github.com/datawire/ambassador/compare/v0.10.7...v0.10.10

### Fixed

- Fix broken doc paths and simplify building as a developer. 0.10.8, 0.10.9, and 0.10.10 were all stops along the way to getting this done; hopefully we'll be able to reduce version churn from here on out.

## [0.10.7] July 25, 2017
[0.10.7]: https://github.com/datawire/ambassador/compare/v0.10.6...v0.10.7

### Changed
- More CI-build tweaks.

## [0.10.6] July 25, 2017
[0.10.6]: https://github.com/datawire/ambassador/compare/v0.10.5...v0.10.6

### Changed
- Fix automagic master build tagging

## [0.10.5] July 25, 2017
[0.10.5]: https://github.com/datawire/ambassador/compare/v0.10.1...v0.10.5

### Changed
- Many changes to the build process and versioning. In particular, CI no longer has to commit files.

## [0.10.1] July 03, 2017
[0.10.1]: https://github.com/datawire/ambassador/compare/v0.10.0...v0.10.1

### Added
- Changelog


## [0.10.0] June 30, 2017
[0.10.0]: https://github.com/datawire/ambassador/compare/v0.9.1...v0.10.0
[grpc-0.10.0]: https://github.com/datawire/ambassador/blob/v0.10.0/docs/user-guide/grpc.md

### Added
- Ambassador supports [GRPC services][grpc-0.10.0] (and other HTTP/2-only services) using the GRPC module

### Fixed
- Minor typo in Ambassador's `Dockerfile` that break some versions of Docker


## [0.9.1] June 28, 2017
[0.9.1]: https://github.com/datawire/ambassador/compare/v0.9.0...v0.9.1
[building-0.9.1]: https://github.com/datawire/ambassador/blob/v0.9.1/BUILDING.md

### Changed
- Made development a little easier by automating dev version numbers so that modified Docker images update in Kubernetes
- Updated [`BUILDING.md`][building-0.9.1]


## [0.9.0] June 23, 2017
[0.9.0]: https://github.com/datawire/ambassador/compare/v0.8.12...v0.9.0
[start-0.9.0]: https://github.com/datawire/ambassador/blob/v0.9.0/docs/user-guide/getting-started.md
[concepts-0.9.0]: https://github.com/datawire/ambassador/blob/v0.9.0/docs/user-guide/mappings.md

### Added
- Ambassador supports HTTP Basic Auth
- Ambassador now has the concept of _modules_ to enable and configure optional features such as auth
- Ambassador now has the concept of _consumers_ to represent end-users of mapped services
- Ambassador supports auth via an external auth server

Basic auth is covered in [Getting Started][start-0.9.0]. Learn about modules and consumers and see an example of external auth in [About Mappings, Modules, and Consumers][concepts-0.9.0].

### Changed
- State management (via Ambassador store) has been refactored
- Switched to [Ambassador-Envoy] for the base Docker image


## [0.8.12] June 07, 2017
[0.8.12]: https://github.com/datawire/ambassador/compare/v0.8.11...v0.8.12

### Added
- Mappings can now be updated


## [0.8.11] May 24, 2017
[0.8.11]: https://github.com/datawire/ambassador/compare/v0.8.10...v0.8.11
[istio-0.8.11]: https://github.com/datawire/ambassador/blob/v0.8.11/docs/user-guide/with-istio.md
[stats-0.8.11]: https://github.com/datawire/ambassador/blob/v0.8.11/docs/user-guide/statistics.md

### Added
- Ambassador interoperates with [Istio] -- see [Ambassador and Istio][istio-0.8.11]
- There is additional documentation for [statistics and monitoring][stats-0.8.11]

### Fixed
- Bug in mapping change detection
- Release machinery issues


## [0.8.6] May 05, 2017
[0.8.6]: https://github.com/datawire/ambassador/compare/v0.8.5...v0.8.6

### Added
- Ambassador releases are now performed by Travis CI


## [0.8.2] May 04, 2017
[0.8.2]: https://github.com/datawire/ambassador/compare/v0.8.1...v0.8.2

### Changed
- Documentation updates


## [0.8.0] May 02, 2017
[0.8.0]: https://github.com/datawire/ambassador/compare/v0.7.0...v0.8.0
[client-tls-0.8.0]: https://github.com/datawire/ambassador/blob/v0.8.0/README.md#using-tls-for-client-auth

### Added
- [Ambassador has a website!][Ambassador]
- Ambassador supports auth via [TLS client certificates][client-tls-0.8.0]
- There are some additional helper scripts in the `scripts` directory

### Changed
- Ambassador's admin interface is now on local port 8888 while mappings are available on port 80/443 depending on whether TLS is enabled
- Multiple instances of Ambassador talking to the same Ambassador Store pod will pick up each other's changes automatically


## [0.7.0] May 01, 2017
[0.7.0]: https://github.com/datawire/ambassador/compare/v0.6.0...v0.7.0
[start-0.7.0]: https://github.com/datawire/ambassador/blob/v0.7.0/README.md#mappings

### Added
- Ambassador can rewrite the request URL path prefix before forwarding the request to your service (covered in [Getting Started][start-0.7.0])
- Ambassador supports additional stats aggregators: Datadog, Grafana

### Changed
- _Services_ are now known as _mappings_
- Minikube is supported again


## [0.6.0] April 28, 2017
[0.6.0]: https://github.com/datawire/ambassador/compare/v0.5.2...v0.6.0

### Removed
- The Ambassador SDS has been removed; Ambassador routes to service names


## [0.5.2] April 26, 2017
[0.5.2]: https://github.com/datawire/ambassador/compare/v0.5.0...v0.5.2

### Added
- Ambassador includes a local `statsd` so that full stats from Envoy can be collected and pushed to a stats aggregator (Prometheus is supported)

### Changed
- It's easier to develop Ambassador thanks to improved build documentation and `Makefile` fixes


## [0.5.0] April 13, 2017
[0.5.0]: https://github.com/datawire/ambassador/compare/v0.4.0...v0.5.0

### Added
- Ambassador supports inbound TLS
- YAML for a demo user service is now included

### Changed
- The `geturl` script supports Minikube and handles AWS better
- Documentation and code cleanup


## [0.4.0] April 07, 2017
[0.4.0]: https://github.com/datawire/ambassador/compare/v0.3.3...v0.4.0

### Changed
- Ambassador now reconfigures Envoy automatically once changes have settled for five seconds
- Envoy stats and Ambassador stats are separate
- Mappings no longer require specifying the port as it is not needed

### Fixed
- SDS does the right thing with unnamed ports


## [0.3.1] April 06, 2017
[0.3.1]: https://github.com/datawire/ambassador/compare/v0.3.0...v0.3.1

### Added
- Envoy stats accessible through Ambassador
- Basic interpretation of cluster stats

### Changed
- Split up `ambassador.py` into multiple files
- Switch to a debug build of Envoy


## [0.1.9] April 03, 2017
[0.1.9]: https://github.com/datawire/ambassador/compare/v0.1.8...v0.1.9

### Changed
- Ambassador configuration on `/ambassador-config/` prefix rather than exposed on port 8001
- Updated to current Envoy and pinned the Envoy version
- Use Bumpversion for version management
- Conditionalized Docker push

### Fixed
- Ambassador keeps running with an empty services list (part 2)


## [0.1.5] March 31, 2017
[0.1.5]: https://github.com/datawire/ambassador/compare/v0.1.4...v0.1.5

### Fixed
- Ambassador SDS correctly handles ports


## [0.1.4] March 31, 2017
[0.1.4]: https://github.com/datawire/ambassador/compare/v0.1.3...v0.1.4

### Changed
- Ambassador keeps running with an empty services list
- Easier to run with [Telepresence]


## [0.1.3] March 31, 2017
[0.1.3]: https://github.com/datawire/ambassador/compare/82ed5e4...v0.1.3

### Added
- Initial Ambassador
- Ambassador service discovery service
- Documentation


Based on [Keep a Changelog](http://keepachangelog.com/en/1.0.0/). Ambassador follows [Semantic Versioning](http://semver.org/spec/v2.0.0.html).

[Ambassador]: https://www.getambassador.io/
[Ambassador-Envoy]: https://github.com/datawire/ambassador-envoy
[Telepresence]: http://telepresence.io
[Istio]: https://istio.io/<|MERGE_RESOLUTION|>--- conflicted
+++ resolved
@@ -87,7 +87,22 @@
 
 ## RELEASE NOTES
 
-<<<<<<< HEAD
+## [2.2.0] TBD
+[2.2.0]: https://github.com/emissary-ingress/emissary/compare/v2.1.2...v2.2.0
+
+### Emissary-ingress and Ambassador Edge Stack
+
+- Feature: Emissary now supports the metric `ambassador_log_level{label="debug"}` which will be set
+  to 1 if debug logging is enabled for the running Emissary instance, or to 0 if not. This can help
+  to be sure that a running production instance was not actually left doing debugging logging, for
+  example. (Thanks to <a href="https://github.com/jfrabaute">Fabrice</a>!) ([3906])
+
+- Change: Support for the Envoy V2 API and the `AMBASSADOR_ENVOY_API_VERSION` environment variable
+  have been removed. Only the Envoy V3 API is supported (this has been the default since
+  Emissary-ingress v1.14.0).
+
+[3906]: https://github.com/emissary-ingress/emissary/issues/3906
+
 ## [2.1.2] January 25, 2022
 [2.1.2]: https://github.com/emissary-ingress/emissary/compare/v2.1.0...v2.1.2
 
@@ -108,7 +123,7 @@
 
 - Bugfix: `Mapping`s with DNS wildcard `hostname` will now be correctly matched with `Host`s.
   Previously, the case where both the `Host` and the `Mapping` use DNS wildcards for their hostnames
-  could sometimes  not correctly match when they should have.
+  could sometimes not correctly match when they should have.
 
 - Bugfix: Any `Mapping` that uses the `host_redirect` field is now properly discovered and used.
   Thanks to <a href="https://github.com/gferon">Gabriel Féron</a> for contributing this bugfix! ([3709])
@@ -139,23 +154,6 @@
 ## 2.1.1 not issued
 
 *Emissary-ingress 2.1.1 was not issued; Ambassador Edge Stack 2.1.1 uses Emissary-ingress 2.1.0.*
-=======
-## [2.2.0] TBD
-[2.2.0]: https://github.com/emissary-ingress/emissary/compare/v2.1.0...v2.2.0
-
-### Emissary-ingress and Ambassador Edge Stack
-
-- Feature: Emissary now supports the metric `ambassador_log_level{label="debug"}` which will be set
-  to 1 if debug logging is enabled for the running Emissary instance, or to 0 if not. This can help
-  to be sure that a running production instance was not actually left doing debugging logging, for
-  example. (Thanks to <a href="https://github.com/jfrabaute">Fabrice</a>!) ([3906])
-
-- Change: Support for the Envoy V2 API and the `AMBASSADOR_ENVOY_API_VERSION` environment variable
-  have been removed. Only the Envoy V3 API is supported (this has been the default since
-  Emissary-ingress v1.14.0).
-
-[3906]: https://github.com/emissary-ingress/emissary/issues/3906
->>>>>>> 1207878a
 
 ## [2.1.0] December 16, 2021
 [2.1.0]: https://github.com/emissary-ingress/emissary/compare/v2.0.5...v2.1.0
