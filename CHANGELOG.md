--- conflicted
+++ resolved
@@ -87,7 +87,14 @@
 
 ### Emissary-ingress and Ambassador Edge Stack
 
-<<<<<<< HEAD
+- Feature: Previously the `Host` resource could only use secrets that are in the namespace as the
+  Host. The `tlsSecret` field in the Host has a new subfield `namespace` that will allow the use of
+  secrets from different namespaces.
+
+- Change: Set `AMBASSADOR_EDS_BY_PASS` to `true` to bypass EDS handling of endpoints and have
+  endpoints be inserted to clusters manually. This can help resolve with `503 UH` caused by
+  certification rotation relating to a delay between EDS + CDS. The default is `false`.
+
 ## [1.14.5] TBD
 [1.14.5]: https://github.com/emissary-ingress/emissary/compare/v2.3.2...v1.14.5
 
@@ -98,15 +105,6 @@
   data to upstream services. ([3818])
 
 [3818]: https://github.com/emissary-ingress/emissary/issues/3818
-=======
-- Feature: Previously the `Host` resource could only use secrets that are in the namespace as the
-  Host. The `tlsSecret` field in the Host has a new subfield `namespace` that will allow the use of
-  secrets from different namespaces.
-
-- Change: Set `AMBASSADOR_EDS_BY_PASS` to `true` to bypass EDS handling of endpoints and have
-  endpoints be inserted to clusters manually. This can help resolve with `503 UH` caused by
-  certification rotation relating to a delay between EDS + CDS. The default is `false`.
->>>>>>> 6f67d46e
 
 ## [2.3.2] August 01, 2022
 [2.3.2]: https://github.com/emissary-ingress/emissary/compare/v2.3.1...v2.3.2
