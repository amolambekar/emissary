# -*- fill-column: 100 -*-

# This file should be placed in the folder for the version of the
# product that's meant to be documented. A `/release-notes` page will
# be automatically generated and populated at build time.
#
# Note that an entry needs to be added to the `doc-links.yml` file in
# order to surface the release notes in the table of contents.
#
# The YAML in this file should contain:
#
# changelog: An (optional) URL to the CHANGELOG for the product.
# items: An array of releases with the following attributes:
#     - version: The (optional) version number of the release, if applicable.
#     - date: The date of the release in the format YYYY-MM-DD.
#     - notes: An array of noteworthy changes included in the release, each having the following attributes:
#         - type: The type of change, one of `bugfix`, `feature`, `security` or `change`.
#         - title: A short title of the noteworthy change.
#         - body: >-
#             Two or three sentences describing the change and why it
#             is noteworthy.  This is HTML, not plain text or
#             markdown.  It is handy to use YAML's ">-" feature to
#             allow line-wrapping.
#         - image: >-
#             The URL of an image that visually represents the
#             noteworthy change.  This path is relative to the
#             `release-notes` directory; if this file is
#             `FOO/releaseNotes.yml`, then the image paths are
#             relative to `FOO/release-notes/`.
#         - docs: The path to the documentation page where additional information can be found.
#         - href: A path from the root to a resource on the getambassador website, takes precedence over a docs link.

changelog: https://github.com/emissary-ingress/emissary/blob/$branch$/CHANGELOG.md
items:
  - version: 3.1.0
    date: 'TBD'
    notes:
      - title: Add support for OpenAPI 2 contracts
        type: feature
        body: >-
          The agent is now able to parse api contracts using swagger 2, and to convert them to OpenAPI 3, making them
          available for use in the dev portal.
<<<<<<< HEAD
      - title:
        type: feature
        body: >-
          The agent now has the ability to report diagnostics information to Ambassador Cloud.
          If you previous connected your installation to Ambassador Cloud, you may chose to enable this functionality
          by setting the following environment variables on your agent <code>Deployment</code>:
          <code>AES_REPORT_DIAGNOSTICS_TO_CLOUD=true</code>,
          <code>AES_DIAGNOSTICS_URL="http://[ambassador-admin]:8877/ambassador/v0/diag/?json=true"</code>.
          This capability is enabled by default in the standard published <code>.yaml</code> files and Helm chart.
        docs: ../../../cloud/latest/service-catalog/reference/diagnostics/
      - title: Default YAML enables the diagnostics interface from non-local clients on the admin service port
        type: change
        body: >-
          In the standard published <code>.yaml</code> files, the <code>Module</code> resource enables serving
          remote client requests to the <code>:8877/ambassador/v0/diag/</code> endpoint.
          The associated Helm chart release also now enables it by default.
=======

      - title: fix regression in the agent for the metrics transfer.
        type: bugfix
        body: >-
          A regression was introduced in 2.3.0 causing the agent to miss some of the metrics coming from
          emissary ingress before sending them to Ambassador cloud. This issue has been resolved to ensure
          that all the nodes composing the emissary ingress cluster are reporting properly.

>>>>>>> a73be1cc
  - version: 3.0.0
    date: '2022-06-27'
    notes:
      - title: Envoy upgraded to 1.22
        type: change
        body: >-
          The envoy version included in $productName$ has been upgraded from 1.17 to the latest patch
          release of 1.22. This provides $productName$ with the latest security patches, performances enhancments,
          and features offered by the envoy proxy. One notable change that will effect users is the removal
          of support for V2 tranport protocol. See below for more information.
        docs: https://www.envoyproxy.io/docs/envoy/latest/version_history/v1.22/v1.22.0
      - title: Envoy xDS v2 API removal, removal of ECMAScript regexes
        type: change
        body: >-
          $productName$ can no longer be made to configure Envoy using the v2 xDS configuration API;
          it now always uses the v3 xDS API to configure Envoy.  This change should be mostly
          invisible to users, with one notable exception: It removes support for <code>regex_type:
          unsafe</code>.

          The <code>regex_type</code> field will is removed from the <code>ambassador</code>
          <code>Module</code>, meaning that it is not be possible to instruct Envoy to use the <a
          href="https://en.cppreference.com/w/cpp/regex/ecmascript">ECMAScript Regex</a> engine
          rather than the default <a href="https://github.com/google/re2">RE2</a> engine.

          Users who rely on the specific ECMAScript Regex syntax will need to rewrite their regular
          expressions with RE2 syntax before upgrading to $productName$ 3.0.0.

          As the xDS version is no longer configurable and the range of supported Zipkin protocols
          is reduced (see below), the AMBASSADOR_ENVOY_API_VERSION environment variable has been removed.
      - title: Support for protocol_version v2 is removed
        type: change
        body: >-
          With the ugprade to Envoy 1.22, $productName$ no longer supports the V2 transport protocol.
          The <code>AuthService</code>, <code>LogService</code> and the <code>RateLimitService</code>
          will only support the v3 protocol_version. If protocol_version is not specified, the default
          value of <code>v2</code> will cause an error to be posted. Therefore, you will need to set it
          to <code>protocol_version: "v3"</code>. If upgrading from a previous version you will want
          to set it to "v3" and ensure it is working before upgrading to $productName$ 3.Y.
      - title: Support for Zipkin HTTP_JSON_V1 protocol is removed
        type: change
        body: >-
          With the upgrade to Envoy 1.22, the <code>zipkin</code> driver for the <code>TraceService</code>
          no longer supports setting the <code>collector_endpoint_version: HTTP_JSON_V1</code>. This was removed
          in Envoy 1.20 - <a href="https://github.com/envoyproxy/envoy/commit/db74e313b3651588e59c671af45077714ac32cef" />.
          The new default will be <code>collector_endpoint_version: HTTP_JSON</code>, regardless of the
          <code>AMBASSADOR_ENVOY_API_VERSION</code> environment variable.
      - title: Default YAML disables the diagnostics interface
        type: change
        body: >-
          In the standard published <code>.yaml</code> files, now included is a <code>Module</code>
          resource that disables the <code>/ambassador/v0/</code> → <code>127.0.0.1:8878</code>
          synthetic mapping.  We have long recommended to turn this off for production use; it is
          now off in the standard YAML.  The associated Helm chart release also now disables it by
          default.  A later apiVersion (<code>getambassador.io/v3alpha2</code> or later) will likely
          change the <code>Module</code> CRD so that it is disabled if unspecified; but in the
          mean-time, the default install procedure will now specify it to be disabled.
      - title: No longer publish obsolete YAML manifest files
        type: change
        body: >-
          This release does not include the publishing of
          <code>emissary-emissaryns-agent.yaml</code>, <code>emissary-defaultns-agent.yaml</code>,
          <code>emissary-emissaryns-migration.yaml</code>, or
          <code>emissary-defaultns-migration.yaml</code> files.  All four of these files existed
          solely as part of the migration process from 1;y, but since 2.2.0 the
          <code>*-migration.yaml</code> files have not been part of the migration instructions, and
          while the <code>*-agent.yaml</code> files remained part of the instructions they were
          actually unnescessary.
      - title: Metric naming change for grpc_stats
        type: change
        body: >-
          The previous version of $productName$ was based on Envoy 1.17 and when using grpc_stats
          with <code>all_methods</code> or <code>services</code> set, it would output metrics in
          the following format <code>envoy_cluster_grpc_{ServiceName}_{statname}</code>. When
          neither of these fields are set it would be aggregated to <code>envoy_cluster_grpc_{statname}</code>.

          The new behavior since Envoy 1.18 will produce metrics in the following format
          <code>envoy_cluster_grpc_{MethodName}_statsname</code> and <code>envoy_cluster_grpc_statsname</code>.

          After further investigation we found that Envoy doesn't properly parse service
          names such as <code>cncf.telepresence.Manager/Status</code>. In the future, we will work
          upstream Envoy to get this parsing logic fixed to ensure consistent metric naming.
      - title: Default behavior for empty grpc_stats changed
        type: bugfix
        body: >-
          Previously setting <code>grpc_stats</code> in the <code>ambassador</code> <code>Module</code>
          without setting either <code>grpc_stats.services</code> or <code>grpc_stats.all_methods</code>
          would result in crashing. Now it behaves as if <code>grpc_stats.all_methods=false</code>.
      - title: Downstream HTTP/3 support
        type: feature
        body: >-
          With the ugprade to Envoy 1.22, $productName$ can now be configured to listen for HTTP/3
          connections using QUIC and the UDP network protocol. It currently only supports for connections
          between downstream clients and $productName$.
  - version: 2.3.2
    date: 'TBD'
    notes:
      - title: fix regression in the agent for the metrics transfer.
        type: bugfix
        body: >-
          A regression was introduced in 2.3.0 causing the agent to miss some of the metrics coming from
          emissary ingress before sending them to Ambassador cloud. This issue has been resolved to ensure
          that all the nodes composing the emissary ingress cluster are reporting properly.

  - version: 2.3.1
    date: '2022-06-09'
    notes:
      - title: fix regression in tracing service config
        type: bugfix
        body: >-
          A regression was introduced in 2.3.0 that leaked zipkin default config fields into the configuration
          for the other drivers (lightstep, etc...). This caused $productName$ to crash on startup. This issue has been resolved
          to ensure that the defaults are only applied when driver is <code>zipkin</code>
        github:
        - title: "#4267"
          link: https://github.com/emissary-ingress/emissary/issues/4267
      - title: Envoy security updates
        type: security
        body: >-
          We have backported patches from the Envoy 1.19.5 security update to $productName$'s
          1.17-based Envoy, addressing CVE-2022-29224 and CVE-2022-29225.  $productName$ is not
          affected by CVE-2022-29226, CVE-2022-29227, or CVE-2022-29228; as it <a
          href="https://github.com/emissary-ingress/emissary/issues/2846">does not support internal
          redirects</a>, and does not use Envoy's built-in OAuth2 filter.
        docs: https://groups.google.com/g/envoy-announce/c/8nP3Kn4jV7k
  - version: 2.3.0
    date: '2022-06-06'
    notes:
      - title: Remove unused packages
        type: security
        body: >-
          Completely remove gdbm, pip, smtplib, and sqlite packages, as they are unused.
      - title: Allow setting propagation modes for Lightstep tracing
        type: feature
        body: >-
          It is now possible to set <code>propagation_modes</code> in the
          <code>TracingService</code> config when using lightstep as the driver.
          (Thanks to <a href="https://github.com/psalaberria002">Paul</a>!)
        github:
        - title: "#4179"
          link: https://github.com/emissary-ingress/emissary/pull/4179
      - title: Added support for TLS certificate revocation list
        type: feature
        body: >-
          It is now possible to set `crl_secret` in `Host` and `TLSContext` resources
          to check peer certificates against a certificate revocation list.
        github:
        - title: "#1743"
          link: https://github.com/emissary-ingress/emissary/issues/1743
      - title: Added support for the LogService v3 transport protocol
        type: feature
        body: >-
          Previously, a <code>LogService</code> would always have $productName$ communicate with the
          external log service using the <code>envoy.service.accesslog.v2.AccessLogService</code>
          API. It is now possible for the <code>LogService</code> to specify
          <code>protocol_version: v3</code> to use the newer
          <code>envoy.service.accesslog.v3.AccessLogService</code> API instead.  This functionality
          is not available if you set the <code>AMBASSADOR_ENVOY_API_VERSION=V2</code> environment
          variable.
      - title: CORS now happens before auth
        type: bugfix
        body: >-
          When CORS is specified (either in a <code>Mapping</code> or in the <code>Ambassador</code>
          <code>Module</code>), CORS processing will happen before authentication. This corrects a
          problem where XHR to authenticated endpoints would fail.
      - title: Correctly handle caching of Mappings with the same name in different namespaces
        type: bugfix
        body: >-
          In 2.x releases of $productName$ when there are multiple <code>Mapping</code>s that have the same
          <code>metadata.name</code> across multiple namespaces, their old config would not properly be removed
          from the cache when their config was updated. This resulted in an inability to update configuration
          for groups of <code>Mapping</code>s that share the same name until the $productName$ pods restarted.
      - title: Fix support for Zipkin API-v1 with Envoy xDS-v3
        type: bugfix
        body: >-
          It is now possible for a <code>TracingService</code> to specify
          <code>collector_endpoint_version: HTTP_JSON_V1</code> when using xDS v3 to configure Envoy
          (which has been the default since $productName$ 1.14.0).  The <code>HTTP_JSON_V1</code>
          value configures Envoy to speak to Zipkin using Zipkin's old API-v1, while the
          <code>HTTP_JSON</code> value configures Envoy to speak to Zipkin using Zipkin's new
          API-v2. In previous versions of $productName$ it was only possible to use
          <code>HTTP_JSON_V1</code> when explicitly setting the
          <code>AMBASSADOR_ENVOY_API_VERSION=V2</code> environment variable to force use of xDS v2
          to configure Envoy.

  - version: 2.2.2
    date: '2022-02-25'
    notes:
      - title: TLS Secret validation is now opt-in
        type: change
        body: >-
          You may now choose to enable TLS Secret validation by setting the
          <code>AMBASSADOR_FORCE_SECRET_VALIDATION=true</code> environment variable. The default configuration does not
          enforce secret validation.

      - title: Correctly validate EC (Elliptic Curve) Private Keys
        type: bugfix
        body: >-
          Kubernetes Secrets that should contain an EC (Elliptic Curve) TLS Private Key are now properly validated.
        github:
        - title: 4134
          link: https://github.com/emissary-ingress/emissary/issues/4134
        docs: https://github.com/emissary-ingress/emissary/issues/4134

      - title: Decrease metric sync frequency
        type: change
        body: >-
          The new delay between two metrics syncs is now 30s.
        github:
        - title: "#4122"
          link: https://github.com/emissary-ingress/emissary/pull/4122

  - version: 2.2.1
    date: '2022-02-22'
    notes:
      - title: Envoy V2 API deprecation
        type: change
        body: >-
          Support for the Envoy V2 API is deprecated as of $productName$ v2.1, and will be removed in $productName$
          v3.0. The <code>AMBASSADOR_ENVOY_API_VERSION</code> environment variable will be removed at the same
          time. Only the Envoy V3 API will be supported (this has been the default since $productName$ v1.14.0).

      - title: Correctly support canceling rollouts
        type: bugfix
        body: >-
          The Ambassador Agent now correctly supports requests to cancel a rollout.
        docs: ../../../argo/latest/howtos/manage-rollouts-using-cloud

  - version: 2.2.0
    date: '2022-02-10'
    notes:
      - title: Envoy V2 API deprecation
        type: change
        body: >-
          Support for the Envoy V2 API is deprecated as of $productName$ v2.1, and will be removed in $productName$
          v3.0. The <code>AMBASSADOR_ENVOY_API_VERSION</code> environment variable will be removed at the same
          time. Only the Envoy V3 API will be supported (this has been the default since $productName$ v1.14.0).

      - title: Emissary-ingress will watch for Cloud Connect Tokens
        type: change
        body: >-
          $productName$ will now watch for ConfigMap or Secret resources specified by the
          <code>AGENT_CONFIG_RESOURCE_NAME</code> environment variable in order to allow all
          components (and not only the Ambassador Agent) to authenticate requests to
          Ambassador Cloud.
        image: ./v2.2.0-cloud.png

      - title: Update Alpine and libraries
        type: security
        body: >-
          $productName$ has updated Alpine to 3.15, and Python and Go dependencies
          to their latest compatible versions, to incorporate numerous security patches.

      - title: Support a log-level metric
        type: feature
        body: >-
          $productName$ now supports the metric <code>ambassador_log_level{label="debug"}</code>
          which will be set to 1 if debug logging is enabled for the running Emissary
          instance, or to 0 if not. This can help to be sure that a running production
          instance was not actually left doing debugging logging, for example.
          (Thanks to <a href="https://github.com/jfrabaute">Fabrice</a>!)
        github:
        - title: "#3906"
          link: https://github.com/emissary-ingress/emissary/issues/3906
        docs: topics/running/statistics/8877-metrics/

      - title: Envoy configuration % escaping
        type: feature
        body: >-
          $productName$ is now leveraging a new Envoy Proxy patch that allows Envoy to accept escaped
          '%' characters in its configuration. This means that error_response_overrides and other
          custom user content can now contain '%' symbols escaped as '%%'.
        docs: topics/running/custom-error-responses
        github:
        - title: "DW Envoy: 74"
          link: https://github.com/datawire/envoy/pull/74
        - title: "Upstream Envoy: 19383"
          link: https://github.com/envoyproxy/envoy/pull/19383
        image: ./v2.2.0-percent-escape.png

      - title: Stream metrics from Envoy to Ambassador Cloud
        type: feature
        body: >-
          Support for streaming Envoy metrics about the clusters to Ambassador Cloud.
        github:
        - title: "#4053"
          link: https://github.com/emissary-ingress/emissary/pull/4053
        docs: https://github.com/emissary-ingress/emissary/pull/4053

      - title: Support received commands to pause, continue and abort a Rollout via Agent directives
        type: feature
        body: >-
          The Ambassador agent now receives commands to manipulate Rollouts (pause, continue, and
          abort are currently supported) via directives and executes them in the cluster. A report
          is sent to Ambassador Cloud including the command ID, whether it ran successfully, and
          an error message in case there was any.
        github:
        - title: "#4040"
          link: https://github.com/emissary-ingress/emissary/pull/4040
        docs: https://github.com/emissary-ingress/emissary/pull/4040

      - title: Validate certificates in TLS Secrets
        type: bugfix
        body: >-
          Kubernetes Secrets that should contain TLS certificates are now validated before being
          accepted for configuration. A Secret that contains an invalid TLS certificate will be logged
          as an invalid resource.
        github:
        - title: "#3821"
          link: https://github.com/emissary-ingress/emissary/issues/3821
        docs: ../topics/running/tls
        image: ./v2.2.0-tls-cert-validation.png

    edgeStackNotes:
      - title: Devportal support for using API server definitions from OpenAPI docs
        type: feature
        body: >-
          You can now set <code>preserve_servers</code> in Ambassador Edge Stack's
          <code>DevPortal</code> resource to configure the DevPortal to use server definitions from
          the OpenAPI document when displaying connection information for services in the DevPortal.

  - version: 2.1.2
    prevVersion: 2.1.0
    date: '2022-01-25'
    notes:
      - title: Envoy V2 API deprecation
        type: change
        body: >-
          Support for the Envoy V2 API is deprecated as of $productName$ v2.1, and will be removed in $productName$
          v3.0. The <code>AMBASSADOR_ENVOY_API_VERSION</code> environment variable will be removed at the same
          time. Only the Envoy V3 API will be supported (this has been the default since $productName$ v1.14.0).

      - title: Docker BuildKit always used for builds
        type: change
        body: >-
          Docker BuildKit is enabled for all Emissary builds. Additionally, the Go
          build cache is fully enabled when building images, speeding up repeated builds.
        docs: https://github.com/moby/buildkit/blob/master/frontend/dockerfile/docs/syntax.md

      - title: Fix support for for v2 Mappings with CORS
        type: bugfix
        body: >-
          Emissary-ingress 2.1.0 generated invalid Envoy configuration for
          <code>getambassador.io/v2</code> <code>Mappings</code> that set
          <code>spec.cors.origins</code> to a string rather than a list of strings; this has been
          fixed, and these <code>Mappings</code> should once again function correctly.
        docs: topics/using/cors/#the-cors-attribute
        image: ./v2.1.2-mapping-cors.png

      - title: Correctly handle canary Mapping weights when reconfiguring
        type: bugfix
        body: >-
          Changes to the <code>weight</code> of <code>Mapping</code> in a canary group
          will now always be correctly managed during reconfiguration; such changes could
          have been missed in earlier releases.
        docs: topics/using/canary/#the-weight-attribute

      - title: Correctly handle solitary Mappings with explicit weights
        type: bugfix
        body: >-
          A <code>Mapping</code> that is not part of a canary group, but that has a
          <code>weight</code> less than 100, will be correctly configured to receive all
          traffic as if the <code>weight</code> were 100.
        docs: topics/using/canary/#the-weight-attribute
        image: ./v2.1.2-mapping-less-weighted.png

      - title: Correctly handle empty rewrite in a Mapping
        type: bugfix
        body: >-
          Using <code>rewrite: ""</code> in a <code>Mapping</code> is correctly handled
          to mean "do not rewrite the path at all".
        docs: topics/using/rewrites
        image: ./v2.1.2-mapping-no-rewrite.png

      - title: Correctly use Mappings with host redirects
        type: bugfix
        body: >-
          Any <code>Mapping</code> that uses the <code>host_redirect</code> field is now properly discovered and used. Thanks
          to <a href="https://github.com/gferon">Gabriel Féron</a> for contributing this bugfix!
        github:
        - title: "#3709"
          link: https://github.com/emissary-ingress/emissary/issues/3709
        docs: https://github.com/emissary-ingress/emissary/issues/3709

      - title: Correctly handle DNS wildcards when associating Hosts and Mappings
        type: bugfix
        body: >-
          <code>Mapping</code>s with DNS wildcard <code>hostname</code> will now be correctly
          matched with <code>Host</code>s. Previously, the case where both the <code>Host</code>
          and the <code>Mapping</code> use DNS wildcards for their hostnames could sometimes
          not correctly match when they should have.
        docs: howtos/configure-communications/
        image: ./v2.1.2-host-mapping-matching.png

      - title: Fix overriding global settings for adding or removing headers
        type: bugfix
        body: >-
          If the <code>ambassador</code> <code>Module</code> sets a global default for
          <code>add_request_headers</code>, <code>add_response_headers</code>,
          <code>remove_request_headers</code>, or <code>remove_response_headers</code>, it is often
          desirable to be able to turn off that setting locally for a specific <code>Mapping</code>.
          For several releases this has not been possible for <code>Mappings</code> that are native
          Kubernetes resources (as opposed to annotations), as an empty value ("mask the global
          default") was erroneously considered to be equivalent to unset ("inherit the global
          default").  This is now fixed.
        docs: topics/using/defaults/

      - title: Fix empty error_response_override bodies
        type: bugfix
        body: >-
          It is now possible to set a <code>Mapping</code>
          <code>spec.error_response_overrides</code> <code>body.text_format</code> to an empty
          string or <code>body.json_format</code> to an empty dict.  Previously, this was possible
          for annotations but not for native Kubernetes resources.
        docs: topics/running/custom-error-responses/

      - title: Annotation conversion and validation
        type: bugfix
        body: >-
          Resources that exist as <code>getambassador.io/config</code> annotations rather than as
          native Kubernetes resources are now validated and internally converted to v3alpha1 and,
          the same as native Kubernetes resources.
        image: ./v2.1.2-annotations.png

      - title: Validation error reporting
        type: bugfix
        body: >-
          Resource validation errors are now reported more consistently; it was the case that in
          some situations a validation error would not be reported.

  - version: 2.1.1
    date: 'N/A'
    notes:
      - title: Never issued
        type: change
        isHeadline: true
        body: >-
          <i>Emissary-ingress 2.1.1 was not issued; Ambassador Edge Stack 2.1.1 uses
          Emissary-ingress 2.1.0.</i>

  - version: 2.1.0
    date: '2021-12-16'
    notes:
      - title: Not recommended; upgrade to 2.1.2 instead
        type: change
        isHeadline: true
        body: >-
          <i>Emissary-ingress 2.1.0 is not recommended; upgrade to 2.1.2 instead.</i>

      - title: Envoy V2 API deprecation
        type: change
        body: >-
          Support for the Envoy V2 API is deprecated as of $productName$ v2.1, and will be removed in $productName$
          v3.0. The <code>AMBASSADOR_ENVOY_API_VERSION</code> environment variable will be removed at the same
          time. Only the Envoy V3 API will be supported (this has been the default since $productName$ v1.14.0).

      - title: Smoother migrations with support for getambassador.io/v2 CRDs
        type: feature
        body: >-
          $productName$ supports <code>getambassador.io/v2</code> CRDs, to simplify migration from $productName$
          1.X. <b>Note:</b> it is important to read the <a href="../topics/install/migration-matrix">migration
          documentation</a> before starting migration.
        docs: topics/install/migration-matrix
        image: ./v2.1.0-smoother-migration.png

      - title: Correctly handle all changing canary configurations
        type: bugfix
        body: >-
          The incremental reconfiguration cache could miss some updates when multiple
          <code>Mapping</code>s had the same <code>prefix</code> ("canary"ing multiple
          <code>Mapping</code>s together). This has been corrected, so that all such
          updates correctly take effect.
        github:
        - title: "#3945"
          link: https://github.com/emissary-ingress/emissary/issues/3945
        docs: https://github.com/emissary-ingress/emissary/issues/3945
        image: ./v2.1.0-canary.png

      - title: Secrets used for ACME private keys will not log errors
        type: bugfix
        body: >-
          When using Kubernetes Secrets to store ACME private keys (as the Edge Stack
          ACME client does), an error would always be logged about the Secret not being
          present, even though it was present, and everything was working correctly.
          This error is no longer logged.

      - title: When using gzip, upstreams will no longer receive encoded data
        type: bugfix
        body: >-
          When using gzip compression, upstream services will no longer receive compressed
          data. This bug was introduced in 1.14.0. The fix restores the default behavior of
          not sending compressed data to upstream services.
        github:
        - title: "#3818"
          link: https://github.com/emissary-ingress/emissary/issues/3818
        docs: https://github.com/emissary-ingress/emissary/issues/3818
        image: ./v2.1.0-gzip-enabled.png

      - title: Update to busybox 1.34.1
        type: security
        body: >-
          Update to busybox 1.34.1 to resolve CVE-2021-28831, CVE-2021-42378,
          CVE-2021-42379, CVE-2021-42380, CVE-2021-42381, CVE-2021-42382, CVE-2021-42383,
          CVE-2021-42384, CVE-2021-42385, and CVE-2021-42386.

      - title: Update Python dependencies
        type: security
        body: >-
          Update Python dependencies to resolve CVE-2020-28493 (jinja2), CVE-2021-28363
          (urllib3), and CVE-2021-33503 (urllib3).

      - title: Remove test-only code from the built image
        type: security
        body: >-
          Previous built images included some Python packages used only for test. These
          have now been removed, resolving CVE-2020-29651.

  - version: 2.0.5
    date: '2021-11-08'
    notes:
      - title: AuthService circuit breakers
        type: feature
        body: >-
          It is now possible to set the <code>circuit_breakers</code> for <code>AuthServices</code>,
          exactly the same as for <code>Mappings</code> and <code>TCPMappings</code>. This makes it
          possible to configure your <code>AuthService</code> to be able to handle more than 1024
          concurrent requests.
        docs: topics/running/services/auth-service/
        image: ./v2.0.5-auth-circuit-breaker.png

      - title: Improved validity checking for error response overrides
        type: bugfix
        body: >-
          Any token delimited by '%' is now validated agains a whitelist of valid
          Envoy command operators. Any mapping containing an <code>error_response_overrides</code>
          section with invalid command operators will be discarded.
        docs: topics/running/custom-error-responses

      - title: mappingSelector is now correctly supported in the Host CRD
        type: bugfix
        body: >-
          The <code>Host</code> CRD now correctly supports the <code>mappingSelector</code>
          element, as documented. As a transition aid, <code>selector</code> is a synonym for
          <code>mappingSelector</code>; a future version of $productName$ will remove the
          <code>selector</code> element.
        github:
        - title: "#3902"
          link: https://github.com/emissary-ingress/emissary/issues/3902
        docs: https://github.com/emissary-ingress/emissary/issues/3902
        image: ./v2.0.5-mappingselector.png

  - version: 2.0.4
    date: '2021-10-19'
    notes:
      - title: General availability!
        type: feature
        body: >-
          We're pleased to introduce $productName$ 2.0.4 for general availability! The
          2.X family introduces a number of changes to allow $productName$ to more
          gracefully handle larger installations, reduce global configuration to better
          handle multitenant or multiorganizational installations, reduce memory footprint, and
          improve performance. We welcome feedback!! Join us on
          <a href="https://a8r.io/slack">Slack</a> and let us know what you think.
        isHeadline: true
        docs: about/changes-2.x
        image: ./emissary-ga.png

      - title: API version getambassador.io/v3alpha1
        type: change
        body: >-
          The <code>x.getambassador.io/v3alpha1</code> API version has become the
          <code>getambassador.io/v3alpha1</code> API version.  The <code>Ambassador-</code> prefixes
          from <code>x.getambassador.io/v3alpha1</code> resource kind names
          (e.g. <code>AmbassadorHost</code>) have been removed for ease of migration from
          $productName$ 1.x.  As with previous 2.0.x releases, you <b>must</b> supply a
          <code>Host</code> (<code>AmbassadorHost</code> in previous 2.0.x releases) resource to
          terminate TLS: unlike in 1.x it is no longer sufficient to define a
          <code>TLSContext</code> (although <code>TLSContext</code>s are still the best way to
          define TLS configuration information to be shared across multiple <code>Host</code>s).
          <b>Note that <code>getambassador.io/v3alpha1</code> is the only supported API version for
          2.0.4</b> &mdash; full support for <code>getambassador.io/v2</code> will arrive soon in a
          later 2.X version.
        docs: about/changes-2.x
        image: ./v2.0.4-v3alpha1.png

      - title: Support for Kubernetes 1.22
        type: feature
        body: >-
          The <code>getambassador.io/v3alpha1</code> API version and the published chart
          and manifests have been updated to support Kubernetes 1.22. Thanks to
          <a href="https://github.com/imoisharma">Mohit Sharma</a> for contributions to
          this feature!
        docs: about/changes-2.x
        image: ./v2.0.4-k8s-1.22.png

      - title: Mappings support configuring strict or logical DNS
        type: feature
        body: >-
          You can now set <code>dns_type</code> between <code>strict_dns</code> and
          <code>logical_dns</code> in a <code>Mapping</code> to configure the Service
          Discovery Type.
        docs: topics/using/mappings/#dns-configuration-for-mappings
        image: ./v2.0.4-mapping-dns-type.png

      - title: Mappings support controlling DNS refresh with DNS TTL
        type: feature
        body: >-
          You can now set <code>respect_dns_ttl</code> to <code>true</code> to force the
          DNS refresh rate for a <code>Mapping</code> to be set to the record's TTL
          obtained from DNS resolution.
        docs: topics/using/mappings/#dns-configuration-for-mappings

      - title: Support configuring upstream buffer sizes
        type: feature
        body: >-
          You can now set <code>buffer_limit_bytes</code> in the <code>ambassador</code>
          <code>Module</code> to to change the size of the upstream read and write buffers.
          The default is 1MiB.
        docs: topics/running/ambassador/#modify-default-buffer-size

      - title: Version number reported correctly
        type: bugfix
        body: >-
          The release now shows its actual released version number, rather than
          the internal development version number.
        github:
        - title: "#3854"
          link: https://github.com/emissary-ingress/emissary/issues/3854
        docs: https://github.com/emissary-ingress/emissary/issues/3854
        image: ./v2.0.4-version.png

      - title: Large configurations work correctly with Ambassador Cloud
        type: bugfix
        body: >-
          Large configurations no longer cause $productName$ to be unable
          to communicate with Ambassador Cloud.
        github:
        - title: "#3593"
          link: https://github.com/emissary-ingress/emissary/issues/3593
        docs: https://github.com/emissary-ingress/emissary/issues/3593

      - title: Listeners correctly support l7Depth
        type: bugfix
        body: >-
          The <code>l7Depth</code> element of the <code>Listener</code> CRD is
          properly supported.
        docs: topics/running/listener#l7depth
        image: ./v2.0.4-l7depth.png

  - version: 2.0.3-ea
    date: '2021-09-16'
    notes:
      - title: Developer Preview!
        body: We're pleased to introduce $productName$ 2.0.3 as a <b>developer preview</b>. The 2.X family introduces a number of changes to allow $productName$ to more gracefully handle larger installations, reduce global configuration to better handle multitenant or multiorganizational installations, reduce memory footprint, and improve performance. We welcome feedback!! Join us on <a href="https://a8r.io/slack">Slack</a> and let us know what you think.
        type: change
        isHeadline: true
        docs: about/changes-2.x

      - title: AES_LOG_LEVEL more widely effective
        body: The environment variable <code>AES_LOG_LEVEL</code> now also sets the log level for the <code>diagd</code> logger.
        type: feature
        docs: topics/running/running/
        github:
        - title: "#3686"
          link: https://github.com/emissary-ingress/emissary/issues/3686
        - title: "#3666"
          link: https://github.com/emissary-ingress/emissary/issues/3666

      - title: AmbassadorMapping supports setting the DNS type
        body: You can now set <code>dns_type</code> in the <code>AmbassadorMapping</code> to configure how Envoy will use the DNS for the service.
        type: feature
        docs: topics/using/mappings/#using-dns_type

      - title: Building Emissary no longer requires setting DOCKER_BUILDKIT
        body: It is no longer necessary to set <code>DOCKER_BUILDKIT=0</code> when building Emissary. A future change will fully support BuildKit.
        type: bugfix
        docs: https://github.com/emissary-ingress/emissary/issues/3707
        github:
        - title: "#3707"
          link: https://github.com/emissary-ingress/emissary/issues/3707

  - version: 2.0.2-ea
    date: '2021-08-24'
    notes:
      - title: Developer Preview!
        body: We're pleased to introduce $productName$ 2.0.2 as a <b>developer preview</b>. The 2.X family introduces a number of changes to allow $productName$ to more gracefully handle larger installations, reduce global configuration to better handle multitenant or multiorganizational installations, reduce memory footprint, and improve performance. We welcome feedback!! Join us on <a href="https://a8r.io/slack">Slack</a> and let us know what you think.
        type: change
        isHeadline: true
        docs: about/changes-2.x

      - title: Envoy security updates
        type: bugfix
        body: "Upgraded envoy to 1.17.4 to address security vulnerabilities CVE-2021-32777, CVE-2021-32778, CVE-2021-32779, and CVE-2021-32781."
        docs: https://groups.google.com/g/envoy-announce/c/5xBpsEZZDfE?pli=1

      - title: Expose Envoy's allow_chunked_length HTTPProtocolOption
        type: feature
        body: "You can now set <code>allow_chunked_length</code> in the Ambassador Module to configure the same value in Envoy."
        docs: topics/running/ambassador/#content-length-headers

      - title: Envoy-configuration snapshots saved
        type: change
        body: Envoy-configuration snapshots get saved (as <code>ambex-#.json</code>) in <code>/ambassador/snapshots</code>. The number of snapshots is controlled by the <code>AMBASSADOR_AMBEX_SNAPSHOT_COUNT</code> environment variable; set it to 0 to disable. The default is 30.
        docs: topics/running/running/

  - version: 2.0.1-ea
    date: '2021-08-12'
    notes:
      - title: Developer Preview!
        body: We're pleased to introduce $productName$ 2.0.1 as a <b>developer preview</b>. The 2.X family introduces a number of changes to allow $productName$ to more gracefully handle larger installations, reduce global configuration to better handle multitenant or multiorganizational installations, reduce memory footprint, and improve performance. We welcome feedback!! Join us on <a href="https://a8r.io/slack">Slack</a> and let us know what you think.
        type: change
        isHeadline: true
        docs: about/changes-2.x

      - title: Improved Ambassador Cloud visibility
        type: feature
        body: Ambassador Agent reports sidecar process information and <code>AmbassadorMapping</code> OpenAPI documentation to Ambassador Cloud to provide more visibility into services and clusters.
        docs: /docs/cloud/latest/service-catalog/quick-start/

      - title: Configurable per-AmbassadorListener statistics prefix
        body: The optional <code>stats_prefix</code> element of the <code>AmbassadorListener</code> CRD now determines the prefix of HTTP statistics emitted for a specific <code>AmbassadorListener</code>.
        type: feature
        docs: topics/running/listener

      - title: Configurable statistics names
        body: The optional <code>stats_name</code> element of <code>AmbassadorMapping</code>, <code>AmbassadorTCPMapping</code>, <code>AuthService</code>, <code>LogService</code>, <code>RateLimitService</code>, and <code>TracingService</code> now sets the name under which cluster statistics will be logged. The default is the <code>service</code>, with non-alphanumeric characters replaced by underscores.
        type: feature
        docs: topics/running/statistics

      - title: Updated klog to reduce log noise
        type: bugfix
        body: We have updated to <code>k8s.io/klog/v2</code> to track upstream and to quiet unnecessary log output.
        docs: https://github.com/emissary-ingress/emissary/issues/3603

      - title: Subsecond time resolution in logs
        type: change
        body: Logs now include subsecond time resolutions, rather than just seconds.
        docs: https://github.com/emissary-ingress/emissary/pull/3650

      - title: Configurable Envoy-configuration rate limiting
        type: change
        body: Set <code>AMBASSADOR_AMBEX_NO_RATELIMIT</code> to <code>true</code> to completely disable ratelimiting Envoy reconfiguration under memory pressure. This can help performance with the endpoint or Consul resolvers, but could make OOMkills more likely with large configurations. The default is <code>false</code>, meaning that the rate limiter is active.
        docs: topics/concepts/rate-limiting-at-the-edge/

  - version: 2.0.0-ea
    date: '2021-06-24'
    notes:
      - title: Developer Preview!
        body: We're pleased to introduce $productName$ 2.0.0 as a <b>developer preview</b>. The 2.X family introduces a number of changes to allow $productName$ to more gracefully handle larger installations, reduce global configuration to better handle multitenant or multiorganizational installations, reduce memory footprint, and improve performance. We welcome feedback!! Join us on <a href="https://a8r.io/slack">Slack</a> and let us know what you think.
        type: change
        docs: about/changes-2.x
        isHeadline: true

      - title: Configuration API v3alpha1
        body: >-
          $productName$ 2.0.0 introduces API version <code>x.getambassador.io/v3alpha1</code> for
          configuration changes that are not backwards compatible with the 1.X family.  API versions
          <code>getambassador.io/v0</code>, <code>getambassador.io/v1</code>, and
          <code>getambassador.io/v2</code> are deprecated.  Further details are available in the <a
          href="../about/changes-2.x/#1-configuration-api-version-getambassadoriov3alpha1">Major Changes
          in 2.X</a> document.
        type: feature
        docs: about/changes-2.x/#1-configuration-api-version-getambassadoriov3alpha1
        image: ./edge-stack-2.0.0-v3alpha1.png

      - title: The AmbassadorListener Resource
        body: The new <code>AmbassadorListener</code> CRD defines where and how to listen for requests from the network, and which <code>AmbassadorHost</code> definitions should be used to process those requests. Note that the <code>AmbassadorListener</code> CRD is <b>mandatory</b> and consolidates <i>all</i> port configuration; see the <a href="../topics/running/listener"><code>AmbassadorListener</code> documentation</a> for more details.
        type: feature
        docs: topics/running/listener
        image: ./edge-stack-2.0.0-listener.png

      - title: AmbassadorMapping hostname DNS glob support
        body: >-
          Where <code>AmbassadorMapping</code>'s <code>host</code> field is either an exact match or (with <code>host_regex</code> set) a regex,
          the new <code>hostname</code> element is always a DNS glob. Use <code>hostname</code> instead of <code>host</code> for best results.
        docs: about/changes-2.x/#ambassadorhost-and-ambassadormapping-association
        type: feature

      - title: Memory usage improvements for installations with many AmbassadorHosts
        body: The behavior of the Ambassador module <code>prune_unreachable_routes</code> field is now automatic, which should reduce Envoy memory requirements for installations with many <code>AmbassadorHost</code>s
        docs: topics/running/ambassador/#prune-unreachable-routes
        image: ./edge-stack-2.0.0-prune_routes.png
        type: feature

      - title: Independent Host actions supported
        body: Each <code>AmbassadorHost</code> can specify its <code>requestPolicy.insecure.action</code> independently of any other <code>AmbassadorHost</code>, allowing for HTTP routing as flexible as HTTPS routing.
        docs: topics/running/host-crd/#secure-and-insecure-requests
        github:
        - title: "#2888"
          link: https://github.com/datawire/ambassador/issues/2888
        image: ./edge-stack-2.0.0-insecure_action_hosts.png
        type: bugfix

      - title: Correctly set Ingress resource status in all cases
        body: $productName$ 2.0.0 fixes a regression in detecting the Ambassador Kubernetes service that could cause the wrong IP or hostname to be used in Ingress statuses -- thanks, <a href="https://github.com/impl">Noah Fontes</a>!
        docs: topics/running/ingress-controller
        type: bugfix
        image: ./edge-stack-2.0.0-ingressstatus.png

      - title: Stricter mTLS enforcement
        body: $productName$ 2.0.0 fixes a bug where mTLS could use the wrong configuration when SNI and the <code>:authority</code> header didn't match
        type: bugfix

      - title: Port configuration outside AmbassadorListener has been moved to AmbassadorListener
        body: The <code>TLSContext</code> <code>redirect_cleartext_from</code> and <code>AmbassadorHost</code> <code>requestPolicy.insecure.additionalPort</code> elements are no longer supported. Use a <code>AmbassadorListener</code> for this functionality instead.
        type: change
        docs: about/changes-2.x/#tlscontext-redirect_cleartext_from-and-host-insecureadditionalport

      - title: PROXY protocol configuration has been moved to AmbassadorListener
        body: The <code>use_proxy_protocol</code> element of the Ambassador <code>Module</code> is no longer supported, as it is now part of the <code>AmbassadorListener</code> resource (and can be set per-<code>AmbassadorListener</code> rather than globally).
        type: change
        docs: about/changes-2.x/#proxy-protocol-configuration

      - title: Stricter rules for AmbassadorHost/AmbassadorMapping association
        body: An <code>AmbassadorMapping</code> will only be matched with an <code>AmbassadorHost</code> if the <code>AmbassadorMapping</code>'s <code>host</code> or the <code>AmbassadorHost</code>'s <code>selector</code> (or both) are explicitly set, and match. This change can significantly improve $productName$'s memory footprint when many <code>AmbassadorHost</code>s are involved. Further details are available in the <a href="../about/changes-2.x/#host-and-mapping-association">Major Changes in 2.X</a> document.
        docs: about/changes-2.x/#host-and-mapping-association
        type: change

      - title: AmbassadorHost or Ingress now required for TLS termination
        body: An <code>AmbassadorHost</code> or <code>Ingress</code> resource is now required when terminating TLS -- simply creating a <code>TLSContext</code> is not sufficient. Further details are available in the <a href="../about/changes-2.x/#host-tlscontext-and-tls-termination"><code>AmbassadorHost</code> CRD documentation.</a>
        docs: about/changes-2.x/#host-tlscontext-and-tls-termination
        type: change
        image: ./edge-stack-2.0.0-host_crd.png

      - title: Envoy V3 APIs
        body: By default, $productName$ will configure Envoy using the V3 Envoy API. This change is mostly transparent to users, but note that Envoy V3 does not support unsafe regular expressions or, e.g., Zipkin's V1 collector protocol. Further details are available in the <a href="../about/changes-2.x">Major Changes in 2.X</a> document.
        type: change
        docs: about/changes-2.x/#envoy-v3-api-by-default

      - title: Module-based TLS no longer supported
        body: The <code>tls</code> module and the <code>tls</code> field in the Ambassador module are no longer supported. Please use <code>TLSContext</code> resources instead.
        docs: about/changes-2.x/#tls-the-ambassador-module-and-the-tls-module
        image: ./edge-stack-2.0.0-tlscontext.png
        type: change

      - title: Higher performance while generating Envoy configuration now enabled by default
        body: The environment variable <code>AMBASSADOR_FAST_RECONFIGURE</code> is now set by default, enabling the higher-performance implementation of the code that $productName$ uses to generate and validate Envoy configurations.
        docs: topics/running/scaling/#ambassador_fast_reconfigure-and-ambassador_legacy_mode-flags
        type: change

      - title: Service Preview no longer supported
        body: >-
          Service Preview and the <code>AGENT_SERVICE</code> environment variable are no longer supported.
          The Telepresence product replaces this functionality.
        docs: https://www.getambassador.io/docs/telepresence/
        type: change

      - title: edgectl no longer supported
        body: The <code>edgectl</code> CLI tool has been deprecated; please use the <code>emissary-ingress</code> helm chart instead.
        docs: topics/install/helm/
        type: change

  - version: 1.14.3
    date: '2022-02-25'
    notes:
      - title: Envoy security updates
        type: security
        body: >-
          Upgraded Envoy to address security vulnerabilities CVE-2021-43824, CVE-2021-43825, CVE-2021-43826,
          CVE-2022-21654, and CVE-2022-21655.
        docs: https://groups.google.com/g/envoy-announce/c/bIUgEDKHl4g

  - version: 1.14.2
    date: '2021-09-29'
    notes:
      - title: Mappings support controlling DNS refresh with DNS TTL
        type: feature
        body: >-
          You can now set <code>respect_dns_ttl</code> in Ambassador Mappings. When true it
          configures that upstream's refresh rate to be set to resource record’s TTL
        docs: topics/using/mappings/#dns-configuration-for-mappings

      - title: Mappings support configuring strict or logical DNS
        type: feature
        body: >-
          You can now set <code>dns_type</code> in Ambassador Mappings to use Envoy's
          <code>logical_dns</code> resolution instead of the default <code>strict_dns</code>.
        docs: topics/using/mappings/#dns-configuration-for-mappings

      - title: Support configuring upstream buffer size
        type: feature
        body: >-
          You can now set <code>buffer_limit_bytes</code> in the <code>ambassador</code>
          <code>Module</code> to to change the size of the upstream read and write buffers.
          The default is 1MiB.
        docs: topics/running/ambassador/#modify-default-buffer-size

  - version: 1.14.1
    date: '2021-08-24'
    notes:
      - title: Envoy security updates
        type: change
        body: >-
          Upgraded Envoy to 1.17.4 to address security vulnerabilities CVE-2021-32777,
          CVE-2021-32778, CVE-2021-32779, and CVE-2021-32781.
        docs: https://groups.google.com/g/envoy-announce/c/5xBpsEZZDfE

  - version: 1.14.0
    date: '2021-08-19'
    notes:
      - title: Envoy upgraded to 1.17.3!
        type: change
        body: >-
          Update from Envoy 1.15 to 1.17.3
        docs: https://www.envoyproxy.io/docs/envoy/latest/version_history/version_history

      - title: Expose Envoy's allow_chunked_length HTTPProtocolOption
        type: feature
        body: >-
          You can now set <code>allow_chunked_length</code> in the Ambassador Module to configure
          the same value in Envoy.
        docs: topics/running/ambassador/#content-length-headers

      - title: Default Envoy API version is now V3
        type: change
        body: >-
          <code>AMBASSADOR_ENVOY_API_VERSION</code> now defaults to <code>V3</code>
        docs: topics/running/running/#ambassador_envoy_api_version

      - title: Subsecond time resolution in logs
        type: change
        body: Logs now include subsecond time resolutions, rather than just seconds.
        docs: https://github.com/emissary-ingress/emissary/pull/3650

  - version: 1.13.10
    date: '2021-07-28'
    notes:
      - title: Fix for CORS origins configuration on the Mapping resource
        type: bugfix
        body: >-
          Fixed a regression when specifying a comma separated string for <code>cors.origins</code>
          on the <code>Mapping</code> resource.
          ([#3609](https://github.com/emissary-ingress/emissary/issues/3609))
        docs: topics/using/cors
        image: ../images/emissary-1.13.10-cors-origin.png

      - title: New Envoy-configuration snapshots for debugging
        body: "Envoy-configuration snapshots get saved (as <code>ambex-#.json</code>) in <code>/ambassador/snapshots</code>. The number of snapshots is controlled by the <code>AMBASSADOR_AMBEX_SNAPSHOT_COUNT</code> environment variable; set it to 0 to disable. The default is 30."
        type: change
        docs: topics/running/environment/

      - title: Optionally remove ratelimiting for Envoy reconfiguration
        body: >-
          Set <code>AMBASSADOR_AMBEX_NO_RATELIMIT</code> to <code>true</code> to completely disable
          ratelimiting Envoy reconfiguration under memory pressure. This can help performance with
          the endpoint or Consul resolvers, but could make OOMkills more likely with large
          configurations. The default is <code>false</code>, meaning that the rate limiter is
          active.
        type: change
        docs: topics/running/environment/

    edgeStackNotes:
      - title: Mappings support configuring the DevPortal fetch timeout
        type: bugfix
        body: >-
          The <code>Mapping</code> resource can now specify <code>docs.timeout_ms</code> to set the
          timeout when the Dev Portal is fetching API specifications.
        docs: topics/using/dev-portal
        image: ../images/edge-stack-1.13.10-docs-timeout.png

      - title: Dev Portal will strip HTML tags when displaying results
        type: bugfix
        body: >-
          The Dev Portal will now strip HTML tags when displaying search results, showing just the
          actual content of the search result.
        docs: topics/using/dev-portal

      - title: Consul certificate rotation logs more information
        type: change
        body: >-
          Consul certificate-rotation logging now includes the fingerprints and validity timestamps
          of certificates being rotated.
        docs: howtos/consul/
        image: ../images/edge-stack-1.13.10-consul-cert-log.png

  - version: 1.13.9
    date: '2021-06-30'
    notes:
      - title: Fix for TCPMappings
        body: >-
          Configuring multiple TCPMappings with the same ports (but different hosts) no longer
          generates invalid Envoy configuration.
        type: bugfix
        docs: topics/using/tcpmappings/

  - version: 1.13.8
    date: '2021-06-08'
    notes:
      - title: Fix Ambassador Cloud Service Details
        body: >-
          Ambassador Agent now accurately reports up-to-date Endpoint information to Ambassador
          Cloud
        type: bugfix
        docs: tutorials/getting-started/#3-connect-your-cluster-to-ambassador-cloud
        image: ../images/edge-stack-1.13.8-cloud-bugfix.png

      - title: Improved Argo Rollouts Experience with Ambassador Cloud
        body: >-
          Ambassador Agent reports ConfigMaps and Deployments to Ambassador Cloud to provide a
          better Argo Rollouts experience. See [Argo+Ambassador
          documentation](https://www.getambassador.io/docs/argo) for more info.
        type: feature
        docs: https://www.getambassador.io/docs/argo

  - version: 1.13.7
    date: '2021-06-03'
    notes:
      - title: JSON logging support
        body: >-
          Add AMBASSADOR_JSON_LOGGING to enable JSON for most of the Ambassador control plane. Some
          (but few) logs from gunicorn and the Kubernetes client-go package still log text.
        image: ../images/edge-stack-1.13.7-json-logging.png
        docs: topics/running/running/#log-format
        type: feature

      - title: Consul resolver bugfix with TCPMappings
        body: >-
          Fixed a bug where the Consul resolver would not actually use Consul endpoints with
          TCPMappings.
        image: ../images/edge-stack-1.13.7-tcpmapping-consul.png
        docs: topics/running/resolvers/#the-consul-resolver
        type: bugfix

      - title: Memory usage calculation improvements
        body: >-
          Ambassador now calculates its own memory usage in a way that is more similar to how the
          kernel OOMKiller tracks memory.
        image: ../images/edge-stack-1.13.7-memory.png
        docs: topics/running/scaling/#inspecting-ambassador-performance
        type: change

  - version: 1.13.6
    date: '2021-05-24'
    notes:
      - title: Quieter logs in legacy mode
        type: bugfix
        body: >-
          Fixed a regression where Ambassador snapshot data was logged at the INFO label
          when using <code>AMBASSADOR_LEGACY_MODE=true</code>.

  - version: 1.13.5
    date: '2021-05-13'
    notes:
      - title: Correctly support proper_case and preserve_external_request_id
        type: bugfix
        body: >-
          Fix a regression from 1.8.0 that prevented <code>ambassador</code> <code>Module</code>
          config keys <code>proper_case</code> and <code>preserve_external_request_id</code>
          from working correctly.
        docs: topics/running/ambassador/#header-case

      - title: Correctly support Ingress statuses in all cases
        type: bugfix
        body: >-
          Fixed a regression in detecting the Ambassador Kubernetes service that could cause the
          wrong IP or hostname to be used in Ingress statuses (thanks, [Noah
          Fontes](https://github.com/impl)!
        docs: topics/running/ingress-controller

  - version: 1.13.4
    date: '2021-05-11'
    notes:
      - title: Envoy 1.15.5
        body: >-
          Incorporate the Envoy 1.15.5 security update by adding the
          <code>reject_requests_with_escaped_slashes</code> option to the Ambassador module.
        image: ../images/edge-stack-1.13.4.png
        docs: topics/running/ambassador/#rejecting-client-requests-with-escaped-slashes
        type: security

# Don't go any further back than 1.13.4.<|MERGE_RESOLUTION|>--- conflicted
+++ resolved
@@ -40,7 +40,6 @@
         body: >-
           The agent is now able to parse api contracts using swagger 2, and to convert them to OpenAPI 3, making them
           available for use in the dev portal.
-<<<<<<< HEAD
       - title:
         type: feature
         body: >-
@@ -57,8 +56,6 @@
           In the standard published <code>.yaml</code> files, the <code>Module</code> resource enables serving
           remote client requests to the <code>:8877/ambassador/v0/diag/</code> endpoint.
           The associated Helm chart release also now enables it by default.
-=======
-
       - title: fix regression in the agent for the metrics transfer.
         type: bugfix
         body: >-
@@ -66,7 +63,6 @@
           emissary ingress before sending them to Ambassador cloud. This issue has been resolved to ensure
           that all the nodes composing the emissary ingress cluster are reporting properly.
 
->>>>>>> a73be1cc
   - version: 3.0.0
     date: '2022-06-27'
     notes:
