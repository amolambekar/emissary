--- conflicted
+++ resolved
@@ -32,13 +32,8 @@
 
 changelog: https://github.com/emissary-ingress/emissary/blob/$branch$/CHANGELOG.md
 items:
-<<<<<<< HEAD
-  - version: 2.4.0
+  - version: 3.0.1
     date: 'TBD'
-    notes: []
-
-  - version: 2.3.2
-    date: '2022-08-01'
     notes:
       - title: Fix regression in the agent for the metrics transfer.
         type: bugfix
@@ -65,8 +60,8 @@
         body: >-
           Updated ncurses to 1.1.1q-r0 to address CVE-2022-29458
 
-=======
   - version: 3.0.0
+    prevVersion: 2.3.1
     date: '2022-06-27'
     notes:
       - title: Envoy upgraded to 1.22
@@ -159,7 +154,39 @@
           With the ugprade to Envoy 1.22, $productName$ can now be configured to listen for HTTP/3
           connections using QUIC and the UDP network protocol. It currently only supports for connections
           between downstream clients and $productName$.
->>>>>>> 5790f520
+
+  - version: 2.4.0
+    date: 'TBD'
+    notes: []
+
+  - version: 2.3.2
+    date: '2022-08-01'
+    notes:
+      - title: Fix regression in the agent for the metrics transfer.
+        type: bugfix
+        body: >-
+          A regression was introduced in 2.3.0 causing the agent to miss some of the metrics coming from
+          emissary ingress before sending them to Ambassador cloud. This issue has been resolved to ensure
+          that all the nodes composing the emissary ingress cluster are reporting properly.
+      - title: Update Golang to 1.17.12
+        type: security
+        body: >-
+          Updated Golang to 1.17.12 to address the CVEs: CVE-2022-23806, CVE-2022-28327, CVE-2022-24675,
+          CVE-2022-24921, CVE-2022-23772.
+      - title: Update Curl to 7.80.0-r2
+        type: security
+        body: >-
+          Updated Curl to 7.80.0-r2 to address the CVEs: CVE-2022-32207, CVE-2022-27782, CVE-2022-27781,
+          CVE-2022-27780.
+      - title: Update openSSL-dev to 1.1.1q-r0
+        type: security
+        body: >-
+          Updated openSSL-dev to 1.1.1q-r0 to address CVE-2022-2097.
+      - title: Update ncurses to 1.1.1q-r0
+        type: security
+        body: >-
+          Updated ncurses to 1.1.1q-r0 to address CVE-2022-29458
+
   - version: 2.3.1
     date: '2022-06-09'
     notes:
