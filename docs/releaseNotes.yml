--- conflicted
+++ resolved
@@ -32,7 +32,23 @@
 
 changelog: https://github.com/emissary-ingress/emissary/blob/$branch$/CHANGELOG.md
 items:
-<<<<<<< HEAD
+  - version: 2.3.0
+    date: 'TBD'
+    notes:
+      - title: Remove unused packages
+        type: security
+        body: >-
+          Completely remove gdbm, pip, smtplib, and sqlite packages, as they are unused.
+      - title: Allow setting propagation modes for Lightstep tracing
+        type: feature
+        body: >-
+          It is now possible to set <code>propagation_modes</code> in the
+          <code>TracingService</code> config when using lightstep as the driver.
+          (Thanks to <a href="https://github.com/psalaberria002">Paul</a>!)
+        github:
+          - title: "#4179"
+            link: https://github.com/emissary-ingress/emissary/pull/4179
+
   - version: 2.2.2
     date: 'TBD'
     notes:
@@ -51,25 +67,6 @@
           - title: 4134
             link: https://github.com/emissary-ingress/emissary/issues/4134
         docs: https://github.com/emissary-ingress/emissary/issues/4134
-=======
-  - version: 2.3.0
-    date: 'TBD'
-    notes:
-      - title: Remove unused packages
-        type: security
-        body: >-
-          Completely remove gdbm, pip, smtplib, and sqlite packages, as they are unused.
-      - title: Allow setting propagation modes for Lightstep tracing
-        type: feature
-        body: >-
-          It is now possible to set <code>propagation_modes</code> in the
-          <code>TracingService</code> config when using lightstep as the driver.
-          (Thanks to <a href="https://github.com/psalaberria002">Paul</a>!)
-        github:
-          - title: "#4179"
-            link: https://github.com/emissary-ingress/emissary/pull/4179
-
->>>>>>> bc77af85
 
   - version: 2.2.1
     date: '2022-02-22'
