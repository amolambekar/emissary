--- conflicted
+++ resolved
@@ -847,11 +847,7 @@
         assert self.results[-1].messages == ["one", "two", "three"]
 
 
-<<<<<<< HEAD
-class AuthenticationGRPCV2AlphaTest(AmbassadorTest):
-=======
 class AuthenticationGRPCV2Test(AmbassadorTest):
->>>>>>> 807f5f9a
 
     target: ServiceType
     auth: ServiceType
@@ -1036,101 +1032,4 @@
         assert self.results[3].status == 200
         assert self.results[3].headers["Server"] == ["envoy"]
         assert self.results[3].headers["Authorization"] == ["foo-11111"]
-<<<<<<< HEAD
-        assert self.results[3].backend.request.headers['x-grpc-service-protocol-version'] == ['v2alpha']
-
-
-class AuthenticationGRPCV3Test(AmbassadorTest):
-
-    target: ServiceType
-    auth: ServiceType
-
-    def init(self):
-        if os.environ.get('KAT_USE_ENVOY_V3', '') == '':
-            self.skip_node = True
-        self.target = HTTP()
-        self.auth = AGRPC(name="auth", protocol_version="v3")
-
-    def config(self):
-        yield self, self.format("""
----
-apiVersion: ambassador/v2
-kind: AuthService
-name:  {self.auth.path.k8s}
-auth_service: "{self.auth.path.fqdn}"
-timeout_ms: 5000
-protocol_version: "v3"
-proto: grpc
-""")
-        yield self, self.format("""
----
-apiVersion: ambassador/v0
-kind:  Mapping
-name:  {self.target.path.k8s}
-prefix: /target/
-service: {self.target.path.fqdn}
-""")
-
-    def queries(self):
-        # TODO add more
-        # [0]
-        yield Query(self.url("target/"), headers={"requested-status": "401",
-                                                  "baz": "baz",
-                                                  "request-header": "baz"}, expected=401)
-
-        # [1]
-        yield Query(self.url("target/"), headers={"requested-status": "302",
-                                                  "requested-location": "foo"}, expected=302)
-
-        # [2]
-        yield Query(self.url("target/"), headers={"requested-status": "401",
-                                                  "x-foo": "foo",
-                                                  "requested-header": "x-foo"}, expected=401)
-        # [3]
-        yield Query(self.url("target/"), headers={"requested-status": "200",
-                                                  "authorization": "foo-11111",
-                                                  "foo" : "foo",
-                                                  "x-grpc-auth-append": "foo=bar;baz=bar",
-                                                  "requested-header": "Authorization"}, expected=200)
-
-    def check(self):
-        # [0] Verifies all request headers sent to the authorization server.
-        assert self.results[0].backend.name == self.auth.path.k8s
-        assert self.results[0].backend.request.url.path == "/target/"
-        assert self.results[0].backend.request.headers["x-forwarded-proto"]== ["http"]
-        assert "user-agent" in self.results[0].backend.request.headers
-        assert "baz" in self.results[0].backend.request.headers
-        assert self.results[0].status == 401
-        assert self.results[0].headers["Server"] == ["envoy"]
-        assert self.results[0].headers['X-Grpc-Service-Protocol-Version'] == ['v3']
-
-        # [1] Verifies that Location header is returned from Envoy.
-        assert self.results[1].backend.name == self.auth.path.k8s
-        assert self.results[1].backend.request.headers["requested-status"] == ["302"]
-        assert self.results[1].backend.request.headers["requested-location"] == ["foo"]
-        assert self.results[1].status == 302
-        assert self.results[1].headers["Location"] == ["foo"]
-        assert self.results[1].headers['X-Grpc-Service-Protocol-Version'] == ['v3']
-
-        # [2] Verifies Envoy returns whitelisted headers input by the user.
-        assert self.results[2].backend.name == self.auth.path.k8s
-        assert self.results[2].backend.request.headers["requested-status"] == ["401"]
-        assert self.results[2].backend.request.headers["requested-header"] == ["x-foo"]
-        assert self.results[2].backend.request.headers["x-foo"] == ["foo"]
-        assert self.results[2].status == 401
-        assert self.results[2].headers["Server"] == ["envoy"]
-        assert self.results[2].headers["X-Foo"] == ["foo"]
-        assert self.results[2].headers['X-Grpc-Service-Protocol-Version'] == ['v3']
-
-        # [3] Verifies default whitelisted Authorization request header.
-        assert self.results[3].backend.request.headers["requested-status"] == ["200"]
-        assert self.results[3].backend.request.headers["requested-header"] == ["Authorization"]
-        assert self.results[3].backend.request.headers["authorization"] == ["foo-11111"]
-        assert self.results[3].backend.request.headers["foo"] == ["foo,bar"]
-        assert self.results[3].backend.request.headers["baz"] == ["bar"]
-        assert self.results[3].status == 200
-        assert self.results[3].headers["Server"] == ["envoy"]
-        assert self.results[3].headers["Authorization"] == ["foo-11111"]
-=======
->>>>>>> 807f5f9a
         assert self.results[3].backend.request.headers['x-grpc-service-protocol-version'] == ['v3']