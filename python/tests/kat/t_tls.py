--- conflicted
+++ resolved
@@ -1,12 +1,6 @@
-<<<<<<< HEAD
-from typing import List, Generator, Tuple, Union
-=======
 import hashlib
 from base64 import b64decode
-from typing import List
-
-import pytest
->>>>>>> 87487f82
+from typing import List, Generator, Tuple, Union
 
 from kat.harness import Query, EDGE_STACK
 
@@ -391,18 +385,13 @@
   tls.key: {TLSCerts["localhost"].k8s_key}
 """ + super().manifests()
 
-<<<<<<< HEAD
     def config(self) -> Generator[Union[str, Tuple[Node, str]], None, None]:
-        yield self, self.format("""
-=======
-    def config(self):
         fingerprint = hashlib.sha1((
             TLSCerts["localhost"].pubcert+"\n"+
             TLSCerts["localhost"].privkey+"\n"
         ).encode('utf-8')).hexdigest().upper()
 
         yield self, f'''
->>>>>>> 87487f82
 ---
 apiVersion: getambassador.io/v3alpha1
 kind:  Module
