{
    "Consul": {},
    "Kubernetes": {
        "AuthService": null,
        "ConsulResolver": null,
        "Host": null,
        "KubernetesEndpointResolver": null,
        "KubernetesServiceResolver": null,
        "LogService": null,
        "Mapping": null,
        "Module": null,
        "RateLimitService": null,
        "TCPMapping": null,
        "TLSContext": null,
        "TracingService": null,
        "ingresses": null,
        "service": [
            {
                "apiVersion": "v1",
                "kind": "Service",
                "metadata": {
                    "annotations": {
<<<<<<< HEAD
                        "kubectl.kubernetes.io/last-applied-configuration": "{\"apiVersion\":\"v1\",\"kind\":\"Service\",\"metadata\":{\"annotations\":{},\"labels\":{\"kat-ambassador-id\":\"envoylogtest\",\"scope\":\"AmbassadorTest\"},\"name\":\"envoylogtest-http\",\"namespace\":\"default\"},\"spec\":{\"ports\":[{\"name\":\"http\",\"port\":80,\"protocol\":\"TCP\",\"targetPort\":8136},{\"name\":\"https\",\"port\":443,\"protocol\":\"TCP\",\"targetPort\":8499}],\"selector\":{\"backend\":\"superpod-default\"}}}\n"
                    },
                    "creationTimestamp": "2020-07-06T15:22:09Z",
=======
                        "getambassador.io/config": "---\napiVersion: ambassador/v1\nkind: Module\nname: ambassador\nambassador_id: envoylogtest\nconfig:\n  envoy_log_path: /tmp/ambassador/ambassador.log\n  envoy_log_format: MY_REQUEST %RESPONSE_CODE% \"%REQ(:AUTHORITY)%\" \"%REQ(USER-AGENT)%\"\n    \"%REQ(X-REQUEST-ID)%\" \"%UPSTREAM_HOST%\"\n",
                        "kubectl.kubernetes.io/last-applied-configuration": "{\"apiVersion\":\"v1\",\"kind\":\"Service\",\"metadata\":{\"annotations\":{\"getambassador.io/config\":\"---\\napiVersion: ambassador/v1\\nkind: Module\\nname: ambassador\\nambassador_id: envoylogtest\\nconfig:\\n  envoy_log_path: /tmp/ambassador/ambassador.log\\n  envoy_log_format: MY_REQUEST %RESPONSE_CODE% \\\"%REQ(:AUTHORITY)%\\\" \\\"%REQ(USER-AGENT)%\\\"\\n    \\\"%REQ(X-REQUEST-ID)%\\\" \\\"%UPSTREAM_HOST%\\\"\\n\"},\"labels\":{\"app.kubernetes.io/component\":\"ambassador-service\",\"kat-ambassador-id\":\"envoylogtest\",\"scope\":\"AmbassadorTest\"},\"name\":\"envoylogtest\",\"namespace\":\"default\"},\"spec\":{\"ports\":[{\"name\":\"http\",\"port\":80,\"protocol\":\"TCP\",\"targetPort\":8080},{\"name\":\"https\",\"port\":443,\"protocol\":\"TCP\",\"targetPort\":8443}],\"selector\":{\"service\":\"envoylogtest\"},\"type\":\"NodePort\"}}\n"
                    },
                    "creationTimestamp": "2020-07-08T12:43:35Z",
>>>>>>> e3bb21c3
                    "labels": {
                        "app.kubernetes.io/component": "ambassador-service",
                        "kat-ambassador-id": "envoylogtest",
                        "scope": "AmbassadorTest"
                    },
<<<<<<< HEAD
                    "name": "envoylogtest-http",
                    "namespace": "default",
                    "resourceVersion": "22055",
                    "selfLink": "/api/v1/namespaces/default/services/envoylogtest-http",
                    "uid": "7595881d-bf9c-11ea-b9b6-0e01d46fe775"
                },
                "spec": {
                    "clusterIP": "10.101.234.177",
                    "ports": [
                        {
                            "name": "http",
                            "port": 80,
                            "protocol": "TCP",
                            "targetPort": 8136
                        },
                        {
                            "name": "https",
                            "port": 443,
                            "protocol": "TCP",
                            "targetPort": 8499
=======
                    "name": "envoylogtest",
                    "namespace": "default",
                    "resourceVersion": "27150",
                    "selfLink": "/api/v1/namespaces/default/services/envoylogtest",
                    "uid": "a3b0c53b-c118-11ea-bf4a-0e268c70ad4f"
                },
                "spec": {
                    "clusterIP": "10.109.183.167",
                    "externalTrafficPolicy": "Cluster",
                    "ports": [
                        {
                            "name": "http",
                            "nodePort": 31601,
                            "port": 80,
                            "protocol": "TCP",
                            "targetPort": 8080
                        },
                        {
                            "name": "https",
                            "nodePort": 30178,
                            "port": 443,
                            "protocol": "TCP",
                            "targetPort": 8443
>>>>>>> e3bb21c3
                        }
                    ],
                    "selector": {
                        "backend": "superpod-default"
                    },
                    "sessionAffinity": "None",
                    "type": "ClusterIP"
                },
                "status": {
                    "loadBalancer": {}
                }
            },
            {
                "apiVersion": "v1",
                "kind": "Service",
                "metadata": {
                    "annotations": {
<<<<<<< HEAD
                        "getambassador.io/config": "---\napiVersion: ambassador/v1\nkind: Module\nname: ambassador\nambassador_id: envoylogtest\nconfig:\n  envoy_log_path: /tmp/ambassador/ambassador.log\n  envoy_log_format: MY_REQUEST %RESPONSE_CODE% \"%REQ(:AUTHORITY)%\" \"%REQ(USER-AGENT)%\"\n    \"%REQ(X-REQUEST-ID)%\" \"%UPSTREAM_HOST%\"\n",
                        "kubectl.kubernetes.io/last-applied-configuration": "{\"apiVersion\":\"v1\",\"kind\":\"Service\",\"metadata\":{\"annotations\":{\"getambassador.io/config\":\"---\\napiVersion: ambassador/v1\\nkind: Module\\nname: ambassador\\nambassador_id: envoylogtest\\nconfig:\\n  envoy_log_path: /tmp/ambassador/ambassador.log\\n  envoy_log_format: MY_REQUEST %RESPONSE_CODE% \\\"%REQ(:AUTHORITY)%\\\" \\\"%REQ(USER-AGENT)%\\\"\\n    \\\"%REQ(X-REQUEST-ID)%\\\" \\\"%UPSTREAM_HOST%\\\"\\n\"},\"labels\":{\"app.kubernetes.io/component\":\"ambassador-service\",\"kat-ambassador-id\":\"envoylogtest\",\"scope\":\"AmbassadorTest\"},\"name\":\"envoylogtest\",\"namespace\":\"default\"},\"spec\":{\"ports\":[{\"name\":\"http\",\"port\":80,\"protocol\":\"TCP\",\"targetPort\":8080},{\"name\":\"https\",\"port\":443,\"protocol\":\"TCP\",\"targetPort\":8443}],\"selector\":{\"service\":\"envoylogtest\"},\"type\":\"NodePort\"}}\n"
                    },
                    "creationTimestamp": "2020-07-06T15:22:08Z",
=======
                        "kubectl.kubernetes.io/last-applied-configuration": "{\"apiVersion\":\"v1\",\"kind\":\"Service\",\"metadata\":{\"annotations\":{},\"labels\":{\"kat-ambassador-id\":\"envoylogtest\",\"scope\":\"AmbassadorTest\",\"service\":\"envoylogtest-admin\"},\"name\":\"envoylogtest-admin\",\"namespace\":\"default\"},\"spec\":{\"ports\":[{\"name\":\"envoylogtest-admin\",\"port\":8877,\"targetPort\":8877}],\"selector\":{\"service\":\"envoylogtest\"},\"type\":\"NodePort\"}}\n"
                    },
                    "creationTimestamp": "2020-07-08T12:43:35Z",
>>>>>>> e3bb21c3
                    "labels": {
                        "app.kubernetes.io/component": "ambassador-service",
                        "kat-ambassador-id": "envoylogtest",
                        "scope": "AmbassadorTest",
                        "service": "envoylogtest-admin"
                    },
<<<<<<< HEAD
                    "name": "envoylogtest",
                    "namespace": "default",
                    "resourceVersion": "22034",
                    "selfLink": "/api/v1/namespaces/default/services/envoylogtest",
                    "uid": "751185c4-bf9c-11ea-b9b6-0e01d46fe775"
                },
                "spec": {
                    "clusterIP": "10.102.164.90",
                    "externalTrafficPolicy": "Cluster",
                    "ports": [
                        {
                            "name": "http",
                            "nodePort": 31221,
                            "port": 80,
                            "protocol": "TCP",
                            "targetPort": 8080
                        },
                        {
                            "name": "https",
                            "nodePort": 30459,
                            "port": 443,
                            "protocol": "TCP",
                            "targetPort": 8443
=======
                    "name": "envoylogtest-admin",
                    "namespace": "default",
                    "resourceVersion": "27154",
                    "selfLink": "/api/v1/namespaces/default/services/envoylogtest-admin",
                    "uid": "a3beda31-c118-11ea-bf4a-0e268c70ad4f"
                },
                "spec": {
                    "clusterIP": "10.110.250.238",
                    "externalTrafficPolicy": "Cluster",
                    "ports": [
                        {
                            "name": "envoylogtest-admin",
                            "nodePort": 32060,
                            "port": 8877,
                            "protocol": "TCP",
                            "targetPort": 8877
>>>>>>> e3bb21c3
                        }
                    ],
                    "selector": {
                        "service": "envoylogtest"
                    },
                    "sessionAffinity": "None",
                    "type": "NodePort"
                },
                "status": {
                    "loadBalancer": {}
                }
            },
            {
                "apiVersion": "v1",
                "kind": "Service",
                "metadata": {
                    "annotations": {
<<<<<<< HEAD
                        "kubectl.kubernetes.io/last-applied-configuration": "{\"apiVersion\":\"v1\",\"kind\":\"Service\",\"metadata\":{\"annotations\":{},\"labels\":{\"kat-ambassador-id\":\"envoylogtest\",\"scope\":\"AmbassadorTest\",\"service\":\"envoylogtest-admin\"},\"name\":\"envoylogtest-admin\",\"namespace\":\"default\"},\"spec\":{\"ports\":[{\"name\":\"envoylogtest-admin\",\"port\":8877,\"targetPort\":8877}],\"selector\":{\"service\":\"envoylogtest\"},\"type\":\"NodePort\"}}\n"
                    },
                    "creationTimestamp": "2020-07-06T15:22:09Z",
=======
                        "kubectl.kubernetes.io/last-applied-configuration": "{\"apiVersion\":\"v1\",\"kind\":\"Service\",\"metadata\":{\"annotations\":{},\"labels\":{\"kat-ambassador-id\":\"envoylogtest\",\"scope\":\"AmbassadorTest\"},\"name\":\"envoylogtest-http\",\"namespace\":\"default\"},\"spec\":{\"ports\":[{\"name\":\"http\",\"port\":80,\"protocol\":\"TCP\",\"targetPort\":8108},{\"name\":\"https\",\"port\":443,\"protocol\":\"TCP\",\"targetPort\":8471}],\"selector\":{\"backend\":\"superpod-default\"}}}\n"
                    },
                    "creationTimestamp": "2020-07-08T12:43:36Z",
>>>>>>> e3bb21c3
                    "labels": {
                        "kat-ambassador-id": "envoylogtest",
                        "scope": "AmbassadorTest",
                        "service": "envoylogtest-admin"
                    },
<<<<<<< HEAD
                    "name": "envoylogtest-admin",
                    "namespace": "default",
                    "resourceVersion": "22043",
                    "selfLink": "/api/v1/namespaces/default/services/envoylogtest-admin",
                    "uid": "756c7cbb-bf9c-11ea-b9b6-0e01d46fe775"
                },
                "spec": {
                    "clusterIP": "10.99.247.31",
                    "externalTrafficPolicy": "Cluster",
                    "ports": [
                        {
                            "name": "envoylogtest-admin",
                            "nodePort": 30345,
                            "port": 8877,
                            "protocol": "TCP",
                            "targetPort": 8877
=======
                    "name": "envoylogtest-http",
                    "namespace": "default",
                    "resourceVersion": "27161",
                    "selfLink": "/api/v1/namespaces/default/services/envoylogtest-http",
                    "uid": "a3d6aa21-c118-11ea-bf4a-0e268c70ad4f"
                },
                "spec": {
                    "clusterIP": "10.106.148.138",
                    "ports": [
                        {
                            "name": "http",
                            "port": 80,
                            "protocol": "TCP",
                            "targetPort": 8108
                        },
                        {
                            "name": "https",
                            "port": 443,
                            "protocol": "TCP",
                            "targetPort": 8471
>>>>>>> e3bb21c3
                        }
                    ],
                    "selector": {
                        "backend": "superpod-default"
                    },
                    "sessionAffinity": "None",
                    "type": "ClusterIP"
                },
                "status": {
                    "loadBalancer": {}
                }
            }
        ]
    }
}<|MERGE_RESOLUTION|>--- conflicted
+++ resolved
@@ -20,142 +20,38 @@
                 "kind": "Service",
                 "metadata": {
                     "annotations": {
-<<<<<<< HEAD
-                        "kubectl.kubernetes.io/last-applied-configuration": "{\"apiVersion\":\"v1\",\"kind\":\"Service\",\"metadata\":{\"annotations\":{},\"labels\":{\"kat-ambassador-id\":\"envoylogtest\",\"scope\":\"AmbassadorTest\"},\"name\":\"envoylogtest-http\",\"namespace\":\"default\"},\"spec\":{\"ports\":[{\"name\":\"http\",\"port\":80,\"protocol\":\"TCP\",\"targetPort\":8136},{\"name\":\"https\",\"port\":443,\"protocol\":\"TCP\",\"targetPort\":8499}],\"selector\":{\"backend\":\"superpod-default\"}}}\n"
-                    },
-                    "creationTimestamp": "2020-07-06T15:22:09Z",
-=======
                         "getambassador.io/config": "---\napiVersion: ambassador/v1\nkind: Module\nname: ambassador\nambassador_id: envoylogtest\nconfig:\n  envoy_log_path: /tmp/ambassador/ambassador.log\n  envoy_log_format: MY_REQUEST %RESPONSE_CODE% \"%REQ(:AUTHORITY)%\" \"%REQ(USER-AGENT)%\"\n    \"%REQ(X-REQUEST-ID)%\" \"%UPSTREAM_HOST%\"\n",
                         "kubectl.kubernetes.io/last-applied-configuration": "{\"apiVersion\":\"v1\",\"kind\":\"Service\",\"metadata\":{\"annotations\":{\"getambassador.io/config\":\"---\\napiVersion: ambassador/v1\\nkind: Module\\nname: ambassador\\nambassador_id: envoylogtest\\nconfig:\\n  envoy_log_path: /tmp/ambassador/ambassador.log\\n  envoy_log_format: MY_REQUEST %RESPONSE_CODE% \\\"%REQ(:AUTHORITY)%\\\" \\\"%REQ(USER-AGENT)%\\\"\\n    \\\"%REQ(X-REQUEST-ID)%\\\" \\\"%UPSTREAM_HOST%\\\"\\n\"},\"labels\":{\"app.kubernetes.io/component\":\"ambassador-service\",\"kat-ambassador-id\":\"envoylogtest\",\"scope\":\"AmbassadorTest\"},\"name\":\"envoylogtest\",\"namespace\":\"default\"},\"spec\":{\"ports\":[{\"name\":\"http\",\"port\":80,\"protocol\":\"TCP\",\"targetPort\":8080},{\"name\":\"https\",\"port\":443,\"protocol\":\"TCP\",\"targetPort\":8443}],\"selector\":{\"service\":\"envoylogtest\"},\"type\":\"NodePort\"}}\n"
                     },
-                    "creationTimestamp": "2020-07-08T12:43:35Z",
->>>>>>> e3bb21c3
+                    "creationTimestamp": "2020-07-09T17:33:22Z",
                     "labels": {
                         "app.kubernetes.io/component": "ambassador-service",
                         "kat-ambassador-id": "envoylogtest",
                         "scope": "AmbassadorTest"
                     },
-<<<<<<< HEAD
-                    "name": "envoylogtest-http",
+                    "name": "envoylogtest",
                     "namespace": "default",
-                    "resourceVersion": "22055",
-                    "selfLink": "/api/v1/namespaces/default/services/envoylogtest-http",
-                    "uid": "7595881d-bf9c-11ea-b9b6-0e01d46fe775"
+                    "resourceVersion": "12792",
+                    "selfLink": "/api/v1/namespaces/default/services/envoylogtest",
+                    "uid": "495c4949-c20a-11ea-87b2-0ab82b9da1f7"
                 },
                 "spec": {
-                    "clusterIP": "10.101.234.177",
-                    "ports": [
-                        {
-                            "name": "http",
-                            "port": 80,
-                            "protocol": "TCP",
-                            "targetPort": 8136
-                        },
-                        {
-                            "name": "https",
-                            "port": 443,
-                            "protocol": "TCP",
-                            "targetPort": 8499
-=======
-                    "name": "envoylogtest",
-                    "namespace": "default",
-                    "resourceVersion": "27150",
-                    "selfLink": "/api/v1/namespaces/default/services/envoylogtest",
-                    "uid": "a3b0c53b-c118-11ea-bf4a-0e268c70ad4f"
-                },
-                "spec": {
-                    "clusterIP": "10.109.183.167",
+                    "clusterIP": "10.101.58.112",
                     "externalTrafficPolicy": "Cluster",
                     "ports": [
                         {
                             "name": "http",
-                            "nodePort": 31601,
+                            "nodePort": 32156,
                             "port": 80,
                             "protocol": "TCP",
                             "targetPort": 8080
                         },
                         {
                             "name": "https",
-                            "nodePort": 30178,
+                            "nodePort": 30813,
                             "port": 443,
                             "protocol": "TCP",
                             "targetPort": 8443
->>>>>>> e3bb21c3
-                        }
-                    ],
-                    "selector": {
-                        "backend": "superpod-default"
-                    },
-                    "sessionAffinity": "None",
-                    "type": "ClusterIP"
-                },
-                "status": {
-                    "loadBalancer": {}
-                }
-            },
-            {
-                "apiVersion": "v1",
-                "kind": "Service",
-                "metadata": {
-                    "annotations": {
-<<<<<<< HEAD
-                        "getambassador.io/config": "---\napiVersion: ambassador/v1\nkind: Module\nname: ambassador\nambassador_id: envoylogtest\nconfig:\n  envoy_log_path: /tmp/ambassador/ambassador.log\n  envoy_log_format: MY_REQUEST %RESPONSE_CODE% \"%REQ(:AUTHORITY)%\" \"%REQ(USER-AGENT)%\"\n    \"%REQ(X-REQUEST-ID)%\" \"%UPSTREAM_HOST%\"\n",
-                        "kubectl.kubernetes.io/last-applied-configuration": "{\"apiVersion\":\"v1\",\"kind\":\"Service\",\"metadata\":{\"annotations\":{\"getambassador.io/config\":\"---\\napiVersion: ambassador/v1\\nkind: Module\\nname: ambassador\\nambassador_id: envoylogtest\\nconfig:\\n  envoy_log_path: /tmp/ambassador/ambassador.log\\n  envoy_log_format: MY_REQUEST %RESPONSE_CODE% \\\"%REQ(:AUTHORITY)%\\\" \\\"%REQ(USER-AGENT)%\\\"\\n    \\\"%REQ(X-REQUEST-ID)%\\\" \\\"%UPSTREAM_HOST%\\\"\\n\"},\"labels\":{\"app.kubernetes.io/component\":\"ambassador-service\",\"kat-ambassador-id\":\"envoylogtest\",\"scope\":\"AmbassadorTest\"},\"name\":\"envoylogtest\",\"namespace\":\"default\"},\"spec\":{\"ports\":[{\"name\":\"http\",\"port\":80,\"protocol\":\"TCP\",\"targetPort\":8080},{\"name\":\"https\",\"port\":443,\"protocol\":\"TCP\",\"targetPort\":8443}],\"selector\":{\"service\":\"envoylogtest\"},\"type\":\"NodePort\"}}\n"
-                    },
-                    "creationTimestamp": "2020-07-06T15:22:08Z",
-=======
-                        "kubectl.kubernetes.io/last-applied-configuration": "{\"apiVersion\":\"v1\",\"kind\":\"Service\",\"metadata\":{\"annotations\":{},\"labels\":{\"kat-ambassador-id\":\"envoylogtest\",\"scope\":\"AmbassadorTest\",\"service\":\"envoylogtest-admin\"},\"name\":\"envoylogtest-admin\",\"namespace\":\"default\"},\"spec\":{\"ports\":[{\"name\":\"envoylogtest-admin\",\"port\":8877,\"targetPort\":8877}],\"selector\":{\"service\":\"envoylogtest\"},\"type\":\"NodePort\"}}\n"
-                    },
-                    "creationTimestamp": "2020-07-08T12:43:35Z",
->>>>>>> e3bb21c3
-                    "labels": {
-                        "app.kubernetes.io/component": "ambassador-service",
-                        "kat-ambassador-id": "envoylogtest",
-                        "scope": "AmbassadorTest",
-                        "service": "envoylogtest-admin"
-                    },
-<<<<<<< HEAD
-                    "name": "envoylogtest",
-                    "namespace": "default",
-                    "resourceVersion": "22034",
-                    "selfLink": "/api/v1/namespaces/default/services/envoylogtest",
-                    "uid": "751185c4-bf9c-11ea-b9b6-0e01d46fe775"
-                },
-                "spec": {
-                    "clusterIP": "10.102.164.90",
-                    "externalTrafficPolicy": "Cluster",
-                    "ports": [
-                        {
-                            "name": "http",
-                            "nodePort": 31221,
-                            "port": 80,
-                            "protocol": "TCP",
-                            "targetPort": 8080
-                        },
-                        {
-                            "name": "https",
-                            "nodePort": 30459,
-                            "port": 443,
-                            "protocol": "TCP",
-                            "targetPort": 8443
-=======
-                    "name": "envoylogtest-admin",
-                    "namespace": "default",
-                    "resourceVersion": "27154",
-                    "selfLink": "/api/v1/namespaces/default/services/envoylogtest-admin",
-                    "uid": "a3beda31-c118-11ea-bf4a-0e268c70ad4f"
-                },
-                "spec": {
-                    "clusterIP": "10.110.250.238",
-                    "externalTrafficPolicy": "Cluster",
-                    "ports": [
-                        {
-                            "name": "envoylogtest-admin",
-                            "nodePort": 32060,
-                            "port": 8877,
-                            "protocol": "TCP",
-                            "targetPort": 8877
->>>>>>> e3bb21c3
                         }
                     ],
                     "selector": {
@@ -173,59 +69,74 @@
                 "kind": "Service",
                 "metadata": {
                     "annotations": {
-<<<<<<< HEAD
                         "kubectl.kubernetes.io/last-applied-configuration": "{\"apiVersion\":\"v1\",\"kind\":\"Service\",\"metadata\":{\"annotations\":{},\"labels\":{\"kat-ambassador-id\":\"envoylogtest\",\"scope\":\"AmbassadorTest\",\"service\":\"envoylogtest-admin\"},\"name\":\"envoylogtest-admin\",\"namespace\":\"default\"},\"spec\":{\"ports\":[{\"name\":\"envoylogtest-admin\",\"port\":8877,\"targetPort\":8877}],\"selector\":{\"service\":\"envoylogtest\"},\"type\":\"NodePort\"}}\n"
                     },
-                    "creationTimestamp": "2020-07-06T15:22:09Z",
-=======
-                        "kubectl.kubernetes.io/last-applied-configuration": "{\"apiVersion\":\"v1\",\"kind\":\"Service\",\"metadata\":{\"annotations\":{},\"labels\":{\"kat-ambassador-id\":\"envoylogtest\",\"scope\":\"AmbassadorTest\"},\"name\":\"envoylogtest-http\",\"namespace\":\"default\"},\"spec\":{\"ports\":[{\"name\":\"http\",\"port\":80,\"protocol\":\"TCP\",\"targetPort\":8108},{\"name\":\"https\",\"port\":443,\"protocol\":\"TCP\",\"targetPort\":8471}],\"selector\":{\"backend\":\"superpod-default\"}}}\n"
-                    },
-                    "creationTimestamp": "2020-07-08T12:43:36Z",
->>>>>>> e3bb21c3
+                    "creationTimestamp": "2020-07-09T17:33:24Z",
                     "labels": {
                         "kat-ambassador-id": "envoylogtest",
                         "scope": "AmbassadorTest",
                         "service": "envoylogtest-admin"
                     },
-<<<<<<< HEAD
                     "name": "envoylogtest-admin",
                     "namespace": "default",
-                    "resourceVersion": "22043",
+                    "resourceVersion": "12809",
                     "selfLink": "/api/v1/namespaces/default/services/envoylogtest-admin",
-                    "uid": "756c7cbb-bf9c-11ea-b9b6-0e01d46fe775"
+                    "uid": "4abf88ad-c20a-11ea-87b2-0ab82b9da1f7"
                 },
                 "spec": {
-                    "clusterIP": "10.99.247.31",
+                    "clusterIP": "10.97.157.60",
                     "externalTrafficPolicy": "Cluster",
                     "ports": [
                         {
                             "name": "envoylogtest-admin",
-                            "nodePort": 30345,
+                            "nodePort": 32537,
                             "port": 8877,
                             "protocol": "TCP",
                             "targetPort": 8877
-=======
+                        }
+                    ],
+                    "selector": {
+                        "service": "envoylogtest"
+                    },
+                    "sessionAffinity": "None",
+                    "type": "NodePort"
+                },
+                "status": {
+                    "loadBalancer": {}
+                }
+            },
+            {
+                "apiVersion": "v1",
+                "kind": "Service",
+                "metadata": {
+                    "annotations": {
+                        "kubectl.kubernetes.io/last-applied-configuration": "{\"apiVersion\":\"v1\",\"kind\":\"Service\",\"metadata\":{\"annotations\":{},\"labels\":{\"kat-ambassador-id\":\"envoylogtest\",\"scope\":\"AmbassadorTest\"},\"name\":\"envoylogtest-http\",\"namespace\":\"default\"},\"spec\":{\"ports\":[{\"name\":\"http\",\"port\":80,\"protocol\":\"TCP\",\"targetPort\":8142},{\"name\":\"https\",\"port\":443,\"protocol\":\"TCP\",\"targetPort\":8505}],\"selector\":{\"backend\":\"superpod-default\"}}}\n"
+                    },
+                    "creationTimestamp": "2020-07-09T17:33:25Z",
+                    "labels": {
+                        "kat-ambassador-id": "envoylogtest",
+                        "scope": "AmbassadorTest"
+                    },
                     "name": "envoylogtest-http",
                     "namespace": "default",
-                    "resourceVersion": "27161",
+                    "resourceVersion": "12819",
                     "selfLink": "/api/v1/namespaces/default/services/envoylogtest-http",
-                    "uid": "a3d6aa21-c118-11ea-bf4a-0e268c70ad4f"
+                    "uid": "4b3b9877-c20a-11ea-87b2-0ab82b9da1f7"
                 },
                 "spec": {
-                    "clusterIP": "10.106.148.138",
+                    "clusterIP": "10.108.74.184",
                     "ports": [
                         {
                             "name": "http",
                             "port": 80,
                             "protocol": "TCP",
-                            "targetPort": 8108
+                            "targetPort": 8142
                         },
                         {
                             "name": "https",
                             "port": 443,
                             "protocol": "TCP",
-                            "targetPort": 8471
->>>>>>> e3bb21c3
+                            "targetPort": 8505
                         }
                     ],
                     "selector": {
