{
    "Consul": {},
    "Kubernetes": {
        "AuthService": null,
        "ConsulResolver": null,
        "Host": null,
        "KubernetesEndpointResolver": null,
        "KubernetesServiceResolver": null,
        "LogService": null,
        "Mapping": null,
        "Module": null,
        "RateLimitService": null,
        "TCPMapping": null,
        "TLSContext": null,
        "TracingService": null,
        "ingresses": null,
        "service": [
            {
                "apiVersion": "v1",
                "kind": "Service",
                "metadata": {
                    "annotations": {
<<<<<<< HEAD
                        "kubectl.kubernetes.io/last-applied-configuration": "{\"apiVersion\":\"v1\",\"kind\":\"Service\",\"metadata\":{\"annotations\":{},\"labels\":{\"kat-ambassador-id\":\"authenticationtestv1\",\"scope\":\"AmbassadorTest\"},\"name\":\"authenticationtestv1-http\",\"namespace\":\"default\"},\"spec\":{\"ports\":[{\"name\":\"http\",\"port\":80,\"protocol\":\"TCP\",\"targetPort\":8092},{\"name\":\"https\",\"port\":443,\"protocol\":\"TCP\",\"targetPort\":8455}],\"selector\":{\"backend\":\"superpod-default\"}}}\n"
                    },
                    "creationTimestamp": "2020-07-06T15:19:51Z",
=======
                        "getambassador.io/config": "---\napiVersion: ambassador/v1\nkind: AuthService\nname: authenticationtestv1-ahttp-auth1\nauth_service: \"authenticationtestv1-ahttp-auth1\"\nproto: http\npath_prefix: \"/extauth\"\ntimeout_ms: 5000\nallowed_request_headers:\n- X-Foo\n- X-Bar\n- Requested-Status\n- Requested-Header\n- Location\nallowed_authorization_headers:\n- X-Foo\n- Extauth\nstatus_on_error:\n  code: 503\nambassador_id: authenticationtestv1\n---\napiVersion: ambassador/v1\nkind: AuthService\nname: authenticationtestv1-ahttp-auth2\nauth_service: \"authenticationtestv1-ahttp-auth2\"\nproto: http\npath_prefix: \"/extauth\"\ntimeout_ms: 5000\nadd_linkerd_headers: true\nallowed_request_headers:\n- X-Foo\n- X-Bar\n- Requested-Status\n- Requested-Header\n- Location\nallowed_authorization_headers:\n- X-Foo\n- Extauth\nstatus_on_error:\n  code: 503\nambassador_id: authenticationtestv1\n\n---\napiVersion: ambassador/v0\nkind: Mapping\nname: authenticationtestv1-http\nprefix: /target/\nservice: authenticationtestv1-http\nambassador_id: authenticationtestv1\n---\napiVersion: ambassador/v1\nkind: Mapping\nname: authenticationtestv1-http-unauthed\nprefix: /target/unauthed/\nservice: authenticationtestv1-http\nbypass_auth: true\nambassador_id: authenticationtestv1\n",
                        "kubectl.kubernetes.io/last-applied-configuration": "{\"apiVersion\":\"v1\",\"kind\":\"Service\",\"metadata\":{\"annotations\":{\"getambassador.io/config\":\"---\\napiVersion: ambassador/v1\\nkind: AuthService\\nname: authenticationtestv1-ahttp-auth1\\nauth_service: \\\"authenticationtestv1-ahttp-auth1\\\"\\nproto: http\\npath_prefix: \\\"/extauth\\\"\\ntimeout_ms: 5000\\nallowed_request_headers:\\n- X-Foo\\n- X-Bar\\n- Requested-Status\\n- Requested-Header\\n- Location\\nallowed_authorization_headers:\\n- X-Foo\\n- Extauth\\nstatus_on_error:\\n  code: 503\\nambassador_id: authenticationtestv1\\n---\\napiVersion: ambassador/v1\\nkind: AuthService\\nname: authenticationtestv1-ahttp-auth2\\nauth_service: \\\"authenticationtestv1-ahttp-auth2\\\"\\nproto: http\\npath_prefix: \\\"/extauth\\\"\\ntimeout_ms: 5000\\nadd_linkerd_headers: true\\nallowed_request_headers:\\n- X-Foo\\n- X-Bar\\n- Requested-Status\\n- Requested-Header\\n- Location\\nallowed_authorization_headers:\\n- X-Foo\\n- Extauth\\nstatus_on_error:\\n  code: 503\\nambassador_id: authenticationtestv1\\n\\n---\\napiVersion: ambassador/v0\\nkind: Mapping\\nname: authenticationtestv1-http\\nprefix: /target/\\nservice: authenticationtestv1-http\\nambassador_id: authenticationtestv1\\n---\\napiVersion: ambassador/v1\\nkind: Mapping\\nname: authenticationtestv1-http-unauthed\\nprefix: /target/unauthed/\\nservice: authenticationtestv1-http\\nbypass_auth: true\\nambassador_id: authenticationtestv1\\n\"},\"labels\":{\"app.kubernetes.io/component\":\"ambassador-service\",\"kat-ambassador-id\":\"authenticationtestv1\",\"scope\":\"AmbassadorTest\"},\"name\":\"authenticationtestv1\",\"namespace\":\"default\"},\"spec\":{\"ports\":[{\"name\":\"http\",\"port\":80,\"protocol\":\"TCP\",\"targetPort\":8080},{\"name\":\"https\",\"port\":443,\"protocol\":\"TCP\",\"targetPort\":8443}],\"selector\":{\"service\":\"authenticationtestv1\"},\"type\":\"NodePort\"}}\n"
                    },
                    "creationTimestamp": "2020-07-08T12:23:48Z",
>>>>>>> e3bb21c3
                    "labels": {
                        "app.kubernetes.io/component": "ambassador-service",
                        "kat-ambassador-id": "authenticationtestv1",
                        "scope": "AmbassadorTest"
                    },
<<<<<<< HEAD
                    "name": "authenticationtestv1-http",
                    "namespace": "default",
                    "resourceVersion": "19328",
                    "selfLink": "/api/v1/namespaces/default/services/authenticationtestv1-http",
                    "uid": "2371bb4f-bf9c-11ea-b9b6-0e01d46fe775"
                },
                "spec": {
                    "clusterIP": "10.102.38.70",
=======
                    "name": "authenticationtestv1",
                    "namespace": "default",
                    "resourceVersion": "53511",
                    "selfLink": "/api/v1/namespaces/default/services/authenticationtestv1",
                    "uid": "e0118663-c115-11ea-911e-1235a2d91ba9"
                },
                "spec": {
                    "clusterIP": "10.109.142.90",
                    "externalTrafficPolicy": "Cluster",
>>>>>>> e3bb21c3
                    "ports": [
                        {
                            "name": "http",
                            "nodePort": 30758,
                            "port": 80,
                            "protocol": "TCP",
                            "targetPort": 8092
                        },
                        {
                            "name": "https",
                            "nodePort": 32624,
                            "port": 443,
                            "protocol": "TCP",
                            "targetPort": 8455
                        }
                    ],
                    "selector": {
<<<<<<< HEAD
                        "backend": "superpod-default"
=======
                        "service": "authenticationtestv1"
>>>>>>> e3bb21c3
                    },
                    "sessionAffinity": "None",
                    "type": "NodePort"
                },
                "status": {
                    "loadBalancer": {}
                }
            },
            {
                "apiVersion": "v1",
                "kind": "Service",
                "metadata": {
                    "annotations": {
<<<<<<< HEAD
                        "getambassador.io/config": "---\napiVersion: ambassador/v1\nkind: AuthService\nname: authenticationtestv1-ahttp-auth1\nauth_service: \"authenticationtestv1-ahttp-auth1\"\nproto: http\npath_prefix: \"/extauth\"\ntimeout_ms: 5000\nallowed_request_headers:\n- X-Foo\n- X-Bar\n- Requested-Status\n- Requested-Header\n- Location\nallowed_authorization_headers:\n- X-Foo\n- Extauth\nstatus_on_error:\n  code: 503\nambassador_id: authenticationtestv1\n---\napiVersion: ambassador/v1\nkind: AuthService\nname: authenticationtestv1-ahttp-auth2\nauth_service: \"authenticationtestv1-ahttp-auth2\"\nproto: http\npath_prefix: \"/extauth\"\ntimeout_ms: 5000\nadd_linkerd_headers: true\nallowed_request_headers:\n- X-Foo\n- X-Bar\n- Requested-Status\n- Requested-Header\n- Location\nallowed_authorization_headers:\n- X-Foo\n- Extauth\nstatus_on_error:\n  code: 503\nambassador_id: authenticationtestv1\n\n---\napiVersion: ambassador/v0\nkind: Mapping\nname: authenticationtestv1-http\nprefix: /target/\nservice: authenticationtestv1-http\nambassador_id: authenticationtestv1\n---\napiVersion: ambassador/v1\nkind: Mapping\nname: authenticationtestv1-http-unauthed\nprefix: /target/unauthed/\nservice: authenticationtestv1-http\nbypass_auth: true\nambassador_id: authenticationtestv1\n",
                        "kubectl.kubernetes.io/last-applied-configuration": "{\"apiVersion\":\"v1\",\"kind\":\"Service\",\"metadata\":{\"annotations\":{\"getambassador.io/config\":\"---\\napiVersion: ambassador/v1\\nkind: AuthService\\nname: authenticationtestv1-ahttp-auth1\\nauth_service: \\\"authenticationtestv1-ahttp-auth1\\\"\\nproto: http\\npath_prefix: \\\"/extauth\\\"\\ntimeout_ms: 5000\\nallowed_request_headers:\\n- X-Foo\\n- X-Bar\\n- Requested-Status\\n- Requested-Header\\n- Location\\nallowed_authorization_headers:\\n- X-Foo\\n- Extauth\\nstatus_on_error:\\n  code: 503\\nambassador_id: authenticationtestv1\\n---\\napiVersion: ambassador/v1\\nkind: AuthService\\nname: authenticationtestv1-ahttp-auth2\\nauth_service: \\\"authenticationtestv1-ahttp-auth2\\\"\\nproto: http\\npath_prefix: \\\"/extauth\\\"\\ntimeout_ms: 5000\\nadd_linkerd_headers: true\\nallowed_request_headers:\\n- X-Foo\\n- X-Bar\\n- Requested-Status\\n- Requested-Header\\n- Location\\nallowed_authorization_headers:\\n- X-Foo\\n- Extauth\\nstatus_on_error:\\n  code: 503\\nambassador_id: authenticationtestv1\\n\\n---\\napiVersion: ambassador/v0\\nkind: Mapping\\nname: authenticationtestv1-http\\nprefix: /target/\\nservice: authenticationtestv1-http\\nambassador_id: authenticationtestv1\\n---\\napiVersion: ambassador/v1\\nkind: Mapping\\nname: authenticationtestv1-http-unauthed\\nprefix: /target/unauthed/\\nservice: authenticationtestv1-http\\nbypass_auth: true\\nambassador_id: authenticationtestv1\\n\"},\"labels\":{\"app.kubernetes.io/component\":\"ambassador-service\",\"kat-ambassador-id\":\"authenticationtestv1\",\"scope\":\"AmbassadorTest\"},\"name\":\"authenticationtestv1\",\"namespace\":\"default\"},\"spec\":{\"ports\":[{\"name\":\"http\",\"port\":80,\"protocol\":\"TCP\",\"targetPort\":8080},{\"name\":\"https\",\"port\":443,\"protocol\":\"TCP\",\"targetPort\":8443}],\"selector\":{\"service\":\"authenticationtestv1\"},\"type\":\"NodePort\"}}\n"
                    },
                    "creationTimestamp": "2020-07-06T15:19:51Z",
=======
                        "kubectl.kubernetes.io/last-applied-configuration": "{\"apiVersion\":\"v1\",\"kind\":\"Service\",\"metadata\":{\"annotations\":{},\"labels\":{\"kat-ambassador-id\":\"authenticationtestv1\",\"scope\":\"AmbassadorTest\",\"service\":\"authenticationtestv1-admin\"},\"name\":\"authenticationtestv1-admin\",\"namespace\":\"default\"},\"spec\":{\"ports\":[{\"name\":\"authenticationtestv1-admin\",\"port\":8877,\"targetPort\":8877}],\"selector\":{\"service\":\"authenticationtestv1\"},\"type\":\"NodePort\"}}\n"
                    },
                    "creationTimestamp": "2020-07-08T12:23:48Z",
>>>>>>> e3bb21c3
                    "labels": {
                        "app.kubernetes.io/component": "ambassador-service",
                        "kat-ambassador-id": "authenticationtestv1",
                        "scope": "AmbassadorTest",
                        "service": "authenticationtestv1-admin"
                    },
<<<<<<< HEAD
                    "name": "authenticationtestv1",
                    "namespace": "default",
                    "resourceVersion": "19316",
                    "selfLink": "/api/v1/namespaces/default/services/authenticationtestv1",
                    "uid": "23506e71-bf9c-11ea-b9b6-0e01d46fe775"
                },
                "spec": {
                    "clusterIP": "10.109.206.174",
                    "externalTrafficPolicy": "Cluster",
                    "ports": [
                        {
                            "name": "http",
                            "nodePort": 30275,
                            "port": 80,
                            "protocol": "TCP",
                            "targetPort": 8080
                        },
                        {
                            "name": "https",
                            "nodePort": 31787,
                            "port": 443,
=======
                    "name": "authenticationtestv1-admin",
                    "namespace": "default",
                    "resourceVersion": "53516",
                    "selfLink": "/api/v1/namespaces/default/services/authenticationtestv1-admin",
                    "uid": "e01cbbb3-c115-11ea-911e-1235a2d91ba9"
                },
                "spec": {
                    "clusterIP": "10.107.6.43",
                    "externalTrafficPolicy": "Cluster",
                    "ports": [
                        {
                            "name": "authenticationtestv1-admin",
                            "nodePort": 30829,
                            "port": 8877,
>>>>>>> e3bb21c3
                            "protocol": "TCP",
                            "targetPort": 8877
                        }
                    ],
                    "selector": {
                        "service": "authenticationtestv1"
                    },
                    "sessionAffinity": "None",
                    "type": "NodePort"
                },
                "status": {
                    "loadBalancer": {}
                }
            },
            {
                "apiVersion": "v1",
                "kind": "Service",
                "metadata": {
                    "annotations": {
<<<<<<< HEAD
                        "kubectl.kubernetes.io/last-applied-configuration": "{\"apiVersion\":\"v1\",\"kind\":\"Service\",\"metadata\":{\"annotations\":{},\"labels\":{\"kat-ambassador-id\":\"authenticationtestv1\",\"scope\":\"AmbassadorTest\",\"service\":\"authenticationtestv1-admin\"},\"name\":\"authenticationtestv1-admin\",\"namespace\":\"default\"},\"spec\":{\"ports\":[{\"name\":\"authenticationtestv1-admin\",\"port\":8877,\"targetPort\":8877}],\"selector\":{\"service\":\"authenticationtestv1\"},\"type\":\"NodePort\"}}\n"
                    },
                    "creationTimestamp": "2020-07-06T15:19:51Z",
=======
                        "kubectl.kubernetes.io/last-applied-configuration": "{\"apiVersion\":\"v1\",\"kind\":\"Service\",\"metadata\":{\"annotations\":{},\"labels\":{\"kat-ambassador-id\":\"authenticationtestv1\",\"scope\":\"AmbassadorTest\"},\"name\":\"authenticationtestv1-ahttp-auth1\",\"namespace\":\"default\"},\"spec\":{\"ports\":[{\"name\":\"http\",\"port\":80,\"protocol\":\"TCP\",\"targetPort\":8080},{\"name\":\"https\",\"port\":443,\"protocol\":\"TCP\",\"targetPort\":8443}],\"selector\":{\"backend\":\"authenticationtestv1-ahttp-auth1\"}}}\n"
                    },
                    "creationTimestamp": "2020-07-08T12:23:48Z",
>>>>>>> e3bb21c3
                    "labels": {
                        "kat-ambassador-id": "authenticationtestv1",
                        "scope": "AmbassadorTest",
                        "service": "authenticationtestv1-admin"
                    },
<<<<<<< HEAD
                    "name": "authenticationtestv1-admin",
                    "namespace": "default",
                    "resourceVersion": "19321",
                    "selfLink": "/api/v1/namespaces/default/services/authenticationtestv1-admin",
                    "uid": "235c197b-bf9c-11ea-b9b6-0e01d46fe775"
                },
                "spec": {
                    "clusterIP": "10.97.41.90",
                    "externalTrafficPolicy": "Cluster",
                    "ports": [
                        {
                            "name": "authenticationtestv1-admin",
                            "nodePort": 30740,
                            "port": 8877,
                            "protocol": "TCP",
                            "targetPort": 8877
                        }
                    ],
                    "selector": {
                        "service": "authenticationtestv1"
=======
                    "name": "authenticationtestv1-ahttp-auth1",
                    "namespace": "default",
                    "resourceVersion": "53527",
                    "selfLink": "/api/v1/namespaces/default/services/authenticationtestv1-ahttp-auth1",
                    "uid": "e037ba42-c115-11ea-911e-1235a2d91ba9"
                },
                "spec": {
                    "clusterIP": "10.100.118.118",
                    "ports": [
                        {
                            "name": "http",
                            "port": 80,
                            "protocol": "TCP",
                            "targetPort": 8080
                        },
                        {
                            "name": "https",
                            "port": 443,
                            "protocol": "TCP",
                            "targetPort": 8443
                        }
                    ],
                    "selector": {
                        "backend": "authenticationtestv1-ahttp-auth1"
>>>>>>> e3bb21c3
                    },
                    "sessionAffinity": "None",
                    "type": "NodePort"
                },
                "status": {
                    "loadBalancer": {}
                }
            },
            {
                "apiVersion": "v1",
                "kind": "Service",
                "metadata": {
                    "annotations": {
<<<<<<< HEAD
                        "kubectl.kubernetes.io/last-applied-configuration": "{\"apiVersion\":\"v1\",\"kind\":\"Service\",\"metadata\":{\"annotations\":{},\"labels\":{\"kat-ambassador-id\":\"authenticationtestv1\",\"scope\":\"AmbassadorTest\"},\"name\":\"authenticationtestv1-ahttp-auth1\",\"namespace\":\"default\"},\"spec\":{\"ports\":[{\"name\":\"http\",\"port\":80,\"protocol\":\"TCP\",\"targetPort\":8080},{\"name\":\"https\",\"port\":443,\"protocol\":\"TCP\",\"targetPort\":8443}],\"selector\":{\"backend\":\"authenticationtestv1-ahttp-auth1\"}}}\n"
                    },
                    "creationTimestamp": "2020-07-06T15:19:51Z",
=======
                        "kubectl.kubernetes.io/last-applied-configuration": "{\"apiVersion\":\"v1\",\"kind\":\"Service\",\"metadata\":{\"annotations\":{},\"labels\":{\"kat-ambassador-id\":\"authenticationtestv1\",\"scope\":\"AmbassadorTest\"},\"name\":\"authenticationtestv1-ahttp-auth2\",\"namespace\":\"default\"},\"spec\":{\"ports\":[{\"name\":\"http\",\"port\":80,\"protocol\":\"TCP\",\"targetPort\":8080},{\"name\":\"https\",\"port\":443,\"protocol\":\"TCP\",\"targetPort\":8443}],\"selector\":{\"backend\":\"authenticationtestv1-ahttp-auth2\"}}}\n"
                    },
                    "creationTimestamp": "2020-07-08T12:23:48Z",
>>>>>>> e3bb21c3
                    "labels": {
                        "kat-ambassador-id": "authenticationtestv1",
                        "scope": "AmbassadorTest"
                    },
<<<<<<< HEAD
                    "name": "authenticationtestv1-ahttp-auth1",
                    "namespace": "default",
                    "resourceVersion": "19334",
                    "selfLink": "/api/v1/namespaces/default/services/authenticationtestv1-ahttp-auth1",
                    "uid": "237da030-bf9c-11ea-b9b6-0e01d46fe775"
                },
                "spec": {
                    "clusterIP": "10.108.114.157",
=======
                    "name": "authenticationtestv1-ahttp-auth2",
                    "namespace": "default",
                    "resourceVersion": "53534",
                    "selfLink": "/api/v1/namespaces/default/services/authenticationtestv1-ahttp-auth2",
                    "uid": "e0490da0-c115-11ea-911e-1235a2d91ba9"
                },
                "spec": {
                    "clusterIP": "10.98.50.251",
>>>>>>> e3bb21c3
                    "ports": [
                        {
                            "name": "http",
                            "port": 80,
                            "protocol": "TCP",
                            "targetPort": 8080
                        },
                        {
                            "name": "https",
                            "port": 443,
                            "protocol": "TCP",
                            "targetPort": 8443
                        }
                    ],
                    "selector": {
<<<<<<< HEAD
                        "backend": "authenticationtestv1-ahttp-auth1"
=======
                        "backend": "authenticationtestv1-ahttp-auth2"
>>>>>>> e3bb21c3
                    },
                    "sessionAffinity": "None",
                    "type": "ClusterIP"
                },
                "status": {
                    "loadBalancer": {}
                }
            },
            {
                "apiVersion": "v1",
                "kind": "Service",
                "metadata": {
                    "annotations": {
<<<<<<< HEAD
                        "kubectl.kubernetes.io/last-applied-configuration": "{\"apiVersion\":\"v1\",\"kind\":\"Service\",\"metadata\":{\"annotations\":{},\"labels\":{\"kat-ambassador-id\":\"authenticationtestv1\",\"scope\":\"AmbassadorTest\"},\"name\":\"authenticationtestv1-ahttp-auth2\",\"namespace\":\"default\"},\"spec\":{\"ports\":[{\"name\":\"http\",\"port\":80,\"protocol\":\"TCP\",\"targetPort\":8080},{\"name\":\"https\",\"port\":443,\"protocol\":\"TCP\",\"targetPort\":8443}],\"selector\":{\"backend\":\"authenticationtestv1-ahttp-auth2\"}}}\n"
                    },
                    "creationTimestamp": "2020-07-06T15:19:52Z",
=======
                        "kubectl.kubernetes.io/last-applied-configuration": "{\"apiVersion\":\"v1\",\"kind\":\"Service\",\"metadata\":{\"annotations\":{},\"labels\":{\"kat-ambassador-id\":\"authenticationtestv1\",\"scope\":\"AmbassadorTest\"},\"name\":\"authenticationtestv1-http\",\"namespace\":\"default\"},\"spec\":{\"ports\":[{\"name\":\"http\",\"port\":80,\"protocol\":\"TCP\",\"targetPort\":8092},{\"name\":\"https\",\"port\":443,\"protocol\":\"TCP\",\"targetPort\":8455}],\"selector\":{\"backend\":\"superpod-default\"}}}\n"
                    },
                    "creationTimestamp": "2020-07-08T12:23:48Z",
>>>>>>> e3bb21c3
                    "labels": {
                        "kat-ambassador-id": "authenticationtestv1",
                        "scope": "AmbassadorTest"
                    },
<<<<<<< HEAD
                    "name": "authenticationtestv1-ahttp-auth2",
                    "namespace": "default",
                    "resourceVersion": "19342",
                    "selfLink": "/api/v1/namespaces/default/services/authenticationtestv1-ahttp-auth2",
                    "uid": "23940c62-bf9c-11ea-b9b6-0e01d46fe775"
                },
                "spec": {
                    "clusterIP": "10.108.228.191",
=======
                    "name": "authenticationtestv1-http",
                    "namespace": "default",
                    "resourceVersion": "53523",
                    "selfLink": "/api/v1/namespaces/default/services/authenticationtestv1-http",
                    "uid": "e02e440d-c115-11ea-911e-1235a2d91ba9"
                },
                "spec": {
                    "clusterIP": "10.102.212.202",
>>>>>>> e3bb21c3
                    "ports": [
                        {
                            "name": "http",
                            "port": 80,
                            "protocol": "TCP",
<<<<<<< HEAD
                            "targetPort": 8080
=======
                            "targetPort": 8092
>>>>>>> e3bb21c3
                        },
                        {
                            "name": "https",
                            "port": 443,
                            "protocol": "TCP",
<<<<<<< HEAD
                            "targetPort": 8443
                        }
                    ],
                    "selector": {
                        "backend": "authenticationtestv1-ahttp-auth2"
=======
                            "targetPort": 8455
                        }
                    ],
                    "selector": {
                        "backend": "superpod-default"
>>>>>>> e3bb21c3
                    },
                    "sessionAffinity": "None",
                    "type": "ClusterIP"
                },
                "status": {
                    "loadBalancer": {}
                }
            }
        ]
    }
}<|MERGE_RESOLUTION|>--- conflicted
+++ resolved
@@ -20,63 +20,174 @@
                 "kind": "Service",
                 "metadata": {
                     "annotations": {
-<<<<<<< HEAD
+                        "kubectl.kubernetes.io/last-applied-configuration": "{\"apiVersion\":\"v1\",\"kind\":\"Service\",\"metadata\":{\"annotations\":{},\"labels\":{\"kat-ambassador-id\":\"authenticationtestv1\",\"scope\":\"AmbassadorTest\"},\"name\":\"authenticationtestv1-ahttp-auth1\",\"namespace\":\"default\"},\"spec\":{\"ports\":[{\"name\":\"http\",\"port\":80,\"protocol\":\"TCP\",\"targetPort\":8080},{\"name\":\"https\",\"port\":443,\"protocol\":\"TCP\",\"targetPort\":8443}],\"selector\":{\"backend\":\"authenticationtestv1-ahttp-auth1\"}}}\n"
+                    },
+                    "creationTimestamp": "2020-07-09T17:30:45Z",
+                    "labels": {
+                        "kat-ambassador-id": "authenticationtestv1",
+                        "scope": "AmbassadorTest"
+                    },
+                    "name": "authenticationtestv1-ahttp-auth1",
+                    "namespace": "default",
+                    "resourceVersion": "10258",
+                    "selfLink": "/api/v1/namespaces/default/services/authenticationtestv1-ahttp-auth1",
+                    "uid": "eb8c4936-c209-11ea-87b2-0ab82b9da1f7"
+                },
+                "spec": {
+                    "clusterIP": "10.111.32.159",
+                    "ports": [
+                        {
+                            "name": "http",
+                            "port": 80,
+                            "protocol": "TCP",
+                            "targetPort": 8080
+                        },
+                        {
+                            "name": "https",
+                            "port": 443,
+                            "protocol": "TCP",
+                            "targetPort": 8443
+                        }
+                    ],
+                    "selector": {
+                        "backend": "authenticationtestv1-ahttp-auth1"
+                    },
+                    "sessionAffinity": "None",
+                    "type": "ClusterIP"
+                },
+                "status": {
+                    "loadBalancer": {}
+                }
+            },
+            {
+                "apiVersion": "v1",
+                "kind": "Service",
+                "metadata": {
+                    "annotations": {
+                        "kubectl.kubernetes.io/last-applied-configuration": "{\"apiVersion\":\"v1\",\"kind\":\"Service\",\"metadata\":{\"annotations\":{},\"labels\":{\"kat-ambassador-id\":\"authenticationtestv1\",\"scope\":\"AmbassadorTest\"},\"name\":\"authenticationtestv1-ahttp-auth2\",\"namespace\":\"default\"},\"spec\":{\"ports\":[{\"name\":\"http\",\"port\":80,\"protocol\":\"TCP\",\"targetPort\":8080},{\"name\":\"https\",\"port\":443,\"protocol\":\"TCP\",\"targetPort\":8443}],\"selector\":{\"backend\":\"authenticationtestv1-ahttp-auth2\"}}}\n"
+                    },
+                    "creationTimestamp": "2020-07-09T17:30:45Z",
+                    "labels": {
+                        "kat-ambassador-id": "authenticationtestv1",
+                        "scope": "AmbassadorTest"
+                    },
+                    "name": "authenticationtestv1-ahttp-auth2",
+                    "namespace": "default",
+                    "resourceVersion": "10265",
+                    "selfLink": "/api/v1/namespaces/default/services/authenticationtestv1-ahttp-auth2",
+                    "uid": "eb9bfc3e-c209-11ea-87b2-0ab82b9da1f7"
+                },
+                "spec": {
+                    "clusterIP": "10.100.74.25",
+                    "ports": [
+                        {
+                            "name": "http",
+                            "port": 80,
+                            "protocol": "TCP",
+                            "targetPort": 8080
+                        },
+                        {
+                            "name": "https",
+                            "port": 443,
+                            "protocol": "TCP",
+                            "targetPort": 8443
+                        }
+                    ],
+                    "selector": {
+                        "backend": "authenticationtestv1-ahttp-auth2"
+                    },
+                    "sessionAffinity": "None",
+                    "type": "ClusterIP"
+                },
+                "status": {
+                    "loadBalancer": {}
+                }
+            },
+            {
+                "apiVersion": "v1",
+                "kind": "Service",
+                "metadata": {
+                    "annotations": {
                         "kubectl.kubernetes.io/last-applied-configuration": "{\"apiVersion\":\"v1\",\"kind\":\"Service\",\"metadata\":{\"annotations\":{},\"labels\":{\"kat-ambassador-id\":\"authenticationtestv1\",\"scope\":\"AmbassadorTest\"},\"name\":\"authenticationtestv1-http\",\"namespace\":\"default\"},\"spec\":{\"ports\":[{\"name\":\"http\",\"port\":80,\"protocol\":\"TCP\",\"targetPort\":8092},{\"name\":\"https\",\"port\":443,\"protocol\":\"TCP\",\"targetPort\":8455}],\"selector\":{\"backend\":\"superpod-default\"}}}\n"
                     },
-                    "creationTimestamp": "2020-07-06T15:19:51Z",
-=======
+                    "creationTimestamp": "2020-07-09T17:30:44Z",
+                    "labels": {
+                        "kat-ambassador-id": "authenticationtestv1",
+                        "scope": "AmbassadorTest"
+                    },
+                    "name": "authenticationtestv1-http",
+                    "namespace": "default",
+                    "resourceVersion": "10252",
+                    "selfLink": "/api/v1/namespaces/default/services/authenticationtestv1-http",
+                    "uid": "eb74fdf1-c209-11ea-87b2-0ab82b9da1f7"
+                },
+                "spec": {
+                    "clusterIP": "10.106.177.135",
+                    "ports": [
+                        {
+                            "name": "http",
+                            "port": 80,
+                            "protocol": "TCP",
+                            "targetPort": 8092
+                        },
+                        {
+                            "name": "https",
+                            "port": 443,
+                            "protocol": "TCP",
+                            "targetPort": 8455
+                        }
+                    ],
+                    "selector": {
+                        "backend": "superpod-default"
+                    },
+                    "sessionAffinity": "None",
+                    "type": "ClusterIP"
+                },
+                "status": {
+                    "loadBalancer": {}
+                }
+            },
+            {
+                "apiVersion": "v1",
+                "kind": "Service",
+                "metadata": {
+                    "annotations": {
                         "getambassador.io/config": "---\napiVersion: ambassador/v1\nkind: AuthService\nname: authenticationtestv1-ahttp-auth1\nauth_service: \"authenticationtestv1-ahttp-auth1\"\nproto: http\npath_prefix: \"/extauth\"\ntimeout_ms: 5000\nallowed_request_headers:\n- X-Foo\n- X-Bar\n- Requested-Status\n- Requested-Header\n- Location\nallowed_authorization_headers:\n- X-Foo\n- Extauth\nstatus_on_error:\n  code: 503\nambassador_id: authenticationtestv1\n---\napiVersion: ambassador/v1\nkind: AuthService\nname: authenticationtestv1-ahttp-auth2\nauth_service: \"authenticationtestv1-ahttp-auth2\"\nproto: http\npath_prefix: \"/extauth\"\ntimeout_ms: 5000\nadd_linkerd_headers: true\nallowed_request_headers:\n- X-Foo\n- X-Bar\n- Requested-Status\n- Requested-Header\n- Location\nallowed_authorization_headers:\n- X-Foo\n- Extauth\nstatus_on_error:\n  code: 503\nambassador_id: authenticationtestv1\n\n---\napiVersion: ambassador/v0\nkind: Mapping\nname: authenticationtestv1-http\nprefix: /target/\nservice: authenticationtestv1-http\nambassador_id: authenticationtestv1\n---\napiVersion: ambassador/v1\nkind: Mapping\nname: authenticationtestv1-http-unauthed\nprefix: /target/unauthed/\nservice: authenticationtestv1-http\nbypass_auth: true\nambassador_id: authenticationtestv1\n",
                         "kubectl.kubernetes.io/last-applied-configuration": "{\"apiVersion\":\"v1\",\"kind\":\"Service\",\"metadata\":{\"annotations\":{\"getambassador.io/config\":\"---\\napiVersion: ambassador/v1\\nkind: AuthService\\nname: authenticationtestv1-ahttp-auth1\\nauth_service: \\\"authenticationtestv1-ahttp-auth1\\\"\\nproto: http\\npath_prefix: \\\"/extauth\\\"\\ntimeout_ms: 5000\\nallowed_request_headers:\\n- X-Foo\\n- X-Bar\\n- Requested-Status\\n- Requested-Header\\n- Location\\nallowed_authorization_headers:\\n- X-Foo\\n- Extauth\\nstatus_on_error:\\n  code: 503\\nambassador_id: authenticationtestv1\\n---\\napiVersion: ambassador/v1\\nkind: AuthService\\nname: authenticationtestv1-ahttp-auth2\\nauth_service: \\\"authenticationtestv1-ahttp-auth2\\\"\\nproto: http\\npath_prefix: \\\"/extauth\\\"\\ntimeout_ms: 5000\\nadd_linkerd_headers: true\\nallowed_request_headers:\\n- X-Foo\\n- X-Bar\\n- Requested-Status\\n- Requested-Header\\n- Location\\nallowed_authorization_headers:\\n- X-Foo\\n- Extauth\\nstatus_on_error:\\n  code: 503\\nambassador_id: authenticationtestv1\\n\\n---\\napiVersion: ambassador/v0\\nkind: Mapping\\nname: authenticationtestv1-http\\nprefix: /target/\\nservice: authenticationtestv1-http\\nambassador_id: authenticationtestv1\\n---\\napiVersion: ambassador/v1\\nkind: Mapping\\nname: authenticationtestv1-http-unauthed\\nprefix: /target/unauthed/\\nservice: authenticationtestv1-http\\nbypass_auth: true\\nambassador_id: authenticationtestv1\\n\"},\"labels\":{\"app.kubernetes.io/component\":\"ambassador-service\",\"kat-ambassador-id\":\"authenticationtestv1\",\"scope\":\"AmbassadorTest\"},\"name\":\"authenticationtestv1\",\"namespace\":\"default\"},\"spec\":{\"ports\":[{\"name\":\"http\",\"port\":80,\"protocol\":\"TCP\",\"targetPort\":8080},{\"name\":\"https\",\"port\":443,\"protocol\":\"TCP\",\"targetPort\":8443}],\"selector\":{\"service\":\"authenticationtestv1\"},\"type\":\"NodePort\"}}\n"
                     },
-                    "creationTimestamp": "2020-07-08T12:23:48Z",
->>>>>>> e3bb21c3
+                    "creationTimestamp": "2020-07-09T17:30:44Z",
                     "labels": {
                         "app.kubernetes.io/component": "ambassador-service",
                         "kat-ambassador-id": "authenticationtestv1",
                         "scope": "AmbassadorTest"
                     },
-<<<<<<< HEAD
-                    "name": "authenticationtestv1-http",
-                    "namespace": "default",
-                    "resourceVersion": "19328",
-                    "selfLink": "/api/v1/namespaces/default/services/authenticationtestv1-http",
-                    "uid": "2371bb4f-bf9c-11ea-b9b6-0e01d46fe775"
-                },
-                "spec": {
-                    "clusterIP": "10.102.38.70",
-=======
                     "name": "authenticationtestv1",
                     "namespace": "default",
-                    "resourceVersion": "53511",
+                    "resourceVersion": "10237",
                     "selfLink": "/api/v1/namespaces/default/services/authenticationtestv1",
-                    "uid": "e0118663-c115-11ea-911e-1235a2d91ba9"
-                },
-                "spec": {
-                    "clusterIP": "10.109.142.90",
+                    "uid": "eb57c765-c209-11ea-87b2-0ab82b9da1f7"
+                },
+                "spec": {
+                    "clusterIP": "10.102.114.150",
                     "externalTrafficPolicy": "Cluster",
->>>>>>> e3bb21c3
-                    "ports": [
-                        {
-                            "name": "http",
-                            "nodePort": 30758,
-                            "port": 80,
-                            "protocol": "TCP",
-                            "targetPort": 8092
-                        },
-                        {
-                            "name": "https",
-                            "nodePort": 32624,
-                            "port": 443,
-                            "protocol": "TCP",
-                            "targetPort": 8455
-                        }
-                    ],
-                    "selector": {
-<<<<<<< HEAD
-                        "backend": "superpod-default"
-=======
+                    "ports": [
+                        {
+                            "name": "http",
+                            "nodePort": 32355,
+                            "port": 80,
+                            "protocol": "TCP",
+                            "targetPort": 8080
+                        },
+                        {
+                            "name": "https",
+                            "nodePort": 30314,
+                            "port": 443,
+                            "protocol": "TCP",
+                            "targetPort": 8443
+                        }
+                    ],
+                    "selector": {
                         "service": "authenticationtestv1"
->>>>>>> e3bb21c3
                     },
                     "sessionAffinity": "None",
                     "type": "NodePort"
@@ -90,60 +201,28 @@
                 "kind": "Service",
                 "metadata": {
                     "annotations": {
-<<<<<<< HEAD
-                        "getambassador.io/config": "---\napiVersion: ambassador/v1\nkind: AuthService\nname: authenticationtestv1-ahttp-auth1\nauth_service: \"authenticationtestv1-ahttp-auth1\"\nproto: http\npath_prefix: \"/extauth\"\ntimeout_ms: 5000\nallowed_request_headers:\n- X-Foo\n- X-Bar\n- Requested-Status\n- Requested-Header\n- Location\nallowed_authorization_headers:\n- X-Foo\n- Extauth\nstatus_on_error:\n  code: 503\nambassador_id: authenticationtestv1\n---\napiVersion: ambassador/v1\nkind: AuthService\nname: authenticationtestv1-ahttp-auth2\nauth_service: \"authenticationtestv1-ahttp-auth2\"\nproto: http\npath_prefix: \"/extauth\"\ntimeout_ms: 5000\nadd_linkerd_headers: true\nallowed_request_headers:\n- X-Foo\n- X-Bar\n- Requested-Status\n- Requested-Header\n- Location\nallowed_authorization_headers:\n- X-Foo\n- Extauth\nstatus_on_error:\n  code: 503\nambassador_id: authenticationtestv1\n\n---\napiVersion: ambassador/v0\nkind: Mapping\nname: authenticationtestv1-http\nprefix: /target/\nservice: authenticationtestv1-http\nambassador_id: authenticationtestv1\n---\napiVersion: ambassador/v1\nkind: Mapping\nname: authenticationtestv1-http-unauthed\nprefix: /target/unauthed/\nservice: authenticationtestv1-http\nbypass_auth: true\nambassador_id: authenticationtestv1\n",
-                        "kubectl.kubernetes.io/last-applied-configuration": "{\"apiVersion\":\"v1\",\"kind\":\"Service\",\"metadata\":{\"annotations\":{\"getambassador.io/config\":\"---\\napiVersion: ambassador/v1\\nkind: AuthService\\nname: authenticationtestv1-ahttp-auth1\\nauth_service: \\\"authenticationtestv1-ahttp-auth1\\\"\\nproto: http\\npath_prefix: \\\"/extauth\\\"\\ntimeout_ms: 5000\\nallowed_request_headers:\\n- X-Foo\\n- X-Bar\\n- Requested-Status\\n- Requested-Header\\n- Location\\nallowed_authorization_headers:\\n- X-Foo\\n- Extauth\\nstatus_on_error:\\n  code: 503\\nambassador_id: authenticationtestv1\\n---\\napiVersion: ambassador/v1\\nkind: AuthService\\nname: authenticationtestv1-ahttp-auth2\\nauth_service: \\\"authenticationtestv1-ahttp-auth2\\\"\\nproto: http\\npath_prefix: \\\"/extauth\\\"\\ntimeout_ms: 5000\\nadd_linkerd_headers: true\\nallowed_request_headers:\\n- X-Foo\\n- X-Bar\\n- Requested-Status\\n- Requested-Header\\n- Location\\nallowed_authorization_headers:\\n- X-Foo\\n- Extauth\\nstatus_on_error:\\n  code: 503\\nambassador_id: authenticationtestv1\\n\\n---\\napiVersion: ambassador/v0\\nkind: Mapping\\nname: authenticationtestv1-http\\nprefix: /target/\\nservice: authenticationtestv1-http\\nambassador_id: authenticationtestv1\\n---\\napiVersion: ambassador/v1\\nkind: Mapping\\nname: authenticationtestv1-http-unauthed\\nprefix: /target/unauthed/\\nservice: authenticationtestv1-http\\nbypass_auth: true\\nambassador_id: authenticationtestv1\\n\"},\"labels\":{\"app.kubernetes.io/component\":\"ambassador-service\",\"kat-ambassador-id\":\"authenticationtestv1\",\"scope\":\"AmbassadorTest\"},\"name\":\"authenticationtestv1\",\"namespace\":\"default\"},\"spec\":{\"ports\":[{\"name\":\"http\",\"port\":80,\"protocol\":\"TCP\",\"targetPort\":8080},{\"name\":\"https\",\"port\":443,\"protocol\":\"TCP\",\"targetPort\":8443}],\"selector\":{\"service\":\"authenticationtestv1\"},\"type\":\"NodePort\"}}\n"
-                    },
-                    "creationTimestamp": "2020-07-06T15:19:51Z",
-=======
                         "kubectl.kubernetes.io/last-applied-configuration": "{\"apiVersion\":\"v1\",\"kind\":\"Service\",\"metadata\":{\"annotations\":{},\"labels\":{\"kat-ambassador-id\":\"authenticationtestv1\",\"scope\":\"AmbassadorTest\",\"service\":\"authenticationtestv1-admin\"},\"name\":\"authenticationtestv1-admin\",\"namespace\":\"default\"},\"spec\":{\"ports\":[{\"name\":\"authenticationtestv1-admin\",\"port\":8877,\"targetPort\":8877}],\"selector\":{\"service\":\"authenticationtestv1\"},\"type\":\"NodePort\"}}\n"
                     },
-                    "creationTimestamp": "2020-07-08T12:23:48Z",
->>>>>>> e3bb21c3
-                    "labels": {
-                        "app.kubernetes.io/component": "ambassador-service",
+                    "creationTimestamp": "2020-07-09T17:30:44Z",
+                    "labels": {
                         "kat-ambassador-id": "authenticationtestv1",
                         "scope": "AmbassadorTest",
                         "service": "authenticationtestv1-admin"
                     },
-<<<<<<< HEAD
-                    "name": "authenticationtestv1",
-                    "namespace": "default",
-                    "resourceVersion": "19316",
-                    "selfLink": "/api/v1/namespaces/default/services/authenticationtestv1",
-                    "uid": "23506e71-bf9c-11ea-b9b6-0e01d46fe775"
-                },
-                "spec": {
-                    "clusterIP": "10.109.206.174",
+                    "name": "authenticationtestv1-admin",
+                    "namespace": "default",
+                    "resourceVersion": "10242",
+                    "selfLink": "/api/v1/namespaces/default/services/authenticationtestv1-admin",
+                    "uid": "eb6062a9-c209-11ea-87b2-0ab82b9da1f7"
+                },
+                "spec": {
+                    "clusterIP": "10.99.54.106",
                     "externalTrafficPolicy": "Cluster",
                     "ports": [
                         {
-                            "name": "http",
-                            "nodePort": 30275,
-                            "port": 80,
-                            "protocol": "TCP",
-                            "targetPort": 8080
-                        },
-                        {
-                            "name": "https",
-                            "nodePort": 31787,
-                            "port": 443,
-=======
-                    "name": "authenticationtestv1-admin",
-                    "namespace": "default",
-                    "resourceVersion": "53516",
-                    "selfLink": "/api/v1/namespaces/default/services/authenticationtestv1-admin",
-                    "uid": "e01cbbb3-c115-11ea-911e-1235a2d91ba9"
-                },
-                "spec": {
-                    "clusterIP": "10.107.6.43",
-                    "externalTrafficPolicy": "Cluster",
-                    "ports": [
-                        {
                             "name": "authenticationtestv1-admin",
-                            "nodePort": 30829,
+                            "nodePort": 30668,
                             "port": 8877,
->>>>>>> e3bb21c3
                             "protocol": "TCP",
                             "targetPort": 8877
                         }
@@ -153,218 +232,6 @@
                     },
                     "sessionAffinity": "None",
                     "type": "NodePort"
-                },
-                "status": {
-                    "loadBalancer": {}
-                }
-            },
-            {
-                "apiVersion": "v1",
-                "kind": "Service",
-                "metadata": {
-                    "annotations": {
-<<<<<<< HEAD
-                        "kubectl.kubernetes.io/last-applied-configuration": "{\"apiVersion\":\"v1\",\"kind\":\"Service\",\"metadata\":{\"annotations\":{},\"labels\":{\"kat-ambassador-id\":\"authenticationtestv1\",\"scope\":\"AmbassadorTest\",\"service\":\"authenticationtestv1-admin\"},\"name\":\"authenticationtestv1-admin\",\"namespace\":\"default\"},\"spec\":{\"ports\":[{\"name\":\"authenticationtestv1-admin\",\"port\":8877,\"targetPort\":8877}],\"selector\":{\"service\":\"authenticationtestv1\"},\"type\":\"NodePort\"}}\n"
-                    },
-                    "creationTimestamp": "2020-07-06T15:19:51Z",
-=======
-                        "kubectl.kubernetes.io/last-applied-configuration": "{\"apiVersion\":\"v1\",\"kind\":\"Service\",\"metadata\":{\"annotations\":{},\"labels\":{\"kat-ambassador-id\":\"authenticationtestv1\",\"scope\":\"AmbassadorTest\"},\"name\":\"authenticationtestv1-ahttp-auth1\",\"namespace\":\"default\"},\"spec\":{\"ports\":[{\"name\":\"http\",\"port\":80,\"protocol\":\"TCP\",\"targetPort\":8080},{\"name\":\"https\",\"port\":443,\"protocol\":\"TCP\",\"targetPort\":8443}],\"selector\":{\"backend\":\"authenticationtestv1-ahttp-auth1\"}}}\n"
-                    },
-                    "creationTimestamp": "2020-07-08T12:23:48Z",
->>>>>>> e3bb21c3
-                    "labels": {
-                        "kat-ambassador-id": "authenticationtestv1",
-                        "scope": "AmbassadorTest",
-                        "service": "authenticationtestv1-admin"
-                    },
-<<<<<<< HEAD
-                    "name": "authenticationtestv1-admin",
-                    "namespace": "default",
-                    "resourceVersion": "19321",
-                    "selfLink": "/api/v1/namespaces/default/services/authenticationtestv1-admin",
-                    "uid": "235c197b-bf9c-11ea-b9b6-0e01d46fe775"
-                },
-                "spec": {
-                    "clusterIP": "10.97.41.90",
-                    "externalTrafficPolicy": "Cluster",
-                    "ports": [
-                        {
-                            "name": "authenticationtestv1-admin",
-                            "nodePort": 30740,
-                            "port": 8877,
-                            "protocol": "TCP",
-                            "targetPort": 8877
-                        }
-                    ],
-                    "selector": {
-                        "service": "authenticationtestv1"
-=======
-                    "name": "authenticationtestv1-ahttp-auth1",
-                    "namespace": "default",
-                    "resourceVersion": "53527",
-                    "selfLink": "/api/v1/namespaces/default/services/authenticationtestv1-ahttp-auth1",
-                    "uid": "e037ba42-c115-11ea-911e-1235a2d91ba9"
-                },
-                "spec": {
-                    "clusterIP": "10.100.118.118",
-                    "ports": [
-                        {
-                            "name": "http",
-                            "port": 80,
-                            "protocol": "TCP",
-                            "targetPort": 8080
-                        },
-                        {
-                            "name": "https",
-                            "port": 443,
-                            "protocol": "TCP",
-                            "targetPort": 8443
-                        }
-                    ],
-                    "selector": {
-                        "backend": "authenticationtestv1-ahttp-auth1"
->>>>>>> e3bb21c3
-                    },
-                    "sessionAffinity": "None",
-                    "type": "NodePort"
-                },
-                "status": {
-                    "loadBalancer": {}
-                }
-            },
-            {
-                "apiVersion": "v1",
-                "kind": "Service",
-                "metadata": {
-                    "annotations": {
-<<<<<<< HEAD
-                        "kubectl.kubernetes.io/last-applied-configuration": "{\"apiVersion\":\"v1\",\"kind\":\"Service\",\"metadata\":{\"annotations\":{},\"labels\":{\"kat-ambassador-id\":\"authenticationtestv1\",\"scope\":\"AmbassadorTest\"},\"name\":\"authenticationtestv1-ahttp-auth1\",\"namespace\":\"default\"},\"spec\":{\"ports\":[{\"name\":\"http\",\"port\":80,\"protocol\":\"TCP\",\"targetPort\":8080},{\"name\":\"https\",\"port\":443,\"protocol\":\"TCP\",\"targetPort\":8443}],\"selector\":{\"backend\":\"authenticationtestv1-ahttp-auth1\"}}}\n"
-                    },
-                    "creationTimestamp": "2020-07-06T15:19:51Z",
-=======
-                        "kubectl.kubernetes.io/last-applied-configuration": "{\"apiVersion\":\"v1\",\"kind\":\"Service\",\"metadata\":{\"annotations\":{},\"labels\":{\"kat-ambassador-id\":\"authenticationtestv1\",\"scope\":\"AmbassadorTest\"},\"name\":\"authenticationtestv1-ahttp-auth2\",\"namespace\":\"default\"},\"spec\":{\"ports\":[{\"name\":\"http\",\"port\":80,\"protocol\":\"TCP\",\"targetPort\":8080},{\"name\":\"https\",\"port\":443,\"protocol\":\"TCP\",\"targetPort\":8443}],\"selector\":{\"backend\":\"authenticationtestv1-ahttp-auth2\"}}}\n"
-                    },
-                    "creationTimestamp": "2020-07-08T12:23:48Z",
->>>>>>> e3bb21c3
-                    "labels": {
-                        "kat-ambassador-id": "authenticationtestv1",
-                        "scope": "AmbassadorTest"
-                    },
-<<<<<<< HEAD
-                    "name": "authenticationtestv1-ahttp-auth1",
-                    "namespace": "default",
-                    "resourceVersion": "19334",
-                    "selfLink": "/api/v1/namespaces/default/services/authenticationtestv1-ahttp-auth1",
-                    "uid": "237da030-bf9c-11ea-b9b6-0e01d46fe775"
-                },
-                "spec": {
-                    "clusterIP": "10.108.114.157",
-=======
-                    "name": "authenticationtestv1-ahttp-auth2",
-                    "namespace": "default",
-                    "resourceVersion": "53534",
-                    "selfLink": "/api/v1/namespaces/default/services/authenticationtestv1-ahttp-auth2",
-                    "uid": "e0490da0-c115-11ea-911e-1235a2d91ba9"
-                },
-                "spec": {
-                    "clusterIP": "10.98.50.251",
->>>>>>> e3bb21c3
-                    "ports": [
-                        {
-                            "name": "http",
-                            "port": 80,
-                            "protocol": "TCP",
-                            "targetPort": 8080
-                        },
-                        {
-                            "name": "https",
-                            "port": 443,
-                            "protocol": "TCP",
-                            "targetPort": 8443
-                        }
-                    ],
-                    "selector": {
-<<<<<<< HEAD
-                        "backend": "authenticationtestv1-ahttp-auth1"
-=======
-                        "backend": "authenticationtestv1-ahttp-auth2"
->>>>>>> e3bb21c3
-                    },
-                    "sessionAffinity": "None",
-                    "type": "ClusterIP"
-                },
-                "status": {
-                    "loadBalancer": {}
-                }
-            },
-            {
-                "apiVersion": "v1",
-                "kind": "Service",
-                "metadata": {
-                    "annotations": {
-<<<<<<< HEAD
-                        "kubectl.kubernetes.io/last-applied-configuration": "{\"apiVersion\":\"v1\",\"kind\":\"Service\",\"metadata\":{\"annotations\":{},\"labels\":{\"kat-ambassador-id\":\"authenticationtestv1\",\"scope\":\"AmbassadorTest\"},\"name\":\"authenticationtestv1-ahttp-auth2\",\"namespace\":\"default\"},\"spec\":{\"ports\":[{\"name\":\"http\",\"port\":80,\"protocol\":\"TCP\",\"targetPort\":8080},{\"name\":\"https\",\"port\":443,\"protocol\":\"TCP\",\"targetPort\":8443}],\"selector\":{\"backend\":\"authenticationtestv1-ahttp-auth2\"}}}\n"
-                    },
-                    "creationTimestamp": "2020-07-06T15:19:52Z",
-=======
-                        "kubectl.kubernetes.io/last-applied-configuration": "{\"apiVersion\":\"v1\",\"kind\":\"Service\",\"metadata\":{\"annotations\":{},\"labels\":{\"kat-ambassador-id\":\"authenticationtestv1\",\"scope\":\"AmbassadorTest\"},\"name\":\"authenticationtestv1-http\",\"namespace\":\"default\"},\"spec\":{\"ports\":[{\"name\":\"http\",\"port\":80,\"protocol\":\"TCP\",\"targetPort\":8092},{\"name\":\"https\",\"port\":443,\"protocol\":\"TCP\",\"targetPort\":8455}],\"selector\":{\"backend\":\"superpod-default\"}}}\n"
-                    },
-                    "creationTimestamp": "2020-07-08T12:23:48Z",
->>>>>>> e3bb21c3
-                    "labels": {
-                        "kat-ambassador-id": "authenticationtestv1",
-                        "scope": "AmbassadorTest"
-                    },
-<<<<<<< HEAD
-                    "name": "authenticationtestv1-ahttp-auth2",
-                    "namespace": "default",
-                    "resourceVersion": "19342",
-                    "selfLink": "/api/v1/namespaces/default/services/authenticationtestv1-ahttp-auth2",
-                    "uid": "23940c62-bf9c-11ea-b9b6-0e01d46fe775"
-                },
-                "spec": {
-                    "clusterIP": "10.108.228.191",
-=======
-                    "name": "authenticationtestv1-http",
-                    "namespace": "default",
-                    "resourceVersion": "53523",
-                    "selfLink": "/api/v1/namespaces/default/services/authenticationtestv1-http",
-                    "uid": "e02e440d-c115-11ea-911e-1235a2d91ba9"
-                },
-                "spec": {
-                    "clusterIP": "10.102.212.202",
->>>>>>> e3bb21c3
-                    "ports": [
-                        {
-                            "name": "http",
-                            "port": 80,
-                            "protocol": "TCP",
-<<<<<<< HEAD
-                            "targetPort": 8080
-=======
-                            "targetPort": 8092
->>>>>>> e3bb21c3
-                        },
-                        {
-                            "name": "https",
-                            "port": 443,
-                            "protocol": "TCP",
-<<<<<<< HEAD
-                            "targetPort": 8443
-                        }
-                    ],
-                    "selector": {
-                        "backend": "authenticationtestv1-ahttp-auth2"
-=======
-                            "targetPort": 8455
-                        }
-                    ],
-                    "selector": {
-                        "backend": "superpod-default"
->>>>>>> e3bb21c3
-                    },
-                    "sessionAffinity": "None",
-                    "type": "ClusterIP"
                 },
                 "status": {
                     "loadBalancer": {}
