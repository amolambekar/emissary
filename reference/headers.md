# Headers

Ambassador Edge Stack can route to target services based on HTTP headers with the `headers` and `regex_headers` annotations. Multiple mappings with different annotations can be applied to construct more complex routing rules.

## The `headers` annotation

The `headers` attribute is a dictionary of `header`: `value` pairs. Ambassador Edge Stack will only allow requests that match the specified `header`: `value` pairs to reach the target service.

You can also set the `value` of a header to `true` to test for the existence of a header.

## A basic example

```yaml
---
<<<<<<< HEAD
apiVersion: getambassador.io/v1
=======
apiVersion: getambassador.io/v2
>>>>>>> 2d5e7497
kind:  Mapping
metadata:
  name:  tour-backend
spec:
  prefix: /backend/
  service: tour
  headers:
    x-tour-mode: backend
    x-random-header: datawire

```

will allow requests to `/backend/` to succeed only if the `x-tour-mode` header has the value `backend` _and_ the `x-random-header` has the value `datawire`.

## A conditional example

```yaml
---
<<<<<<< HEAD
apiVersion: getambassador.io/v1
=======
apiVersion: getambassador.io/v2
>>>>>>> 2d5e7497
kind:  Mapping
metadata:
  name:  tour-mode
spec:
  prefix: /
  service: tour-mode
  headers:
    x-tour-mode: true

---
<<<<<<< HEAD
apiVersion: getambassador.io/v1
=======
apiVersion: getambassador.io/v2
>>>>>>> 2d5e7497
kind:  Mapping
metadata:
  name:  tour-regular
spec:
  prefix: /
  service: tour-regular
```

will send requests that contain the `x-tour-mode` header to the `tour-mode` target, while routing all other requests to the `tour-regular` target.

## `regex_headers`

The following mapping will route mobile requests from Android and iPhones to a mobile service:

```yaml
<<<<<<< HEAD
---
apiVersion: getambassador.io/v1
kind:  Mapping
metadata:
  name:  tour-backend
spec:
  regex_headers:
    user-agent: "^(?=.*\\bAndroid\\b)(?=.*\\b(m|M)obile\\b).*|(?=.*\\biPhone\\b)(?=.*\\b(m|M)obile\\b).*$"
  prefix: /
  service: mobile-ui
```
=======
name: mobile-ui
  annotations:
    getambassador.io/config: |
      ---
      apiVersion: getambassador.io/v2
      kind:  Mapping
      name:  mobile_ui_mapping
      regex_headers:
        user-agent: "^(?=.*\\bAndroid\\b)(?=.*\\b(m|M)obile\\b).*|(?=.*\\biPhone\\b)(?=.*\\b(m|M)obile\\b).*$"
      prefix: /
      service: mobile-ui
```

>>>>>>> 2d5e7497
<|MERGE_RESOLUTION|>--- conflicted
+++ resolved
@@ -12,11 +12,7 @@
 
 ```yaml
 ---
-<<<<<<< HEAD
-apiVersion: getambassador.io/v1
-=======
 apiVersion: getambassador.io/v2
->>>>>>> 2d5e7497
 kind:  Mapping
 metadata:
   name:  tour-backend
@@ -35,11 +31,7 @@
 
 ```yaml
 ---
-<<<<<<< HEAD
-apiVersion: getambassador.io/v1
-=======
 apiVersion: getambassador.io/v2
->>>>>>> 2d5e7497
 kind:  Mapping
 metadata:
   name:  tour-mode
@@ -50,11 +42,7 @@
     x-tour-mode: true
 
 ---
-<<<<<<< HEAD
-apiVersion: getambassador.io/v1
-=======
 apiVersion: getambassador.io/v2
->>>>>>> 2d5e7497
 kind:  Mapping
 metadata:
   name:  tour-regular
@@ -70,30 +58,15 @@
 The following mapping will route mobile requests from Android and iPhones to a mobile service:
 
 ```yaml
-<<<<<<< HEAD
 ---
 apiVersion: getambassador.io/v1
 kind:  Mapping
 metadata:
-  name:  tour-backend
+  name: tour-mobile
 spec:
   regex_headers:
     user-agent: "^(?=.*\\bAndroid\\b)(?=.*\\b(m|M)obile\\b).*|(?=.*\\biPhone\\b)(?=.*\\b(m|M)obile\\b).*$"
   prefix: /
   service: mobile-ui
 ```
-=======
-name: mobile-ui
-  annotations:
-    getambassador.io/config: |
-      ---
-      apiVersion: getambassador.io/v2
-      kind:  Mapping
-      name:  mobile_ui_mapping
-      regex_headers:
-        user-agent: "^(?=.*\\bAndroid\\b)(?=.*\\b(m|M)obile\\b).*|(?=.*\\biPhone\\b)(?=.*\\b(m|M)obile\\b).*$"
-      prefix: /
-      service: mobile-ui
-```
 
->>>>>>> 2d5e7497
