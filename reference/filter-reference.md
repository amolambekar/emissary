--- conflicted
+++ resolved
@@ -112,14 +112,6 @@
     requireNotBefore: bool          # optional; default is false
 
     injectRequestHeaders:           # optional; default is []
-<<<<<<< HEAD
-     - name:   "header-name-string" # required
-       value:  "go-template-string" # required
-       
-    errorResponse:                  # optional; default is nil
-      contentType:    "string"      # optional; default is "application/json"
-      bodyTemplate:   "string"      # optional
-=======
     - name:   "header-name-string"    # required
       value:  "go-template-string"    # required
        
@@ -129,30 +121,14 @@
       - name: "header-name-string"      # required
         value: "go-template-string"     # required
       bodyTemplate: "string"          # optional; default is `{{ . | json "" }}`
->>>>>>> 2d5e7497
-```
- - `errorResponse` allows templating the error response, overriding the default json error format. 
-    Make sure you validate and test your template, not to generate server-side errors on top of client errors.
-
-    `contentType` specifies the returned HTTP response content format. Defaults to `application/json`.
-    
-    `bodyTemplate` is a [golang text/template](https://golang.org/pkg/text/template/) blob to be used for generating the response output. 
-    The template can reference objects named:
-    * `httpStatus` → `integer` the HTTP status code.
-    * `error` → `error` the original error object.
-    * `requestId` → `integer` the HTTP request ID, for correlation.
+```
+
  - `insecureTLS` disables TLS verification for the cases when
    `jwksURI` begins with `https://`.  This is discouraged in favor of
    either using plain `http://` or [installing a self-signed
    certificate](#installing-self-signed-certificates).
-<<<<<<< HEAD
  - `renegotiateTLS` allows a remote server to request TLS renegotiation. 
    Accepted values are "never", "onceAsClient", and "freelyAsClient".
-=======
- - `renegotiateTLS` allows a remote server to request TLS
-   renegotiation.  Accepted values are "never", "onceAsClient", and
-   "freelyAsClient".
->>>>>>> 2d5e7497
  - `injectRequestHeaders` injects HTTP header fields in to the request
    before sending it to the upstream service; where the header value
    can be set based on the JWT value.  The value is specified as a [Go
@@ -277,19 +253,6 @@
       - name: "X-Authorization"
         value: "Authenticated {{ .token.Header.typ }}; sub={{ .token.Claims.sub }}; name={{ printf \"%q\" .token.Claims.name }}"
         # result will be: "Authenticated JWT; sub=1234567890; name="John Doe""
-<<<<<<< HEAD
-    errorResponse:
-      contentType: "application/json"
-      bodyTemplate: |-
-        {
-            "errorMessage": "{{.error}}",
-            "altErrorMessage": "{{ if eq .error.ValidationError.Errors 2 }}expired{{ else }}invalid{{ end }}",
-            "errorCode": {{.error.ValidationError.Errors}},
-            "httpStatus": "{{.httpStatus}}",
-            "requestId": "{{.requestId}}"
-        }
-
-=======
       - name: "X-UA"
         value: "{{ .httpRequestHeader.Get \"User-Agent\" }}"
         # result will be: "curl/7.66.0" or
@@ -312,7 +275,6 @@
             "httpStatus": "{{ .status_code }}",
             "requestId": {{ .request_id | json "    " }}
         }
->>>>>>> 2d5e7497
 ```
 
 ### Filter Type: `OAuth2`
@@ -331,18 +293,17 @@
 spec:
   OAuth2:
     authorizationURL:      "url-string"      # required
-<<<<<<< HEAD
-    insecureTLS:           bool              # optional; default is false
-    renegotiateTLS:        "enum-string"     # optional; default is "never"
-=======
     grantType              "enum-string"     # optional; default is "AuthorizationCode"
     accessTokenValidation: "enum-string"     # optional; default is "auto"
 
     # Settings for grantType=="AuthorizationCode"
     clientURL:             "url-string"      # required
     stateTTL:              "duration-string" # optional; default is "5m"
->>>>>>> 2d5e7497
     clientID:              "string"          # required
+    # A client secret must be specified.
+    # This can be done by including the raw secret as a string in "secret",
+    # or by referencing Kubernetes secret with "secretName" (and "secretNamespace").
+    # It is invalid to specify both "secret" and "secretName".
     secret:                "string"          # required (unless secretName is set)
     secretName:            "string"          # required (unless secret is set)
     secretNamespace:       "string"          # optional; default is the same namespace as the Filter
@@ -358,36 +319,6 @@
  - `authorizationURL`: Identifies where to look for the
    `/.well-known/openid-configuration` descriptor to figure out how to
    talk to the OAuth2 provider.
-<<<<<<< HEAD
- - `insecureTLS` disables TLS verification when speaking to an
-   identity provider with an `https://` `authorizationURL`.  This is
-   discouraged in favor of either using plain `http://` or [installing
-   a self-signed certificate](#installing-self-signed-certificates).
- - `renegotiateTLS` allows a remote server to request TLS renegotiation. 
-   Accepted values are "never", "onceAsClient", and "freelyAsClient".
- - `clientID`: The Client ID you get from your identity provider.
- - The client secret you get from your identity provider can be
-   specified 2 different ways:
-   * As a string, in the `secret` field.
-   * As a Kubernetes `generic` Secret, named by
-     `secretName`/`secretNamespace`.  The Kubernetes secret must of
-     the `generic` type, with the value stored under the key
-     `oauth2-client-secret`.  If `secretNamespace` is not given, it
-     defaults to the namespace of the Filter resource.
-   * **Note**: It is invalid to set both `secret` and `secretName`.
-
-Information you must decide, and give to your identity provider:
-
- - `clientURL`: Identifies a hostname that can appropriately set
-   cookies for the application.  Only the scheme (`https://`) and
-   authority (`example.com:1234`) parts are used; the path part of the
-   URL is ignored.  You will also likely need to register
-   `${clientURL}/callback` as an authorized callback endpoint with
-   your identity provider.
-
-Information that you decide for yourself:
-
-=======
  - `grantType`: Which type of OAuth 2.0 authorization grant to request
    from the identity provider.  Currently supported are:
    * `"AuthorizationCode"`: Authenticate by redirecting to a
@@ -397,7 +328,6 @@
      headers on incoming requests, and using them to authenticate to
      the identity provider.  Support for the `ClientCredentials` is
      currently preliminary, and only goes through limited testing.
->>>>>>> 2d5e7497
  - `accessTokenValidation`: How to verify the liveness and scope of
    Access Tokens issued by the identity provider.  Valid values are
    either `"auto"`, `"jwt"`, or `"userinfo"`.  Empty or unset is
@@ -712,13 +642,7 @@
 USER 1000
 ```
 
-<<<<<<< HEAD
-When deploying Ambassador Pro, refer to that custom Docker image,
-rather than to
-`quay.io/datawire/ambassador_pro:amb-sidecar-$aproVersion$`.
-=======
 When deploying Ambassador Edge Stack, refer to that custom Docker image,
-rather than to `quay.io/datawire/ambassador_pro:amb-sidecar-%aproVersion%`.
->>>>>>> 2d5e7497
-
-
+rather than to `quay.io/datawire/ambassador_pro:amb-sidecar-$aproVersion$`
+
+
