# Gzip Compression

Gzip enables Ambassador Edge Stack to compress upstream data upon client request. Compression is useful in situations where large payloads need to be transmitted without compromising the response time. Compression can also save on bandwidth costs at the expense of increased compute cost.

## How does it work?

When the gzip filter is enabled, request and response headers are inspected to determine whether or not the content should be compressed. The content is compressed and then sent to the client with the appropriate headers if either response and request allow.

<<<<<<< HEAD
For more details see [Envoy - Gzip](https://www.envoyproxy.io/docs/envoy/v1.11.2/configuration/http_filters/gzip_filter#how-it-works)
=======
For more details see [Envoy - Gzip](https://www.envoyproxy.io/docs/envoy/latest/configuration/http/http_filters/gzip_filter.html).
>>>>>>> 2d5e7497

## The `gzip` API

- `memory_level`: Value from 1 to 9 that controls the amount of internal memory used by zlib. Higher values use more memory, but are faster and produce better compression results. The default value is 5.
- `min_content_length`: Minimum response length, in bytes, which will trigger compression. The default value is 30.
- `compression_level`: A value used for selecting the zlib compression level. This setting will affect speed and amount of compression applied to the content. “BEST” provides higher compression at the cost of higher latency, “SPEED” provides lower compression with minimum impact on response time. “DEFAULT” provides an optimal result between speed and compression. This field will be set to “DEFAULT” if not specified.
- `compression_strategy`: A value used for selecting the zlib compression strategy which is directly related to the characteristics of the content. Most of the time “DEFAULT” will be the best choice, though there are situations which changing this parameter might produce better results. For example, run-length encoding (RLE) is typically used when the content is known for having sequences which same data occurs many consecutive times. For more information about each strategy, please refer to zlib manual.
- `window_bits`: Value from 9 to 15 that represents the base two logarithmic of the compressor’s window size. Larger window results in better compression at the expense of memory usage. The default is 12 which will produce a 4096 bytes window. For more details about this parameter, please refer to zlib manual > deflateInit2.
- `content_type`: Set of strings that allows specifying which mime-types yield compression; e.g., application/json, text/html, etc. When this field is not defined, compression will be applied to the following mime-types: “application/javascript”, “application/json”, “application/xhtml+xml”, “image/svg+xml”, “text/css”, “text/html”, “text/plain”, “text/xml”.
- `disable_on_etag_header`: If true, disables compression when the response contains an etag header. When it is false, the filter will preserve weak etags and remove the ones that require strong validation.
- `remove_accept_encoding_header`: If true, removes accept-encoding from the request headers before dispatching it to the upstream so that responses do not get compressed before reaching the filter.


## Example

```yaml
<<<<<<< HEAD
apiVersion: getambassador.io/v1
=======
apiVersion: getambassador.io/v2
>>>>>>> 2d5e7497
kind:  Module
metadata:
  name:  ambassador
spec:
  config:
    gzip:
      memory_level: 2
      min_content_length: 32
      compression_level: BEST
      compression_strategy: RLE
      content_type: 
      - application/javascript
      - application/json
      - text/plain
      disable_on_etag_header: false
      remove_accept_encoding_header: false
```

Minimum configuration:
```yaml
<<<<<<< HEAD
apiVersion: getambassador.io/v1
kind:  Module
metadata:
  name:  ambassador
spec:
  config:
    gzip:
      enabled: true
```
=======
apiVersion: getambassador.io/v2
kind:  Module
name:  ambassador
config:
  gzip:
    enabled: true
```

>>>>>>> 2d5e7497
<|MERGE_RESOLUTION|>--- conflicted
+++ resolved
@@ -6,11 +6,7 @@
 
 When the gzip filter is enabled, request and response headers are inspected to determine whether or not the content should be compressed. The content is compressed and then sent to the client with the appropriate headers if either response and request allow.
 
-<<<<<<< HEAD
-For more details see [Envoy - Gzip](https://www.envoyproxy.io/docs/envoy/v1.11.2/configuration/http_filters/gzip_filter#how-it-works)
-=======
 For more details see [Envoy - Gzip](https://www.envoyproxy.io/docs/envoy/latest/configuration/http/http_filters/gzip_filter.html).
->>>>>>> 2d5e7497
 
 ## The `gzip` API
 
@@ -27,11 +23,7 @@
 ## Example
 
 ```yaml
-<<<<<<< HEAD
-apiVersion: getambassador.io/v1
-=======
 apiVersion: getambassador.io/v2
->>>>>>> 2d5e7497
 kind:  Module
 metadata:
   name:  ambassador
@@ -52,8 +44,7 @@
 
 Minimum configuration:
 ```yaml
-<<<<<<< HEAD
-apiVersion: getambassador.io/v1
+apiVersion: getambassador.io/v2
 kind:  Module
 metadata:
   name:  ambassador
@@ -61,14 +52,4 @@
   config:
     gzip:
       enabled: true
-```
-=======
-apiVersion: getambassador.io/v2
-kind:  Module
-name:  ambassador
-config:
-  gzip:
-    enabled: true
-```
-
->>>>>>> 2d5e7497
+```