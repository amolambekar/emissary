# Global Configuration

Ambassador Edge Stack supports a variety of global configuration options in the `ambassador Module`.

## The `ambassador Module`

If present, the `ambassador Module` defines system-wide configuration. This module can be applied on any Kubernetes service (the `ambassador` service itself is a common choice). **You may very well not need this module.** The defaults in the `ambassador Module` are:

```yaml
<<<<<<< HEAD
apiVersion: getambassador.io/v1
kind:  Module
metadata:
  name:  ambassador
spec:
  config:
  # Put the id if you are using multiple ambassadors in the same cluster.
  # For more information: https://www.getambassador.io/reference/running/#ambassador_id.
  # ambassador_id: "<ambassador_id>"
  
  # admin_port is the port where Ambassador's Envoy will listen for
  # low-level admin requests. You should almost never need to change
  # this.
  # admin_port: 8001

  # default_label_domain and default_labels set a default domain and
  # request labels to every request for use by rate limiting. For
  # more on how to use these, see the Rate Limit reference.

  # diag_port is the port where Ambassador will listen for requests
  # to the diagnostic service.
  # diag_port: 8877

  # The diagnostic service (at /ambassador/v0/diag/) defaults on, but
  # you can disable the api route. It will remain accessible on
  # diag_port.
  # diagnostics:
  #   enabled: true

  # Should we automatically add Linkerd `l5d-dst-override` headers?
  # add_linkerd_headers: false

  # Should we enable the gRPC-http11 bridge?
  # enable_grpc_http11_bridge: false

  # Should we enable the grpc-Web protocol?
  # enable_grpc_web: false

  # Should we enable http/1.0 protocol?
  # enable_http10: false

  # Should we do IPv4 DNS lookups when contacting services? Defaults to true,
  # but can be overridden in a [`Mapping`](/reference/mappings).
  # enable_ipv4: true

  # Should we do IPv6 DNS lookups when contacting services? Defaults to false,
  # but can be overridden in a [`Mapping`](/reference/mappings).
  # enable_ipv6: false

  # liveness probe defaults on, but you can disable the api route.
  # It will remain accessible on diag_port.
  # liveness_probe:
  #   enabled: true

  # run a custom lua script on every request. see below for more details.
  # lua_scripts

  # readiness probe defaults on, but you can disable the api route.
  # It will remain accessible on diag_port.
  # readiness_probe:
  #   enabled: true

  # By default Envoy sets server_name response header to 'envoy'
  # Override it with this variable
  # server_name: envoy

  # If present, service_port will be the port Ambassador listens
  # on for microservice access. If not present, Ambassador will
  # use 8443 if TLS is configured, 8080 otherwise.
  # service_port: 8080

  # statsd configures Ambassador statistics. These values can be
  # set in the Ambassador module or in an environment variable.
  # For more information, see the [Statistics reference](/reference/statistics/#exposing-statistics-via-statsd)

  # use_proxy_protocol controls whether Envoy will honor the PROXY
  # protocol on incoming requests.
  # use_proxy_proto: false

  # envoy_log_type defines the type of log envoy will use , currently only support json or text
  # envoy_log_type: text

  # envoy_log_path defines the path of log envoy will use. By default this is standard output
  # envoy_log_path: /dev/fd/1

  # envoy_log_format defines the envoy log line format.
  # see https://www.envoyproxy.io/docs/envoy/latest/configuration/observability/access_log for a complete list of operators
  # envoy_log_format: "ACCESS [%START_TIME%] \"%REQ(:METHOD)% %REQ(X-ENVOY-ORIGINAL-PATH?:PATH)% %PROTOCOL%\" %RESPONSE_CODE% %RESPONSE_FLAGS% %BYTES_RECEIVED% %BYTES_SENT% %DURATION% %RESP(X-ENVOY-UPSTREAM-SERVICE-TIME)% \"%REQ(X-FORWARDED-FOR)%\" \"%REQ(U*    545 SER-AGENT)%\" \"%REQ(X-REQUEST-ID)%\" \"%REQ(:AUTHORITY)%\" \"%UPSTREAM_HOST%\""

  # use_remote_address controls whether Envoy will trust the remote
  # address of incoming connections or rely exclusively on the
  # X-Forwarded_For header.
  # use_remote_address: true

  # xff_num_trusted_hops controls the how Envoy sets the trusted
  # client IP address of a request. If you have a proxy in front
  # of Ambassador, Envoy will set the trusted client IP to the
  # address of that proxy. To preserve the orginal client IP address,
  # setting x_num_trusted_hops: 1 will tell Envoy to use the client IP
  # address in X-Forwarded-For. Please see the envoy documentation for
  # more information: https://www.envoyproxy.io/docs/envoy/v1.11.2/configuration/http_conn_man/headers#x-forwarded-for
  # xff_num_trusted_hops: 0

  # Ambassador lets through only the HTTP requests with
  # `X-FORWARDED-PROTO: https` header set, and redirects all the other
  # requests to HTTPS if this field is set to true. Note that `use_remote_address`
  # must be set to false for this feature to work as expected.
  # x_forwarded_proto_redirect: false

  # load_balancer sets the global load balancing type and policy that
  # Ambassador will use for all mappings, unless overridden in a
  # mapping. Defaults to round robin with Kubernetes.
  # More information at the [load balancer reference](/reference/core/load-balancer)
  # load_balancer:
  #   policy: round_robin/least_request/ring_hash/maglev
  #   ...

  # circuit_breakers sets the global circuit breaking configuration that
  # Ambassador will use for all mappings, unless overridden in a
  # mapping.
  # More information at the [circuit breaking reference](/reference/core/circuit-breaking)
  # circuit_breakers:
  #   max_connections: 2048
  #   ...

  # retry_policy lets you add resilience to your services in case of request failures by performing automatic retries.
  # retry_policy:
  #   retry_on: "5xx"
  #   ...

  # Set default CORS configuration for all mappings in the cluster. See
  # CORS syntax at https://www.getambassador.io/reference/cors.html
  # cors:
  #   origins: http://foo.example,http://bar.example
  #   methods: POST, GET, OPTIONS
  #   ...
  #   ...

  # Set the default upstream-connection idle timeout. If not set (the default), upstream
  # connections will never be closed due to idling.
  # cluster_idle_timeout_ms: 30000

  # Set which regular expression engine to use. See the "Regular Expressions" section below.
  # regex_type: safe 

  # This field controls the RE2 “program size” which is a rough estimate of how complex a compiled regex is to
  # evaluate.  A regex that has a program size greater than the configured value will fail to compile.
  # regex_max_size: 200
=======
apiVersion: getambassador.io/v2
kind:  Module
name:  ambassador
# Put the id if you are using multiple ambassadors in the same cluster.
# For more information: https://www.getambassador.io/reference/running/#ambassador_id.
# ambassador_id: "<ambassador_id>"
config:
# admin_port is the port where Ambassador's Envoy will listen for
# low-level admin requests. You should almost never need to change
# this.
# admin_port: 8001

# default_label_domain and default_labels set a default domain and
# request labels to every request for use by rate limiting. For
# more on how to use these, see the Rate Limit reference.

# diag_port is the port where Ambassador will listen for requests
# to the diagnostic service.
# diag_port: 8877

# The diagnostic service (at /ambassador/v0/diag/) defaults on, but
# you can disable the api route. It will remain accessible on
# diag_port.
# diagnostics:
#   enabled: true

# Should we automatically add Linkerd `l5d-dst-override` headers?
# add_linkerd_headers: false

# Should we enable the gRPC-http11 bridge?
# enable_grpc_http11_bridge: false

# Should we enable the grpc-Web protocol?
# enable_grpc_web: false

# Should we enable http/1.0 protocol?
# enable_http10: false

# Should we do IPv4 DNS lookups when contacting services? Defaults to true,
# but can be overridden in a [`Mapping`](/reference/mappings).
# enable_ipv4: true

# Should we do IPv6 DNS lookups when contacting services? Defaults to false,
# but can be overridden in a [`Mapping`](/reference/mappings).
# enable_ipv6: false

# liveness probe defaults on, but you can disable the api route.
# It will remain accessible on diag_port.
# liveness_probe:
#   enabled: true

# run a custom lua script on every request. see below for more details.
# lua_scripts

# readiness probe defaults on, but you can disable the api route.
# It will remain accessible on diag_port.
# readiness_probe:
#   enabled: true

# By default Envoy sets server_name response header to 'envoy'
# Override it with this variable
# server_name: envoy

# If present, service_port will be the port Ambassador listens
# on for microservice access. If not present, Ambassador will
# use 8443 if TLS is configured, 8080 otherwise.
# service_port: 8080

# statsd configures Ambassador statistics. These values can be
# set in the ambassador Module or in an environment variable.
# For more information, see the [Statistics reference](/reference/statistics/#exposing-statistics-via-statsd)

# use_proxy_protocol controls whether Envoy will honor the PROXY
# protocol on incoming requests.
# use_proxy_proto: false

# envoy_log_type defines the type of log envoy will use , currently only support json or text
# envoy_log_type: text

# envoy_log_path defines the path of log envoy will use. By default this is standard output
# envoy_log_path: /dev/fd/1

# use_remote_address controls whether Envoy will trust the remote
# address of incoming connections or rely exclusively on the
# X-Forwarded_For header.
# use_remote_address: true

# xff_num_trusted_hops controls the how Envoy sets the trusted
# client IP address of a request. If you have a proxy in front
# of Ambassador, Envoy will set the trusted client IP to the
# address of that proxy. To preserve the orginal client IP address,
# setting x_num_trusted_hops: 1 will tell Envoy to use the client IP
# address in X-Forwarded-For. Please see the envoy documentation for
# more information: https://www.envoyproxy.io/docs/envoy/latest/configuration/http_conn_man/headers#x-forwarded-for
# xff_num_trusted_hops: 0

# Ambassador lets through only the HTTP requests with
# `X-FORWARDED-PROTO: https` header set, and redirects all the other
# requests to HTTPS if this field is set to true. Note that `use_remote_address`
# must be set to false for this feature to work as expected.
# x_forwarded_proto_redirect: false

# load_balancer sets the global load balancing type and policy that
# Ambassador will use for all mappings, unless overridden in a
# mapping. Defaults to round robin with Kubernetes.
# More information at the [load balancer reference](/reference/core/load-balancer)
# load_balancer:
#   policy: round_robin/least_request/ring_hash/maglev
#   ...

# circuit_breakers sets the global circuit breaking configuration that
# Ambassador will use for all mappings, unless overridden in a
# mapping.
# More information at the [circuit breaking reference](/reference/core/circuit-breaking)
# circuit_breakers:
#   max_connections: 2048
#   ...

# retry_policy lets you add resilience to your services in case of request failures by performing automatic retries.
# retry_policy:
#   retry_on: "5xx"
#   ...

# Set default CORS configuration for all mappings in the cluster. See
# CORS syntax at https://www.getambassador.io/reference/cors.html
# cors:
#   origins: http://foo.example,http://bar.example
#   methods: POST, GET, OPTIONS
#   ...
#   ...

# Set the default upstream-connection idle timeout. If not set (the default), upstream
# connections will never be closed due to idling.
# cluster_idle_timeout_ms: 30000

# Set which regular expression engine to use. See the "Regular Expressions" section below.
# regex_type: safe 
>>>>>>> 2d5e7497
```

### Overriding Default Ports

By default, Ambassador Edge Stack listens for HTTP or HTTPS traffic on ports 8080 or 8443 respectively. This value can be overridden by setting the `service_port` in the Ambassador `Module`:

```yaml
---
<<<<<<< HEAD
apiVersion: getambassador.io/v1
=======
apiVersion: getambassador.io/v2
>>>>>>> 2d5e7497
kind: Module
metadata:
  name: ambassador
spec:
  config:
    service_port: 4567
```

This will configure Ambassador Edge Stack to listen for traffic on port 4567 instead of 8080.

### Regular Expressions (`regex_type`)

If `regex_type` is unset (the default), or is set to any value other than `unsafe`, Ambassador Edge Stack will use the [RE2](https://github.com/google/re2/wiki/Syntax) regular expression engine. This engine is designed to support most regular expressions, but keep bounds on execution time. **RE2 is the recommended regular expression engine.**

If `regex_type` is set to `unsafe`, Ambassador Edge Stack will use the [modified ECMAScript](https://en.cppreference.com/w/cpp/regex/ecmascript) regular expression engine. **This is not recommended** since the modified ECMAScript engine can consume unbounded CPU in some cases (mostly relating to backreferences and lookahead); it is provided for backward compatibility if necessary.

### Lua Scripts (`lua_scripts`)

Ambassador Edge Stack supports the ability to inline Lua scripts that get run on every request. This is useful for simple use cases that mutate requests or responses, e.g., add a custom header. Here is a sample:

```yaml
---
<<<<<<< HEAD
apiVersion: getambassador.io/v1
=======
apiVersion: getambassador.io/v2
>>>>>>> 2d5e7497
kind: Module
metadata:
  name: ambassador
spec:
  config:
    lua_scripts: |
      function envoy_on_response(response_handle)
        response_handle:headers():add("Lua-Scripts-Enabled", "Processed")
      end
```

<<<<<<< HEAD
For more details on the Lua API, see the [Envoy Lua filter documentation](https://www.envoyproxy.io/docs/envoy/v1.11.2/configuration/http_filters/lua_filter).
=======
For more details on the Lua API, see the [Envoy Lua filter documentation](https://www.envoyproxy.io/docs/envoy/latest/configuration/http/http_filters/lua_filter.html).
>>>>>>> 2d5e7497

Some caveats around the embedded scripts:

* They run in-process, so any bugs in your Lua script can break every request
* They're inlined in the Ambassador Edge Stack YAML, so you likely won't want to write complex logic in here
* They're run on every request/response to every URL



If you need more flexible and configurable options, Ambassador Edge Stack supports a [pluggable Filter system](/reference/filter-reference).




### Linkerd Interoperability (`add_linkerd_headers`)

When using Linkerd, requests going to an upstream service need to include the `l5d-dst-override` header to ensure that Linkerd will route them correctly. Setting `add_linkerd_headers` does this automatically; see the [Mapping](/reference/mappings) documentation for more details.

### Upstream Idle Timeout (`cluster_idle_timeout_ms`)

If set, `cluster_idle_timeout_ms` specifies the timeout (in milliseconds) after which an idle connection upstream will closed. If no `cluster_idle_timeout_ms` is specified, upstream connections will never be closed due to idling.

### gRPC HTTP/1.1 bridge (`enable_grpc_http11_bridge`)

<<<<<<< HEAD
Ambassador Edge Stack supports bridging HTTP/1.1 clients to backend gRPC servers. When an HTTP/1.1 connection is opened and the request content type is `application/grpc`, Ambassador Edge Stack will buffer the response and translate into gRPC requests. For more details on the translation process, see the [Envoy gRPC HTTP/1.1 bridge documentation](https://www.envoyproxy.io/docs/envoy/v1.11.2/configuration/http_filters/grpc_http1_bridge_filter.html). This setting can be enabled by setting `enable_grpc_http11_bridge: true`.
=======
Ambassador Edge Stack supports bridging HTTP/1.1 clients to backend gRPC servers. When an HTTP/1.1 connection is opened and the request content type is `application/grpc`, Ambassador Edge Stack will buffer the response and translate into gRPC requests. For more details on the translation process, see the [Envoy gRPC HTTP/1.1 bridge documentation](https://www.envoyproxy.io/docs/envoy/latest/configuration/http/http_filters/grpc_http1_bridge_filter). This setting can be enabled by setting `enable_grpc_http11_bridge: true`.
>>>>>>> 2d5e7497

### gRPC-Web (`enable_grpc_web`)

gRPC-Web is a protocol built on gRPC that extends the benefits of gRPC to the browser. The gRPC-Web specification requires a server-side proxy to translate between gRPC-Web requests and gRPC backend services. Ambassador Edge Stack can serve as the service-side proxy for gRPC-Web when `enable_grpc_web: true` is set.

### HTTP/1.0 support (`enable_http10`)

Enable/disable handling of incoming HTTP/1.0 and HTTP 0.9 requests.

### `enable_ivp4` and `enable_ipv6`

If both IPv4 and IPv6 are enabled, Ambassador Edge Stack will prefer IPv6. This can have strange effects if Ambassador Edge Stack receives `AAAA` records from a DNS lookup, but the underlying network of the pod doesn't actually support IPv6 traffic. For this reason, the default for 0.50.0 is IPv4 only.

A `Mapping` can override both `enable_ipv4` and `enable_ipv6`, but if either is not stated explicitly in a `Mapping`, the values here are used. Most Ambassador Edge Stack installations will probably be able to avoid overridding these setting in `Mapping`s.

### Readiness and Liveness probes (`readiness_probe` and `liveness_probe`)

The default liveness and readiness probes map `/ambassador/v0/check_alive` and `ambassador/v0/check_ready` internally to check Envoy itself. If you'd like to, you can change these to route requests to some other service. For example, to have the readiness probe map to the tour application's health check, you could do

```yaml
readiness_probe:
  service: tour
  rewrite: /backend/health
```

The liveness and readiness probe both support `prefix`, `rewrite`, and `service`, with the same meanings as for [mappings](/reference/mappings). Additionally, the `enabled` boolean may be set to `false` (as in the commented-out examples above) to disable support for the probe entirely.

**Note well** that configuring the probes in the `ambassador Module` only means that Ambassador Edge Stack will respond to the probes. You must still configure Kubernetes to perform the checks, as shown in the Datawire-provided YAML files.

### `use_remote_address`


<<<<<<< HEAD
In Ambassador 0.50 and later, the default value for `use_remote_address` to `true`. When set to `true`, Ambassador Edge Stack will append to the `X-Forwarded-For` header its IP address so upstream clients of Ambassador Edge Stack can get the full set of IP addresses that have propagated a request.  You may also need to set `externalTrafficPolicy: Local` on your `LoadBalancer` as well to propagate the original source IP address..  See the [Envoy documentation](https://www.envoyproxy.io/docs/envoy/v1.11.2/configuration/http_conn_man/headers.html) and the [Kubernetes documentation](https://kubernetes.io/docs/tasks/access-application-cluster/create-external-load-balancer/#preserving-the-client-source-ip) for more details.
=======
In Ambassador 0.50 and later, the default value for `use_remote_address` to `true`. When set to `true`, Ambassador Edge Stack will append to the `X-Forwarded-For` header its IP address so upstream clients of Ambassador Edge Stack can get the full set of IP addresses that have propagated a request.  You may also need to set `externalTrafficPolicy: Local` on your `LoadBalancer` as well to propagate the original source IP address..  See the [Envoy documentation](https://www.envoyproxy.io/docs/envoy/latest/configuration/http/http_conn_man/headers) and the [Kubernetes documentation](https://kubernetes.io/docs/tasks/access-application-cluster/create-external-load-balancer/#preserving-the-client-source-ip) for more details.
>>>>>>> 2d5e7497

**Note well** that if you need to use `X-Forwarded-Proto`, you **must** set `use_remote_address` to `false`.

### `use_proxy_proto`

Many load balancers can use the [PROXY protocol](https://www.haproxy.org/download/1.8/doc/proxy-protocol.txt) to convey information about the connection they are proxying. In order to support this in Ambassador Edge Stack, you'll need to set `use_proxy_protocol` to `true`; this is not the default since the PROXY protocol is not compatible with HTTP.

### `xff_num_trusted_hops`

The value of `xff_num_trusted_hops` indicates the number of trusted proxies in front of Ambassador Edge Stack. The default setting is 0 which tells Envoy to use the immediate downstream connection's IP address as the trusted client address. The trusted client address is used to populate the `remote_address` field used for rate limiting and can affect which IP address Envoy will set as `X-Envoy-External-Address`.

`xff_num_trusted_hops` behavior is determined by the value of `use_remote_address` (which defaults to `true` in Ambassador Edge Stack).

- If `use_remote_address` is `false` and `xff_num_trusted_hops` is set to a value N that is greater than zero, the trusted client address is the (N+1)th address from the right end of XFF. (If the XFF contains fewer than N+1 addresses, Envoy falls back to using the immediate downstream connection’s source address as trusted client address.)

- If `use_remote_address` is `true` and `xff_num_trusted_hops` is set to a value N that is greater than zero, the trusted client address is the Nth address from the right end of XFF. (If the XFF contains fewer than N addresses, Envoy falls back to using the immediate downstream connection’s source address as trusted client address.)

<<<<<<< HEAD
Refer to [Envoy's documentation](https://www.envoyproxy.io/docs/envoy/v1.11.2/configuration/http_conn_man/headers#x-forwarded-for) for some detailed examples on this interaction.
=======
Refer to [Envoy's documentation](https://www.envoyproxy.io/docs/envoy/latest/configuration/http/http_conn_man/headers.html#x-forwarded-for) for some detailed examples on this interaction.
>>>>>>> 2d5e7497

**NOTE:** This value is not dynamically configurable in Envoy. A restart is required  changing the value of `xff_num_trusted_hops` for Envoy to respect the change.<|MERGE_RESOLUTION|>--- conflicted
+++ resolved
@@ -7,14 +7,13 @@
 If present, the `ambassador Module` defines system-wide configuration. This module can be applied on any Kubernetes service (the `ambassador` service itself is a common choice). **You may very well not need this module.** The defaults in the `ambassador Module` are:
 
 ```yaml
-<<<<<<< HEAD
-apiVersion: getambassador.io/v1
+apiVersion: getambassador.io/v2
 kind:  Module
 metadata:
   name:  ambassador
 spec:
   config:
-  # Put the id if you are using multiple ambassadors in the same cluster.
+  # Use ambassador_id only if you are using multiple ambassadors in the same cluster.
   # For more information: https://www.getambassador.io/reference/running/#ambassador_id.
   # ambassador_id: "<ambassador_id>"
   
@@ -156,158 +155,15 @@
   # This field controls the RE2 “program size” which is a rough estimate of how complex a compiled regex is to
   # evaluate.  A regex that has a program size greater than the configured value will fail to compile.
   # regex_max_size: 200
-=======
+```
+
+### Overriding Default Ports
+
+By default, Ambassador Edge Stack listens for HTTP or HTTPS traffic on ports 8080 or 8443 respectively. This value can be overridden by setting the `service_port` in the Ambassador `Module`:
+
+```yaml
+---
 apiVersion: getambassador.io/v2
-kind:  Module
-name:  ambassador
-# Put the id if you are using multiple ambassadors in the same cluster.
-# For more information: https://www.getambassador.io/reference/running/#ambassador_id.
-# ambassador_id: "<ambassador_id>"
-config:
-# admin_port is the port where Ambassador's Envoy will listen for
-# low-level admin requests. You should almost never need to change
-# this.
-# admin_port: 8001
-
-# default_label_domain and default_labels set a default domain and
-# request labels to every request for use by rate limiting. For
-# more on how to use these, see the Rate Limit reference.
-
-# diag_port is the port where Ambassador will listen for requests
-# to the diagnostic service.
-# diag_port: 8877
-
-# The diagnostic service (at /ambassador/v0/diag/) defaults on, but
-# you can disable the api route. It will remain accessible on
-# diag_port.
-# diagnostics:
-#   enabled: true
-
-# Should we automatically add Linkerd `l5d-dst-override` headers?
-# add_linkerd_headers: false
-
-# Should we enable the gRPC-http11 bridge?
-# enable_grpc_http11_bridge: false
-
-# Should we enable the grpc-Web protocol?
-# enable_grpc_web: false
-
-# Should we enable http/1.0 protocol?
-# enable_http10: false
-
-# Should we do IPv4 DNS lookups when contacting services? Defaults to true,
-# but can be overridden in a [`Mapping`](/reference/mappings).
-# enable_ipv4: true
-
-# Should we do IPv6 DNS lookups when contacting services? Defaults to false,
-# but can be overridden in a [`Mapping`](/reference/mappings).
-# enable_ipv6: false
-
-# liveness probe defaults on, but you can disable the api route.
-# It will remain accessible on diag_port.
-# liveness_probe:
-#   enabled: true
-
-# run a custom lua script on every request. see below for more details.
-# lua_scripts
-
-# readiness probe defaults on, but you can disable the api route.
-# It will remain accessible on diag_port.
-# readiness_probe:
-#   enabled: true
-
-# By default Envoy sets server_name response header to 'envoy'
-# Override it with this variable
-# server_name: envoy
-
-# If present, service_port will be the port Ambassador listens
-# on for microservice access. If not present, Ambassador will
-# use 8443 if TLS is configured, 8080 otherwise.
-# service_port: 8080
-
-# statsd configures Ambassador statistics. These values can be
-# set in the ambassador Module or in an environment variable.
-# For more information, see the [Statistics reference](/reference/statistics/#exposing-statistics-via-statsd)
-
-# use_proxy_protocol controls whether Envoy will honor the PROXY
-# protocol on incoming requests.
-# use_proxy_proto: false
-
-# envoy_log_type defines the type of log envoy will use , currently only support json or text
-# envoy_log_type: text
-
-# envoy_log_path defines the path of log envoy will use. By default this is standard output
-# envoy_log_path: /dev/fd/1
-
-# use_remote_address controls whether Envoy will trust the remote
-# address of incoming connections or rely exclusively on the
-# X-Forwarded_For header.
-# use_remote_address: true
-
-# xff_num_trusted_hops controls the how Envoy sets the trusted
-# client IP address of a request. If you have a proxy in front
-# of Ambassador, Envoy will set the trusted client IP to the
-# address of that proxy. To preserve the orginal client IP address,
-# setting x_num_trusted_hops: 1 will tell Envoy to use the client IP
-# address in X-Forwarded-For. Please see the envoy documentation for
-# more information: https://www.envoyproxy.io/docs/envoy/latest/configuration/http_conn_man/headers#x-forwarded-for
-# xff_num_trusted_hops: 0
-
-# Ambassador lets through only the HTTP requests with
-# `X-FORWARDED-PROTO: https` header set, and redirects all the other
-# requests to HTTPS if this field is set to true. Note that `use_remote_address`
-# must be set to false for this feature to work as expected.
-# x_forwarded_proto_redirect: false
-
-# load_balancer sets the global load balancing type and policy that
-# Ambassador will use for all mappings, unless overridden in a
-# mapping. Defaults to round robin with Kubernetes.
-# More information at the [load balancer reference](/reference/core/load-balancer)
-# load_balancer:
-#   policy: round_robin/least_request/ring_hash/maglev
-#   ...
-
-# circuit_breakers sets the global circuit breaking configuration that
-# Ambassador will use for all mappings, unless overridden in a
-# mapping.
-# More information at the [circuit breaking reference](/reference/core/circuit-breaking)
-# circuit_breakers:
-#   max_connections: 2048
-#   ...
-
-# retry_policy lets you add resilience to your services in case of request failures by performing automatic retries.
-# retry_policy:
-#   retry_on: "5xx"
-#   ...
-
-# Set default CORS configuration for all mappings in the cluster. See
-# CORS syntax at https://www.getambassador.io/reference/cors.html
-# cors:
-#   origins: http://foo.example,http://bar.example
-#   methods: POST, GET, OPTIONS
-#   ...
-#   ...
-
-# Set the default upstream-connection idle timeout. If not set (the default), upstream
-# connections will never be closed due to idling.
-# cluster_idle_timeout_ms: 30000
-
-# Set which regular expression engine to use. See the "Regular Expressions" section below.
-# regex_type: safe 
->>>>>>> 2d5e7497
-```
-
-### Overriding Default Ports
-
-By default, Ambassador Edge Stack listens for HTTP or HTTPS traffic on ports 8080 or 8443 respectively. This value can be overridden by setting the `service_port` in the Ambassador `Module`:
-
-```yaml
----
-<<<<<<< HEAD
-apiVersion: getambassador.io/v1
-=======
-apiVersion: getambassador.io/v2
->>>>>>> 2d5e7497
 kind: Module
 metadata:
   name: ambassador
@@ -330,11 +186,7 @@
 
 ```yaml
 ---
-<<<<<<< HEAD
-apiVersion: getambassador.io/v1
-=======
 apiVersion: getambassador.io/v2
->>>>>>> 2d5e7497
 kind: Module
 metadata:
   name: ambassador
@@ -346,11 +198,7 @@
       end
 ```
 
-<<<<<<< HEAD
-For more details on the Lua API, see the [Envoy Lua filter documentation](https://www.envoyproxy.io/docs/envoy/v1.11.2/configuration/http_filters/lua_filter).
-=======
 For more details on the Lua API, see the [Envoy Lua filter documentation](https://www.envoyproxy.io/docs/envoy/latest/configuration/http/http_filters/lua_filter.html).
->>>>>>> 2d5e7497
 
 Some caveats around the embedded scripts:
 
@@ -375,11 +223,7 @@
 
 ### gRPC HTTP/1.1 bridge (`enable_grpc_http11_bridge`)
 
-<<<<<<< HEAD
-Ambassador Edge Stack supports bridging HTTP/1.1 clients to backend gRPC servers. When an HTTP/1.1 connection is opened and the request content type is `application/grpc`, Ambassador Edge Stack will buffer the response and translate into gRPC requests. For more details on the translation process, see the [Envoy gRPC HTTP/1.1 bridge documentation](https://www.envoyproxy.io/docs/envoy/v1.11.2/configuration/http_filters/grpc_http1_bridge_filter.html). This setting can be enabled by setting `enable_grpc_http11_bridge: true`.
-=======
 Ambassador Edge Stack supports bridging HTTP/1.1 clients to backend gRPC servers. When an HTTP/1.1 connection is opened and the request content type is `application/grpc`, Ambassador Edge Stack will buffer the response and translate into gRPC requests. For more details on the translation process, see the [Envoy gRPC HTTP/1.1 bridge documentation](https://www.envoyproxy.io/docs/envoy/latest/configuration/http/http_filters/grpc_http1_bridge_filter). This setting can be enabled by setting `enable_grpc_http11_bridge: true`.
->>>>>>> 2d5e7497
 
 ### gRPC-Web (`enable_grpc_web`)
 
@@ -412,11 +256,7 @@
 ### `use_remote_address`
 
 
-<<<<<<< HEAD
-In Ambassador 0.50 and later, the default value for `use_remote_address` to `true`. When set to `true`, Ambassador Edge Stack will append to the `X-Forwarded-For` header its IP address so upstream clients of Ambassador Edge Stack can get the full set of IP addresses that have propagated a request.  You may also need to set `externalTrafficPolicy: Local` on your `LoadBalancer` as well to propagate the original source IP address..  See the [Envoy documentation](https://www.envoyproxy.io/docs/envoy/v1.11.2/configuration/http_conn_man/headers.html) and the [Kubernetes documentation](https://kubernetes.io/docs/tasks/access-application-cluster/create-external-load-balancer/#preserving-the-client-source-ip) for more details.
-=======
 In Ambassador 0.50 and later, the default value for `use_remote_address` to `true`. When set to `true`, Ambassador Edge Stack will append to the `X-Forwarded-For` header its IP address so upstream clients of Ambassador Edge Stack can get the full set of IP addresses that have propagated a request.  You may also need to set `externalTrafficPolicy: Local` on your `LoadBalancer` as well to propagate the original source IP address..  See the [Envoy documentation](https://www.envoyproxy.io/docs/envoy/latest/configuration/http/http_conn_man/headers) and the [Kubernetes documentation](https://kubernetes.io/docs/tasks/access-application-cluster/create-external-load-balancer/#preserving-the-client-source-ip) for more details.
->>>>>>> 2d5e7497
 
 **Note well** that if you need to use `X-Forwarded-Proto`, you **must** set `use_remote_address` to `false`.
 
@@ -434,10 +274,6 @@
 
 - If `use_remote_address` is `true` and `xff_num_trusted_hops` is set to a value N that is greater than zero, the trusted client address is the Nth address from the right end of XFF. (If the XFF contains fewer than N addresses, Envoy falls back to using the immediate downstream connection’s source address as trusted client address.)
 
-<<<<<<< HEAD
-Refer to [Envoy's documentation](https://www.envoyproxy.io/docs/envoy/v1.11.2/configuration/http_conn_man/headers#x-forwarded-for) for some detailed examples on this interaction.
-=======
 Refer to [Envoy's documentation](https://www.envoyproxy.io/docs/envoy/latest/configuration/http/http_conn_man/headers.html#x-forwarded-for) for some detailed examples on this interaction.
->>>>>>> 2d5e7497
 
 **NOTE:** This value is not dynamically configurable in Envoy. A restart is required  changing the value of `xff_num_trusted_hops` for Envoy to respect the change.