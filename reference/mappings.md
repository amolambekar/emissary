--- conflicted
+++ resolved
@@ -38,12 +38,8 @@
 | `method_regex`            | if true, tells the system to interpret the `method` as a [regular expression](http://en.cppreference.com/w/cpp/regex/ecmascript) |
 | `prefix_regex`            | if true, tells the system to interpret the `prefix` as a [regular expression](http://en.cppreference.com/w/cpp/regex/ecmascript) |
 | [`rate_limits`](/reference/rate-limits) | specifies a list rate limit rules on a mapping |
-<<<<<<< HEAD
 | [`remove_request_headers`](/reference/remove_request_headers) | specifies a list of HTTP headers that are dropped from the request before sending to upstream |
 | [`remove_response_headers`](/reference/remove_response_headers) | specifies a list of HTTP headers that are dropped from the response before sending to client |
-=======
-| [`remove_response_headers`](/reference/remove_response_headers) | specifies a list of HTTP headers that are dropped from the response before sending to client || [`remove_request_headers`](/reference/remove_request_headers) | specifies a list of HTTP headers that are dropped from the request before sending to upstream |
->>>>>>> f690d07c
 | [`regex_headers`](/reference/headers)           | specifies a list of HTTP headers and [regular expressions](http://en.cppreference.com/w/cpp/regex/ecmascript) which _must_ match for this mapping to be used to route the request |
 | [`rewrite`](/reference/rewrites)      | replaces the URL prefix with when talking to the service |
 | [`retry_policy`](/reference/retries) | performs automatic retries upon request failures |
