# Mappings Services

Ambassador Edge Stack is designed so that the author of a given Kubernetes service can easily and flexibly configure how traffic gets routed to the service. The core abstraction used to support service authors is a `mapping`, which can apply to HTTP, GRPC, and Websockets at layer 7 via a `Mapping` resource, or to raw TCP connections at layer 4 via a `TCPMapping`.

Ambassador Edge Stack _must_ have one or more mappings defined to provide access to any services at all. The name of the mapping must be unique.

## Mapping Configuration

Ambassador Edge Stack supports a number of attributes to configure and customize mappings.

### Required attributes for mappings

| Required attribute        | Description               |
| :------------------------ | :------------------------ |
| `name`                    | is a string identifying the `Mapping` (e.g. in diagnostics) |
| [`prefix`](#resources)    | is the URL prefix identifying your [resource](#resources) |
| [`service`](#services)    | is the name of the [service](#services) handling the resource; must include the namespace (e.g. `myservice.othernamespace`) if the service is in a different namespace than Ambassador |

### Additional Attributes

| Attribute | Description &nbsp;&nbsp;&nbsp;&nbsp;&nbsp;&nbsp;&nbsp;&nbsp;&nbsp;&nbsp;&nbsp;&nbsp;&nbsp;&nbsp;&nbsp;&nbsp;&nbsp;&nbsp;&nbsp;&nbsp;&nbsp;&nbsp;&nbsp;&nbsp;&nbsp;&nbsp;&nbsp;&nbsp;&nbsp;&nbsp;&nbsp;&nbsp;&nbsp;&nbsp;&nbsp;&nbsp;&nbsp;&nbsp;&nbsp;&nbsp;&nbsp;&nbsp;&nbsp;&nbsp;&nbsp;&nbsp;&nbsp;&nbsp;&nbsp;&nbsp;&nbsp;&nbsp;&nbsp;&nbsp;&nbsp;&nbsp;&nbsp;&nbsp;&nbsp;&nbsp;&nbsp;&nbsp;&nbsp;&nbsp;&nbsp;&nbsp;&nbsp;&nbsp;&nbsp;&nbsp;&nbsp;&nbsp;&nbsp;&nbsp;&nbsp;&nbsp;&nbsp;&nbsp;&nbsp;&nbsp;&nbsp;&nbsp;&nbsp;&nbsp;&nbsp;&nbsp;&nbsp;&nbsp;&nbsp;&nbsp;&nbsp;&nbsp;&nbsp;&nbsp;&nbsp;&nbsp;&nbsp;&nbsp;&nbsp;&nbsp;&nbsp;&nbsp;&nbsp;&nbsp;&nbsp; | Output |
|-------------------------|------------------------------------------------------------------------------------------------------------|-------------|
| `add_linkerd_headers` | When true, Ambassador Edge Stack adds the `l5d-dst-overrideheader` to the request and the service field is used as a value. Note that when `add_linkerd_headers` is set to true in the `ambassador` Module, the configuration will be applied to all mappings, including auth. `ambassador` Module and individual mapping configurations can be used together, and the latest will always take precedence over the module's configurations. | boolean |
| `add_request_headers` | Specifies a dictionary of other HTTP headers that should be added to each request when talking to the service. | string list |
| `add_response_headers` | Specifies a dictionary of other HTTP headers that should be added to each response when returning a response to the client. | string list |
| `cluster_idle_timeout_ms` | The timeout, in milliseconds, before an idle connection upstream is closed (may be set on a Mapping, AuthService, or in the `ambassador` Module). | integer |
| `connect_timeout_ms` | The timeout, in milliseconds, for requests coming through the Cluster for this Mapping. Defaults to 3000. | integer |
| `cors` | Enables Cross-Origin Resource Sharing (CORS) setting on a mapping | dictionary |
| `circuit_breakers` | Configures circuit breaking on a mapping. | dictionary |
| `enable_ipv4` | If true, enables IPv4 DNS lookups for this mapping's service (the default is set by the ambassadorModule) | boolean |
| `enable_ipv6` | If true, enables IPv6 DNS lookups for this mapping's service (the default is set by the `ambassador` Module). | boolean |
| `grpc` | If true, tells the system that the service will be handling gRPC calls. | boolean |
| `headers` | Specifies a list of other HTTP headers which must appear in the request for this mapping to be used to route the request. | string list |
| `host` | Specifies the value which must appear in the request's HTTP Host header for this mapping to be used to route the request. | string |
| `host_regex`| If true, tells the system to interpret the host as a regular expression. | boolean |
| `host_rewrite` | Forces the HTTP Host header to a specific value when talking to the service. | string |
| `idle_timeout_ms` | The timeout, in milliseconds, after which connections through this Mapping will be terminated if no traffic is seen. Defaults to 300000 (5 minutes). | integer |
| `load_balancer` | Configures load balancer on a mapping. | dictionary |
| `method` | Defines the HTTP method for this mapping (e.g. GET, PUT, etc. -- must be all uppercase). | string |
| `method_regex` | If true, tells the system to interpret the method as a regular expression. | boolean |
| `prefix_regex` | If true, tells the system to interpret the prefix as a regular expression and requires that the entire path must match the regex, not just the prefix. | boolean |
| `rate_limits` | Specifies a list rate limit rules on a mapping. | dictionary |
| `remove_request_headers` | Specifies a list of HTTP headers that are dropped from the request before sending upstream. | string list |
| `remove_response_headers` | Specifies a list of HTTP headers that are dropped from the response before sending to the client. | string list |
| `regex_headers` | Specifies a list of HTTP headers and regular expressions that must match for this mapping to be used to route the request. | string list |
| `rewrite` | Replaces the URL prefix with when talking to the service. Defaults to `"/"`, meaning the prefix is stripped. | string |
| `retry_policy` | Performs automatic retries upon request failures. | dictionary |
| `timeout_ms` | The timeout, in milliseconds, for requests through this Mapping. Defaults to 3000. | integer |
| `tls` | If true, tells the system that it should use HTTPS to contact this service. (It's also possible to use TLS to specify a certificate to present to the service.) | boolean |
<<<<<<< HEAD
| `use_websocket` | If true, tells Ambassador Edge Stack that this service will use WebSockets. | boolean |
=======
| `use_websocket` | If true, tells Ambassador Edge Stack that this service will use web sockets. | boolean |
>>>>>>> fcd90dec

If both `enable_ipv4` and `enable_ipv6` are set, Ambassador Edge Stack will prefer IPv6 to IPv4. See the `ambassador`[Module](../modules) documentation for more information.

Ambassador Edge Stack supports multiple deployment patterns for your services. These patterns are designed to let you safely release new versions of your service, while minimizing its impact on production users.

| Attribute                 | Description               |
| :------------------------ | :------------------------ |
| [`shadow`](../shadowing)     | if true, a copy of the resource's traffic will go the `service` for this `Mapping`, and the reply will be ignored. |
| [`weight`](../canary)        | specifies the (integer) percentage of traffic for this resource that will be routed using this mapping |

These attributes are less commonly used, but can be used to override Ambassador Edge Stack's default behavior in specific cases.

| Attribute                 | Description               |
| :------------------------ | :------------------------ |
| `auto_host_rewrite`       | if true, forces the HTTP `Host` header to the `service` to which Ambassador Edge Stack routes |
| `case_sensitive`          | determines whether `prefix` matching is case-sensitive; defaults to True |
| [`host_redirect`](../redirects) | if true, this `Mapping` performs an HTTP 301 `Redirect`, with the host portion of the URL replaced with the `service` value. |
| [`path_redirect`](../redirects)           | if set when `host_redirect` is also true, the path portion of the URL will replaced with the `path_redirect` value in the HTTP 301 `Redirect`. |
| [`precedence`](#using-precedence)           | an integer overriding Ambassador Edge Stack's internal ordering for `Mapping`s. An absent `precedence` is the same as a `precedence` of 0. Higher `precedence` values are matched earlier. |
| `bypass_auth`             | if true, tells Ambassador Edge Stack that this service should bypass `ExtAuth` (if configured) |

If no `method` is given, the Mapping will apply to all HTTP `methods`.

## Mapping Resources and CRDs

Mapping resources can be defined as annotations on Kubernetes services or as independent custom resource definitions.

For example, here is a `Mapping` on a Kubernetes `service`:

```yaml
---
apiVersion: v1
kind: Service
metadata:
  name: qu
  annotations:
    getambassador.io/config: |
      ---
      apiVersion: ambassador/v1
      kind:  Mapping
      name:  httpbin-mapping
      prefix: /httpbin/
      service: http://httpbin.org
spec:
  ports:
  - name: httpbin
    port: 80
```

The same `Mapping` can be created as an independent resource:

```yaml
---
apiVersion: getambassador.io/v2
kind:  Mapping
metadata:
  name:  httpbin-mapping
spec:
  prefix: /httpbin/
  service: http://httpbin.org
```

If you're new to Ambassador, start with the CRD approach. Note that you *must* use the `getambassador.io/v1` `apiVersion` as noted above.

## Additional Example Mappings

Here's an example service for implementing the CQRS pattern (using HTTP):

```yaml
---
apiVersion: getambassador.io/v2
kind:  Mapping
metadata:
  name:  cqrs-get
spec:
  prefix: /cqrs/
  method: GET
  service: getcqrs
---
apiVersion: getambassador.io/v2
kind:  Mapping
metadata:
  name:  cqrs-put
spec:
  prefix: /cqrs/
  method: PUT
  service: putcqrs
```

## Resources

To Ambassador, a `resource` is a group of one or more URLs that all share a common prefix in the URL path. For example:

```shell
https://ambassador.example.com/resource1/foo
https://ambassador.example.com/resource1/bar
https://ambassador.example.com/resource1/baz/zing
https://ambassador.example.com/resource1/baz/zung
```

all share the `/resource1/` path prefix, so it can be considered a single resource. On the other hand:

```shell
https://ambassador.example.com/resource1/foo
https://ambassador.example.com/resource2/bar
https://ambassador.example.com/resource3/baz/zing
https://ambassador.example.com/resource4/baz/zung
```

share only the prefix `/` -- you _could_ tell Ambassador Edge Stack to treat them as a single resource, but it's probably not terribly useful.

Note that the length of the prefix doesn't matter: if you want to use prefixes like `/v1/this/is/my/very/long/resource/name/`, go right ahead, Ambassador Edge Stack can handle it.

Also note that Ambassador Edge Stack does not actually require the prefix to start and end with `/` -- however, in practice, it's a good idea. Specifying a prefix of

```shell
/man
```

would match all of the following:

```shell
https://ambassador.example.com/man/foo
https://ambassador.example.com/mankind
https://ambassador.example.com/man-it-is/really-hot-today
https://ambassador.example.com/manohmanohman
```

which is probably not what was intended.

## Services

Ambassador Edge Stack routes traffic to a `service`. A `service` is defined as:

```
[scheme://]service[.namespace][:port]
```

Where everything except for the `service` is optional.

- `scheme` can be either `http` or `https`; if not present, the default is `http`.
- `service` is the name of a service (typically the service name in Kubernetes or Consul); it is not allowed to contain the `.` character.
- `namespace` is the namespace in which the service is running. Starting with Ambassador 1.0.0, if not supplied, it defaults to the namespace in which the Mapping resource is defined. The default behavior can be configured using the [`ambassador` Module](../core/ambassador). When using a Consul resolver, `namespace` is not allowed.
- `port` is the port to which a request should be sent. If not specified, it defaults to `80` when the scheme is `http` or `443` when the scheme is `https`. Note that the [resolver](../core/resolvers) may return a port in which case the `port` setting is ignored.

Note that while using `service.namespace.svc.cluster.local` may work for Kubernetes resolvers, the preferred syntax is `service.namespace`.

## `Mapping`

An Ambassador Edge Stack `Mapping` associates REST [_resources_](#resources) with Kubernetes [_services_](#services). A resource, here, is a group of things defined by a URL prefix; a service is exactly the same as in Kubernetes.

Each mapping can also specify, among other things:

- a [_rewrite rule_](../rewrites) which modifies the URL as it's handed to the Kubernetes service;
- a [_weight_](../canary) specifying how much of the traffic for the resource will be routed using the mapping;
- a [_host_](../host) specifying a required value for the HTTP `Host` header;
- a [_shadow_](../shadowing) marker, specifying that this mapping will get a copy of traffic for the resource; and
- other [_headers_](../headers) which must appear in the HTTP request.

## Mapping Evaluation Order

Ambassador Edge Stack sorts mappings such that those that are more highly constrained are evaluated before those less highly constrained. The prefix length, the request method, and the constraint headers are all taken into account.

If absolutely necessary, you can manually set a `precedence` on the mapping (see below). In general, you should not need to use this feature unless you're using the `regex_headers` or `host_regex` matching features. If there's any question about how Ambassador Edge Stack is ordering rules, the diagnostic service is a good first place to look: the order in which mappings appear in the diagnostic service is the order in which they are evaluated.

## Optional Fallback Mapping

Ambassador Edge Stack will respond with a `404 Not Found` to any request for which no mapping exists. If desired, you can define a fallback "catch-all" mapping so all unmatched requests will be sent to an upstream service.

For example, defining a mapping with only a `/` prefix will catch all requests previously unhandled and forward them to an external service:

```yaml
---
apiVersion: getambassador.io/v2
kind:  Mapping
metadata:
  name:  catch-all
spec:
  prefix: /
  service: https://www.getambassador.io
```

### Using `precedence`

Ambassador Edge Stack sorts mappings such that those that are more highly constrained are evaluated before those less highly constrained. The prefix length, the request method, and the constraint headers are all taken into account. These mechanisms, however, may not be sufficient to guarantee the correct ordering when regular expressions or highly complex constraints are in play.

For those situations, a `Mapping` can explicitly specify the `precedence`. A `Mapping` with no `precedence` is assumed to have a `precedence` of 0; the higher the `precedence` value, the earlier the `Mapping` is attempted.

If multiple `Mapping`s have the same `precedence`, Ambassador Edge Stack's normal sorting determines the ordering within the `precedence`; however, there is no way that Ambassador Edge Stack can ever sort a `Mapping` with a lower `precedence` ahead of one at a higher `precedence`.

### Using `tls`

In most cases, you won't need the `tls` attribute: just use a `service` with an `https://` prefix. However, note that if the `tls` attribute is present and `true`, Ambassador Edge Stack will originate TLS even if the `service` does not have the `https://` prefix.

If `tls` is present with a value that is not `true`, the value is assumed to be the name of a defined TLS context, which will determine the certificate presented to the upstream service. TLS context handling is a beta feature of Ambassador Edge Stack at present; please [contact us on Slack](https://d6e.co/slack) if you need to specify TLS origination certificates.

## Namespaces and Mappings

If `AMBASSADOR_NAMESPACE` is correctly set, Ambassador Edge Stack can map to services in other namespaces by taking advantage of Kubernetes DNS:

- `service: servicename` will route to a service in the same namespace as the Ambassador Edge Stack, and
- `service: servicename.namespace` will route to a service in a different namespace.

### Linkerd Interoperability (`add_linkerd_headers`)

When using Linkerd, requests going to an upstream service need to include the `l5d-dst-override` header to ensure that Linkerd will route them correctly. Setting `add_linkerd_headers` does this automatically, based on the `service` attribute in the `Mapping`. 

If `add_linkerd_headers` is not specified for a given `Mapping`, the default is taken from the `ambassador`[Module](../modules). The overall default is `false`: you must explicitly enable `add_linkerd_headers` for Ambassador Edge Stack to add the header for you (although you can always add it yourself with `add_request_headers`, of course).<|MERGE_RESOLUTION|>--- conflicted
+++ resolved
@@ -47,11 +47,7 @@
 | `retry_policy` | Performs automatic retries upon request failures. | dictionary |
 | `timeout_ms` | The timeout, in milliseconds, for requests through this Mapping. Defaults to 3000. | integer |
 | `tls` | If true, tells the system that it should use HTTPS to contact this service. (It's also possible to use TLS to specify a certificate to present to the service.) | boolean |
-<<<<<<< HEAD
 | `use_websocket` | If true, tells Ambassador Edge Stack that this service will use WebSockets. | boolean |
-=======
-| `use_websocket` | If true, tells Ambassador Edge Stack that this service will use web sockets. | boolean |
->>>>>>> fcd90dec
 
 If both `enable_ipv4` and `enable_ipv6` are set, Ambassador Edge Stack will prefer IPv6 to IPv4. See the `ambassador`[Module](../modules) documentation for more information.
 
