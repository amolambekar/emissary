#!/usr/bin/env bash

# Copyright 2018 Datawire. All rights reserved.
#
# Licensed under the Apache License, Version 2.0 (the "License");
# you may not use this file except in compliance with the License.
# You may obtain a copy of the License at
#
#     http://www.apache.org/licenses/LICENSE-2.0
#
# Unless required by applicable law or agreed to in writing, software
# distributed under the License is distributed on an "AS IS" BASIS,
# WITHOUT WARRANTIES OR CONDITIONS OF ANY KIND, either express or implied.
# See the License for the specific language governing permissions and
# limitations under the License

set -o errexit
set -o nounset

printf "== Begin: travis-script.sh ==\n"

if [[ -n "$TRAVIS_TAG" ]]; then
    if [[ "$TRAVIS_TAG" =~ ^v[0-9]+\.[0-9]+\.[0-9]+$ ]]; then
        COMMIT_TYPE=GA
    elif [[ "$TRAVIS_TAG" =~ ^v[0-9]+\.[0-9]+\.[0-9]+-rc[0-9]+$ ]]; then
        COMMIT_TYPE=RC
    elif [[ "$TRAVIS_TAG" =~ ^v[0-9]+\.[0-9]+\.[0-9]+-ea[0-9]+$ ]]; then
        COMMIT_TYPE=EA
    else
        echo "TRAVIS_TAG '$TRAVIS_TAG' is not in one of the recognized tag formats:" >&2
        echo " - 'vSEMVER'" >&2
        echo " - 'vSEMVER-rcN'" >&2
        echo " - 'vSEMVER-eaN'" >&2
        echo "Note that the tag name must start with a lowercase 'v'" >&2
        exit 1
    fi
elif [[ "$TRAVIS_PULL_REQUEST" != false ]]; then
    COMMIT_TYPE=PR
else
    COMMIT_TYPE=random
fi

# If downstream, don't re-run release machinery for tags that are an
# existing upstream release.
if [[ "$TRAVIS_REPO_SLUG" != datawire/ambassador ]] &&
   [[ -n "${TRAVIS_TAG:-}" ]] &&
   git fetch https://github.com/datawire/ambassador.git "refs/tags/${TRAVIS_TAG}:refs/upstream-tag" &&
   [[ "$(git rev-parse refs/upstream-tag)" == "$(git rev-parse "refs/tags/${TRAVIS_TAG}")" ]]
then
    COMMIT_TYPE=random
fi
git update-ref -d refs/upstream-tag

printf "========\nCOMMIT_TYPE $COMMIT_TYPE; git status:\n"

<<<<<<< HEAD
set -o xtrace
git status
make print-vars
=======
git status

printf "========\nSetting up environment...\n"

# case "$COMMIT_TYPE" in
#     GA)
#         eval $(make DOCKER_EXTERNAL_REGISTRY=$DOCKER_REGISTRY export-vars)
#         ;;
#     *)
#         eval $(make USE_KUBERNAUT=true \
#                     DOCKER_EPHEMERAL_REGISTRY=true \
#                     DOCKER_EXTERNAL_REGISTRY=$DOCKER_REGISTRY \
#                     DOCKER_REGISTRY=localhost:31000 \
#                     export-vars)
#         ;;
# esac
set -o xtrace
#make print-vars
>>>>>>> af3911c1

printf "========\nStarting build...\n"

case "$COMMIT_TYPE" in
    GA)
        : # We just re-tag the RC image as GA; nothing to build
        ;;
    *)
        # CI might have set DOCKER_BUILD_USERNAME and DOCKER_BUILD_PASSWORD
        # (in case BASE_DOCKER_REPO is private)
       if [[ -n "${DOCKER_BUILD_USERNAME:-}" ]]; then
           docker login -u="$DOCKER_BUILD_USERNAME" --password-stdin "${BASE_DOCKER_REPO%%/*}" <<<"$DOCKER_BUILD_PASSWORD"
       fi

        make test
        ;;
esac

printf "========\nPublishing artifacts...\n"

<<<<<<< HEAD
case "$COMMIT_TYPE" in
    GA)
        if [[ -n "${DOCKER_RELEASE_USERNAME:-}" ]]; then
            docker login -u="$DOCKER_RELEASE_USERNAME" --password-stdin "${RELEASE_DOCKER_REPO%%/*}" <<<"$DOCKER_RELEASE_PASSWORD"
        fi
        make release
        ;;
    RC)
        if [[ -n "${DOCKER_RELEASE_USERNAME:-}" ]]; then
            docker login -u="$DOCKER_RELEASE_USERNAME" --password-stdin "${RELEASE_DOCKER_REPO%%/*}" <<<"$DOCKER_RELEASE_PASSWORD"
        fi
        make release-rc
        ;;
    EA)
        if [[ -n "${DOCKER_RELEASE_USERNAME:-}" ]]; then
            docker login -u="$DOCKER_RELEASE_USERNAME" --password-stdin "${RELEASE_DOCKER_REPO%%/*}" <<<"$DOCKER_RELEASE_PASSWORD"
        fi
        make release-ea
        ;;
    *)
        : # Nothing to do
        ;;
esac
=======
# case "$COMMIT_TYPE" in
#     GA)
#         if [[ -n "${DOCKER_RELEASE_USERNAME:-}" ]]; then
#             docker login -u="$DOCKER_RELEASE_USERNAME" --password-stdin "${AMBASSADOR_EXTERNAL_DOCKER_REPO%%/*}" <<<"$DOCKER_RELEASE_PASSWORD"
#         fi
#         make release
#         ;;
#     RC)
#         if [[ -n "${DOCKER_RELEASE_USERNAME:-}" ]]; then
#             docker login -u="$DOCKER_RELEASE_USERNAME" --password-stdin "${AMBASSADOR_EXTERNAL_DOCKER_REPO%%/*}" <<<"$DOCKER_RELEASE_PASSWORD"
#         fi
#         make release-rc
#         ;;
#     EA)
#         if [[ -n "${DOCKER_RELEASE_USERNAME:-}" ]]; then
#             docker login -u="$DOCKER_RELEASE_USERNAME" --password-stdin "${AMBASSADOR_EXTERNAL_DOCKER_REPO%%/*}" <<<"$DOCKER_RELEASE_PASSWORD"
#         fi
#         make release-ea
#         ;;
#     *)
#         : # Nothing to do
#         ;;
# esac
>>>>>>> af3911c1

printf "== End:   travis-script.sh ==\n"<|MERGE_RESOLUTION|>--- conflicted
+++ resolved
@@ -53,11 +53,6 @@
 
 printf "========\nCOMMIT_TYPE $COMMIT_TYPE; git status:\n"
 
-<<<<<<< HEAD
-set -o xtrace
-git status
-make print-vars
-=======
 git status
 
 printf "========\nSetting up environment...\n"
@@ -76,7 +71,6 @@
 # esac
 set -o xtrace
 #make print-vars
->>>>>>> af3911c1
 
 printf "========\nStarting build...\n"
 
@@ -97,31 +91,6 @@
 
 printf "========\nPublishing artifacts...\n"
 
-<<<<<<< HEAD
-case "$COMMIT_TYPE" in
-    GA)
-        if [[ -n "${DOCKER_RELEASE_USERNAME:-}" ]]; then
-            docker login -u="$DOCKER_RELEASE_USERNAME" --password-stdin "${RELEASE_DOCKER_REPO%%/*}" <<<"$DOCKER_RELEASE_PASSWORD"
-        fi
-        make release
-        ;;
-    RC)
-        if [[ -n "${DOCKER_RELEASE_USERNAME:-}" ]]; then
-            docker login -u="$DOCKER_RELEASE_USERNAME" --password-stdin "${RELEASE_DOCKER_REPO%%/*}" <<<"$DOCKER_RELEASE_PASSWORD"
-        fi
-        make release-rc
-        ;;
-    EA)
-        if [[ -n "${DOCKER_RELEASE_USERNAME:-}" ]]; then
-            docker login -u="$DOCKER_RELEASE_USERNAME" --password-stdin "${RELEASE_DOCKER_REPO%%/*}" <<<"$DOCKER_RELEASE_PASSWORD"
-        fi
-        make release-ea
-        ;;
-    *)
-        : # Nothing to do
-        ;;
-esac
-=======
 # case "$COMMIT_TYPE" in
 #     GA)
 #         if [[ -n "${DOCKER_RELEASE_USERNAME:-}" ]]; then
@@ -145,6 +114,5 @@
 #         : # Nothing to do
 #         ;;
 # esac
->>>>>>> af3911c1
 
 printf "== End:   travis-script.sh ==\n"