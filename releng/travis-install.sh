--- conflicted
+++ resolved
@@ -45,24 +45,6 @@
 gimme ${GO_VERSION}
 source ~/.gimme/envs/latest.env
 
-<<<<<<< HEAD
-# Install Python dependencies
-pip install -q -r dev-requirements.txt
-pip install -q -r python/requirements.txt
-=======
-# Configure kubernaut
-base64 -d < kconf.b64 | ( cd ~ ; tar xzf - )
-# Grab a kubernaut cluster
-CLAIM_NAME=kat-${USER}-$(uuidgen)
-DEV_KUBECONFIG=~/.kube/${CLAIM_NAME}.yaml
-echo $CLAIM_NAME > ~/kubernaut-claim.txt
-kubernaut claims delete ${CLAIM_NAME}
-kubernaut claims create --name ${CLAIM_NAME} --cluster-group main
-kubectl --kubeconfig ${DEV_KUBECONFIG} -n default get service kubernetes
-# Set up a registry in that cluster
-KUBECONFIG=${DEV_KUBECONFIG} go run ./cmd/k8sregistryctl up --storage=hostPath
->>>>>>> af3911c1
-
 # Configure kubernaut
 base64 -d < kconf.b64 | ( cd ~ ; tar xzf - )
 # Grab a kubernaut cluster
