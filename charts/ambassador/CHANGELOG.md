# Change Log

This file documents all notable changes to Ambassador Helm Chart. The release
numbering uses [semantic versioning](http://semver.org).

<<<<<<< HEAD
## Next Release

(no changes yet)

## v6.7.3

- Update Ambassador chart image to version v1.13.2: [CHANGELOG](https://github.com/datawire/ambassador/blob/master/CHANGELOG.md)

## v6.7.2

- Bugfix: Don't change the Role name when running in singleNamespace mode.
=======
## Next release

- Change: unless image.repository or image.fullImageOverride is explicitly set, the ambassador image used will be templated on .Values.enableAES. If AES is enabled, the chart will use docker.io/datawire/aes, otherwise will use docker.io/datawire/ambassador.
>>>>>>> c5afcb02

## v6.7.1

- Update Ambassador chart image to version v1.13.1: [CHANGELOG](https://github.com/datawire/ambassador/blob/master/CHANGELOG.md)

## v6.7.0

- Update Ambassador to version 1.13.0: [CHANGELOG](https://github.com/datawire/ambassador/blob/master/CHANGELOG.md)
- Feature: Ambassador Agent now available for API Gateway (https://app.getambassador.io)
- Feature: Add support for [pod toplology spread constraints](https://kubernetes.io/docs/concepts/workloads/pods/pod-topology-spread-constraints/) via the `topologySpreadConstraints` helm value to the Ambassador deployment. (thanks, [@lawliet89](https://github.com/lawliet89)!)
- BugFix: Add missing `ambassador_id` for resolvers.
- Change: Ambassador ClusterRoles are now aggregated under the label `rbac.getambassador.io/role-group`. The aggregated role has the same name as the previous role name (so no need to update ClusterRoleBindings).

## v6.6.4

- Update Ambassador to version 1.12.4: [CHANGELOG](https://github.com/datawire/ambassador/blob/master/CHANGELOG.md)

## v6.6.3

- Update Ambassador to version 1.12.3: [CHANGELOG](https://github.com/datawire/ambassador/blob/master/CHANGELOG.md)

## v6.6.2

- Update Ambassador to version 1.12.2: [CHANGELOG](https://github.com/datawire/ambassador/blob/master/CHANGELOG.md)

## v6.6.1

- Fix metadata field in ConsulRevoler
- Make resolvers available to OSS

## v6.6.0

- Update Ambassador to version 1.12.1: [CHANGELOG](https://github.com/datawire/ambassador/blob/master/CHANGELOG.md)
- Feature: Apply Ambassador Agent deployment by default to enable Service Catalog reporting (https://app.getambassador.io)

## v6.5.22

- Bugfix: Disable the cloud agent by default. The agent will be enabled in 6.6.0.
- Bugfix: Adds a check to prevent the cloud agent from being installed if AES version is less than 1.12.0

## v6.5.21

- Update Ambassador to version 1.12.0: [CHANGELOG](https://github.com/datawire/ambassador/blob/master/CHANGELOG.md)
- Feature: Add support for the ambassador-agent, reporting to Service Catalog (https://app.getambassador.io)
- Feature: All services are automatically instrumented with discovery annotations.

## v6.5.20

- Update Ambassador to version v1.11.2: [CHANGELOG](https://github.com/datawire/ambassador/blob/master/CHANGELOG.md)

## v6.5.19

- Make all `livenessProbe` and `readinessProbe` configurations available to the values file

## v6.5.18

- Update Ambassador to version v1.11.1: [CHANGELOG](https://github.com/datawire/ambassador/blob/master/CHANGELOG.md)

## v6.5.17

- Update Ambassador to version v1.11.0: [CHANGELOG](https://github.com/datawire/ambassador/blob/master/CHANGELOG.md)
- Bugfix: Fix Mapping definition to correctly support labels in use.

## v6.5.16

- Bugfix: Ambassador CRD cleanup will now execute as expected.

## v6.5.15

- Bugfix: Ambassador RBAC now includes permissions for IngressClasses.

## v6.5.14

- Update for Ambassador v1.10.0

## v6.5.13

- Update for Ambassador v1.9.1

## v6.5.12

- Feature: Add ability to configure `terminationGracePeriodSeconds` for the Ambassador container
- Update for Ambassador v1.9.0

## v6.5.11

- Feature: add affinity and tolerations support for redis pods

## v6.5.10

- Update Ambassador to version 1.8.1: [CHANGELOG](https://github.com/datawire/ambassador/blob/master/CHANGELOG.md)

## v6.5.9

- Update Ambassador to version 1.8.0: [CHANGELOG](https://github.com/datawire/ambassador/blob/master/CHANGELOG.md)
- Bugfix: The RBAC for AES now grants permission to "patch" Events.v1.core.  Previously it granted "create" but not "patch".

## v6.5.8

- Update Ambassador to version 1.7.4: [CHANGELOG](https://github.com/datawire/ambassador/blob/master/CHANGELOG.md)

## v6.5.7

- Update Ambassador to version 1.7.3: [CHANGELOG](https://github.com/datawire/ambassador/blob/master/CHANGELOG.md)
- The BusyBox image image used by `test-ready` is now configurable (thanks, [Alan Silva](https://github.com/OmegaVVeapon)!)

## v6.5.6

- Update Ambassador to version 1.7.2: [CHANGELOG](https://github.com/datawire/ambassador/blob/master/CHANGELOG.md)
- Feature: Allow overriding the namespace for the release using the values file: [ambassador-chart/#122](https://github.com/datawire/ambassador-chart/pull/122)

## v6.5.5

- Allow hyphens in service annotations: [CHANGELOG](https://github.com/datawire/ambassador/blob/master/CHANGELOG.md)

## v6.5.4

- Upgrade Ambassador to version 1.7.1: [CHANGELOG](https://github.com/datawire/ambassador/blob/master/CHANGELOG.md)

## v6.5.3

- Upgrade Ambassador to version 1.7.0: [CHANGELOG](https://github.com/datawire/ambassador/blob/master/CHANGELOG.md)

## v6.5.2

- Feature: Add support for DaemonSet/Deployment labels: [ambassador-chart/#114](https://github.com/datawire/ambassador-chart/pull/114)
- Upgrade Ambassador to version 1.6.2: [CHANGELOG](https://github.com/datawire/ambassador/blob/master/CHANGELOG.md)

## v6.5.1

- Upgrade Ambassador to version 1.6.1: [CHANGELOG](https://github.com/datawire/ambassador/blob/master/CHANGELOG.md)

## v6.5.0

- Upgrade Ambassador to version 1.6.0: [CHANGELOG}](https://github.com/datawire/ambassador/blob/master/CHANGELOG.md)

## v6.4.10

- Feature: Allow specifying annotations for the license-key-secret: [ambassador-chart/#106](https://github.com/datawire/ambassador-chart/issues/106)
- Feature: Annotation for keeping the AES secret on removal: [ambassador-chart/#110](https://github.com/datawire/ambassador-chart/issues/110)
- Fix: do not mount the secret if we do not want a secret: [ambassador-chart/#103](https://github.com/datawire/ambassador-chart/issues/103)
- Internal CI refactorings.

## v6.4.9

- BugFix: Cannot specify podSecurityPolicies: [ambassador-chart/#97](https://github.com/datawire/ambassador-chart/issues/97)

## v6.4.8

- Upgrade Ambassador to version 1.5.5: [CHANGELOG](https://github.com/datawire/ambassador/blob/master/CHANGELOG.md)

## v6.4.7

- BugFix: Registry service is now using the proper `app.kubernetes.io/name`
- BugFix: Restore ability to set `REDIS` env vars in `env` instead of `redisEnv`
- Feature: Add `envRaw` to support supplying raw yaml for environment variables. Deprecates `redisEnv`.

## v6.4.6

- Upgrade Ambassador to version 1.5.4: [CHANGELOG](https://github.com/datawire/ambassador/blob/master/CHANGELOG.md)
- Added support setting external IPs for the ambassador service (thanks, [Jason Smith](https://github.com/jasons42)!)

## v6.4.5

- Upgrade Ambassador to version 1.5.3: [CHANGELOG](https://github.com/datawire/ambassador/blob/master/CHANGELOG.md)

## v6.4.4

- Feature flag for enabling or disabling the [`Project` registry](https://www.getambassador.io/docs/edge-stack/latest/topics/using/projects/)
- redisEnv for setting environment variables to control how Ambassador interacts with redis. See [redis environment](https://www.getambassador.io/docs/edge-stack/latest/topics/running/environment/#redis)

## v6.4.3

- Upgrade Ambassador to version 1.5.2: [CHANGELOG](https://github.com/datawire/ambassador/blob/master/CHANGELOG.md)

## v6.4.2

- Upgrade Ambassador to version 1.5.1: [CHANGELOG](https://github.com/datawire/ambassador/blob/master/CHANGELOG.md)

## v6.4.1

- BugFix: The `PodSecurityPolicy` should not be created by default since it is a cluster-wide resource that should only be created once.

If you would like to use the default `PodSecurityPolicy`, make sure to unset `security.podSecurityPolicy` it in all other releases.

## v6.4.0

- Upgrade Ambassador to version 1.5.0: [CHANGELOG](https://github.com/datawire/ambassador/blob/master/CHANGELOG.md)
- AuthService and RateLimitService are now installed in the same namespace as Ambassador.
- Changes RBAC permissions to better support single-namespace installations and detecting getambassador.io CRDs.
- Add option to install Service Preview components (traffic-manager, traffic-agent).
- Add option to install ambassador-injector, alongside Service Preview.
- Add additional security policy configurations.

   `securityContext` has been deprecated in favor of `security` which allows you to set container and pod security contexts as well as a default `PodSecurityPolicy`.

## v6.3.6

- Switch from Quay.io to DockerHub

## v6.3.5

- Upgrade Ambassador to version 1.4.3: [CHANGELOG}](https://github.com/datawire/ambassador/blob/master/CHANGELOG.md)

## v6.3.4

- Minor bug fixes

## v6.3.3

- Add extra labels to ServiceMonitor: [CHANGELOG}](https://github.com/datawire/ambassador/blob/master/CHANGELOG.md)

## v6.3.2

- Upgrade Ambassador to version 1.4.2: [CHANGELOG}](https://github.com/datawire/ambassador/blob/master/CHANGELOG.md)

## v6.3.1

- Upgrade Ambassador to version 1.4.1: [CHANGELOG}](https://github.com/datawire/ambassador/blob/master/CHANGELOG.md)

## v6.3.0

- Adds: Option to create a ServiceMonitor for scraping via Prometheus Operator

## v6.2.5

- Upgrade Ambassador to version 1.4.0: [CHANGELOG}](https://github.com/datawire/ambassador/blob/master/CHANGELOG.md)

## v6.2.4

- Fix typing so that Helm3 doesn't complain (thanks, [Fabrice Rabaute](https://github.com/jfrabaute)!)

## v6.2.3

- Upgrade Ambassador to version 1.3.2.
- Use explicit types for things like ports, so that things like `helm .. --set service.ports[0].port=80` will be integers instead of ending up as strings

## v6.2.2

- Upgrade Ambassador to version 1.3.1.
- Remove unnecessary `version` field from CRDs.
- Add static label to AES resources, to better support `edgectl install`

## v6.2.1

- Upgrade Ambassador to version 1.3.0.

## v6.2.0

- Add option to not create DevPortal routes

## v6.1.5

- Upgrade Ambassador to version 1.2.2.

## v6.1.4

- Upgrade from Ambassador 1.2.0 to 1.2.1.

## v6.1.3

- Upgrade from Ambassador 1.1.1 to 1.2.0.

## v6.1.2

- Upgrade from Ambassador 1.1.0 to 1.1.1.

## v6.1.1

Minor Improvements:

- Adds: Option to override the name of the RBAC resources

## v6.1.0

Minor improvements including:

- Adds: Option to set `restartPolicy`
- Adds: Option to give the AES license key secret a custom name
- Fixes: Assumption that the AES will be installed only from the `datawire/aes` repository. The `enableAES` flag now configures whether the AES is installed.
- Clarification on how to install OSS

## v6.0.0

Introduces Ambassador Edge Stack being installed by default.

### Breaking changes

Ambassador Pro support has been removed in 6.0.0. Please upgrade to the Ambassador Edge Stack.

## v5.0.0

### Breaking changes

**Note** If upgrading an existing helm 2 installation no action is needed, previously installed CRDs will not be modified.

- Helm 3 support for CRDs was added. Specifically, the CRD templates were moved to non-templated files in the `/crds` directory, and to keep Helm 2 support they are globbed from there by `/templates/crds.yaml`. However, because Helm 3 CRDs are not templated, the labels for new installations have necessarily changed

## v4.0.0

### Breaking Changes

- Introduces the performance tuned and certified build of open source Ambassador, Ambassador core
- The license key is now stored and read from a Kubernetes secret by default
- Added `.Values.pro.licenseKey.secret.enabled` `.Values.pro.licenseKey.secret.create` fields to allow multiple releases in the same namespace to use the same license key secret.

### Minor Changes

- Introduces the ability to configure resource limits for both Ambassador Pro and it's redis instance
- Introduces the ability to configure additional `AuthService` options (see [AuthService documentation](https://www.getambassador.io/reference/services/auth-service/))
- The ambassador-pro-auth `AuthService` and ambassador-pro-ratelimit `RateLimitService` and now created as CRDs when `.Values.crds.enabled: true`
- Fixed misnamed selector for redis instance that failed in an edge case
- Exposes annotations for redis deployment and service

## v3.0.0

### Breaking Changes

- The default annotation has been removed. The service port will be set dynamically to 8080 or 8443 for http and https respectively.
- `service.http`, `service.https`, and `additionalTCPPort` has been replaced with `service.ports`.
- `rbac.namespaced` has been removed. Use `scope.singleNamespace` instead.

### Minor Changes

- Ambassador Pro will pick up when `AMBASSADOR_ID` is set in `.Values.env` [[#15025]](https://github.com/helm/charts/issues/15025).
- `{{release name}}-admins` has been renamed to `{{release name}}-admin` to match YAML install templates
- RBAC configuration has been updated to allow for CRD use when `scope.singleNamespace: true`. [[ambassador/#1576]](https://github.com/datawire/ambassador/issues/1576)
- RBAC configuration now allows for multiple Ambassadors to use CRDs. Set `crds.enabled` in releases that expect CRDs [[ambassador/#1679]](https://github.com/datawire/ambassador/issues/1679)

## v2.6.0

### Minor Changes

- Add ambassador CRDs!
- Update ambassador to 0.70.0

## v2.5.1

### Minor Changes

- Update ambassador to 0.61.1

## v2.5.0

### Minor Changes

- Add support for autoscaling using HPA, see `autoscaling` values.

## v2.4.1

### Minor Changes

- Update ambassador to 0.61.0

## v2.4.0

### Minor Changes

- Allow configuring `hostNetwork` and `dnsPolicy`

## v2.3.1

### Minor Changes

- Adds HOST_IP environment variable

## v2.3.0

### Minor Changes

- Adds support for init containers using `initContainers` and pod labels `podLabels`

## v2.2.5

### Minor Changes

- Update ambassador to 0.60.3

## v2.2.4

### Minor Changes

- Add support for Ambassador PRO [see readme](https://github.com/helm/charts/blob/master/stable/ambassador/README.md#ambassador-pro)

## v2.2.3

### Minor Changes

- Update ambassador to 0.60.2

## v2.2.2

### Minor Changes

- Update ambassador to 0.60.1

## v2.2.1

### Minor Changes

- Fix RBAC for ambassador 0.60.0

## v2.2.0

### Minor Changes

- Update ambassador to 0.60.0

## v2.1.0

### Minor Changes

- Added `scope.singleNamespace` for configuring ambassador to run in single namespace

## v2.0.2

### Minor Changes

- Update ambassador to 0.53.1

## v2.0.1

### Minor Changes

- Update ambassador to 0.52.0

## v2.0.0

### Major Changes

- Removed `ambassador.id` and `namespace.single` in favor of setting environment variables.

## v1.1.5

### Minor Changes

- Update ambassador to 0.50.3

## v1.1.4

### Minor Changes

- support targetPort specification

## v1.1.3

### Minor Changes

- Update ambassador to 0.50.2

## v1.1.2

### Minor Changes

- Add additional chart maintainer

## v1.1.1

### Minor Changes

- Default replicas -> 3

## v1.1.0

### Minor Changes

- Allow RBAC to be namespaced (`rbac.namespaced`)

## v1.0.0

### Major Changes

- First release of Ambassador Helm Chart in helm/charts
- For migration see [Migrating from datawire/ambassador chart](https://github.com/helm/charts/tree/master/stable/ambassador#migrating-from-datawireambassador-chart-chart-version-0400-or-0500)<|MERGE_RESOLUTION|>--- conflicted
+++ resolved
@@ -3,10 +3,9 @@
 This file documents all notable changes to Ambassador Helm Chart. The release
 numbering uses [semantic versioning](http://semver.org).
 
-<<<<<<< HEAD
 ## Next Release
 
-(no changes yet)
+- Change: unless image.repository or image.fullImageOverride is explicitly set, the ambassador image used will be templated on .Values.enableAES. If AES is enabled, the chart will use docker.io/datawire/aes, otherwise will use docker.io/datawire/ambassador.
 
 ## v6.7.3
 
@@ -15,11 +14,6 @@
 ## v6.7.2
 
 - Bugfix: Don't change the Role name when running in singleNamespace mode.
-=======
-## Next release
-
-- Change: unless image.repository or image.fullImageOverride is explicitly set, the ambassador image used will be templated on .Values.enableAES. If AES is enabled, the chart will use docker.io/datawire/aes, otherwise will use docker.io/datawire/ambassador.
->>>>>>> c5afcb02
 
 ## v6.7.1
 
