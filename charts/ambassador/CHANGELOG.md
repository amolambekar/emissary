# Change Log

This file documents all notable changes to Ambassador Helm Chart. The release
numbering uses [semantic versioning](http://semver.org).

<<<<<<< HEAD
## v6.7.3

- Update Ambassador chart image to version v1.13.2: [CHANGELOG](https://github.com/datawire/ambassador/blob/master/CHANGELOG.md)
=======
## Next Release

(no changes yet)
>>>>>>> a2335c7e

## v6.7.2

- Bugfix: Don't change the Role name when running in singleNamespace mode.

## v6.7.1

- Update Ambassador chart image to version v1.13.1: [CHANGELOG](https://github.com/datawire/ambassador/blob/master/CHANGELOG.md)

## v6.7.0

- Update Ambassador to version 1.13.0: [CHANGELOG](https://github.com/datawire/ambassador/blob/master/CHANGELOG.md)
- Feature: Ambassador Agent now available for API Gateway (https://app.getambassador.io)
- Feature: Add support for [pod toplology spread constraints](https://kubernetes.io/docs/concepts/workloads/pods/pod-topology-spread-constraints/) via the `topologySpreadConstraints` helm value to the Ambassador deployment. (thanks, [@lawliet89](https://github.com/lawliet89)!)
- BugFix: Add missing `ambassador_id` for resolvers.
- Change: Ambassador ClusterRoles are now aggregated under the label `rbac.getambassador.io/role-group`. The aggregated role has the same name as the previous role name (so no need to update ClusterRoleBindings).

## v6.6.4

- Update Ambassador to version 1.12.4: [CHANGELOG](https://github.com/datawire/ambassador/blob/master/CHANGELOG.md)

## v6.6.3

- Update Ambassador to version 1.12.3: [CHANGELOG](https://github.com/datawire/ambassador/blob/master/CHANGELOG.md)

## v6.6.2

- Update Ambassador to version 1.12.2: [CHANGELOG](https://github.com/datawire/ambassador/blob/master/CHANGELOG.md)

## v6.6.1

- Fix metadata field in ConsulRevoler
- Make resolvers available to OSS

## v6.6.0

- Update Ambassador to version 1.12.1: [CHANGELOG](https://github.com/datawire/ambassador/blob/master/CHANGELOG.md)
- Feature: Apply Ambassador Agent deployment by default to enable Service Catalog reporting (https://app.getambassador.io)

## v6.5.22

- Bugfix: Disable the cloud agent by default. The agent will be enabled in 6.6.0.
- Bugfix: Adds a check to prevent the cloud agent from being installed if AES version is less than 1.12.0

## v6.5.21

- Update Ambassador to version 1.12.0: [CHANGELOG](https://github.com/datawire/ambassador/blob/master/CHANGELOG.md)
- Feature: Add support for the ambassador-agent, reporting to Service Catalog (https://app.getambassador.io)
- Feature: All services are automatically instrumented with discovery annotations.

## v6.5.20

- Update Ambassador to version v1.11.2: [CHANGELOG](https://github.com/datawire/ambassador/blob/master/CHANGELOG.md)

## v6.5.19

- Make all `livenessProbe` and `readinessProbe` configurations available to the values file

## v6.5.18

- Update Ambassador to version v1.11.1: [CHANGELOG](https://github.com/datawire/ambassador/blob/master/CHANGELOG.md)

## v6.5.17

- Update Ambassador to version v1.11.0: [CHANGELOG](https://github.com/datawire/ambassador/blob/master/CHANGELOG.md)
- Bugfix: Fix Mapping definition to correctly support labels in use.

## v6.5.16

- Bugfix: Ambassador CRD cleanup will now execute as expected.

## v6.5.15

- Bugfix: Ambassador RBAC now includes permissions for IngressClasses.

## v6.5.14

- Update for Ambassador v1.10.0

## v6.5.13

- Update for Ambassador v1.9.1

## v6.5.12

- Feature: Add ability to configure `terminationGracePeriodSeconds` for the Ambassador container
- Update for Ambassador v1.9.0

## v6.5.11

- Feature: add affinity and tolerations support for redis pods

## v6.5.10

- Update Ambassador to version 1.8.1: [CHANGELOG](https://github.com/datawire/ambassador/blob/master/CHANGELOG.md)

## v6.5.9

- Update Ambassador to version 1.8.0: [CHANGELOG](https://github.com/datawire/ambassador/blob/master/CHANGELOG.md)
- Bugfix: The RBAC for AES now grants permission to "patch" Events.v1.core.  Previously it granted "create" but not "patch".

## v6.5.8

- Update Ambassador to version 1.7.4: [CHANGELOG](https://github.com/datawire/ambassador/blob/master/CHANGELOG.md)

## v6.5.7

- Update Ambassador to version 1.7.3: [CHANGELOG](https://github.com/datawire/ambassador/blob/master/CHANGELOG.md)
- The BusyBox image image used by `test-ready` is now configurable (thanks, [Alan Silva](https://github.com/OmegaVVeapon)!)

## v6.5.6

- Update Ambassador to version 1.7.2: [CHANGELOG](https://github.com/datawire/ambassador/blob/master/CHANGELOG.md)
- Feature: Allow overriding the namespace for the release using the values file: [ambassador-chart/#122](https://github.com/datawire/ambassador-chart/pull/122)

## v6.5.5

- Allow hyphens in service annotations: [CHANGELOG](https://github.com/datawire/ambassador/blob/master/CHANGELOG.md)

## v6.5.4

- Upgrade Ambassador to version 1.7.1: [CHANGELOG](https://github.com/datawire/ambassador/blob/master/CHANGELOG.md)

## v6.5.3

- Upgrade Ambassador to version 1.7.0: [CHANGELOG](https://github.com/datawire/ambassador/blob/master/CHANGELOG.md)

## v6.5.2

- Feature: Add support for DaemonSet/Deployment labels: [ambassador-chart/#114](https://github.com/datawire/ambassador-chart/pull/114)
- Upgrade Ambassador to version 1.6.2: [CHANGELOG](https://github.com/datawire/ambassador/blob/master/CHANGELOG.md)

## v6.5.1

- Upgrade Ambassador to version 1.6.1: [CHANGELOG](https://github.com/datawire/ambassador/blob/master/CHANGELOG.md)

## v6.5.0

- Upgrade Ambassador to version 1.6.0: [CHANGELOG}](https://github.com/datawire/ambassador/blob/master/CHANGELOG.md)

## v6.4.10

- Feature: Allow specifying annotations for the license-key-secret: [ambassador-chart/#106](https://github.com/datawire/ambassador-chart/issues/106)
- Feature: Annotation for keeping the AES secret on removal: [ambassador-chart/#110](https://github.com/datawire/ambassador-chart/issues/110)
- Fix: do not mount the secret if we do not want a secret: [ambassador-chart/#103](https://github.com/datawire/ambassador-chart/issues/103)
- Internal CI refactorings.

## v6.4.9

- BugFix: Cannot specify podSecurityPolicies: [ambassador-chart/#97](https://github.com/datawire/ambassador-chart/issues/97)

## v6.4.8

- Upgrade Ambassador to version 1.5.5: [CHANGELOG](https://github.com/datawire/ambassador/blob/master/CHANGELOG.md)

## v6.4.7

- BugFix: Registry service is now using the proper `app.kubernetes.io/name`
- BugFix: Restore ability to set `REDIS` env vars in `env` instead of `redisEnv`
- Feature: Add `envRaw` to support supplying raw yaml for environment variables. Deprecates `redisEnv`.

## v6.4.6

- Upgrade Ambassador to version 1.5.4: [CHANGELOG](https://github.com/datawire/ambassador/blob/master/CHANGELOG.md)
- Added support setting external IPs for the ambassador service (thanks, [Jason Smith](https://github.com/jasons42)!)

## v6.4.5

- Upgrade Ambassador to version 1.5.3: [CHANGELOG](https://github.com/datawire/ambassador/blob/master/CHANGELOG.md)

## v6.4.4

- Feature flag for enabling or disabling the [`Project` registry](https://www.getambassador.io/docs/edge-stack/latest/topics/using/projects/)
- redisEnv for setting environment variables to control how Ambassador interacts with redis. See [redis environment](https://www.getambassador.io/docs/edge-stack/latest/topics/running/environment/#redis)

## v6.4.3

- Upgrade Ambassador to version 1.5.2: [CHANGELOG](https://github.com/datawire/ambassador/blob/master/CHANGELOG.md)

## v6.4.2

- Upgrade Ambassador to version 1.5.1: [CHANGELOG](https://github.com/datawire/ambassador/blob/master/CHANGELOG.md)

## v6.4.1

- BugFix: The `PodSecurityPolicy` should not be created by default since it is a cluster-wide resource that should only be created once.

If you would like to use the default `PodSecurityPolicy`, make sure to unset `security.podSecurityPolicy` it in all other releases.

## v6.4.0

- Upgrade Ambassador to version 1.5.0: [CHANGELOG](https://github.com/datawire/ambassador/blob/master/CHANGELOG.md)
- AuthService and RateLimitService are now installed in the same namespace as Ambassador.
- Changes RBAC permissions to better support single-namespace installations and detecting getambassador.io CRDs.
- Add option to install Service Preview components (traffic-manager, traffic-agent).
- Add option to install ambassador-injector, alongside Service Preview.
- Add additional security policy configurations.

   `securityContext` has been deprecated in favor of `security` which allows you to set container and pod security contexts as well as a default `PodSecurityPolicy`.

## v6.3.6

- Switch from Quay.io to DockerHub

## v6.3.5

- Upgrade Ambassador to version 1.4.3: [CHANGELOG}](https://github.com/datawire/ambassador/blob/master/CHANGELOG.md)

## v6.3.4

- Minor bug fixes

## v6.3.3

- Add extra labels to ServiceMonitor: [CHANGELOG}](https://github.com/datawire/ambassador/blob/master/CHANGELOG.md)

## v6.3.2

- Upgrade Ambassador to version 1.4.2: [CHANGELOG}](https://github.com/datawire/ambassador/blob/master/CHANGELOG.md)

## v6.3.1

- Upgrade Ambassador to version 1.4.1: [CHANGELOG}](https://github.com/datawire/ambassador/blob/master/CHANGELOG.md)

## v6.3.0

- Adds: Option to create a ServiceMonitor for scraping via Prometheus Operator

## v6.2.5

- Upgrade Ambassador to version 1.4.0: [CHANGELOG}](https://github.com/datawire/ambassador/blob/master/CHANGELOG.md)

## v6.2.4

- Fix typing so that Helm3 doesn't complain (thanks, [Fabrice Rabaute](https://github.com/jfrabaute)!)

## v6.2.3

- Upgrade Ambassador to version 1.3.2.
- Use explicit types for things like ports, so that things like `helm .. --set service.ports[0].port=80` will be integers instead of ending up as strings

## v6.2.2

- Upgrade Ambassador to version 1.3.1.
- Remove unnecessary `version` field from CRDs.
- Add static label to AES resources, to better support `edgectl install`

## v6.2.1

- Upgrade Ambassador to version 1.3.0.

## v6.2.0

- Add option to not create DevPortal routes

## v6.1.5

- Upgrade Ambassador to version 1.2.2.

## v6.1.4

- Upgrade from Ambassador 1.2.0 to 1.2.1.

## v6.1.3

- Upgrade from Ambassador 1.1.1 to 1.2.0.

## v6.1.2

- Upgrade from Ambassador 1.1.0 to 1.1.1.

## v6.1.1

Minor Improvements:

- Adds: Option to override the name of the RBAC resources

## v6.1.0

Minor improvements including:

- Adds: Option to set `restartPolicy`
- Adds: Option to give the AES license key secret a custom name
- Fixes: Assumption that the AES will be installed only from the `datawire/aes` repository. The `enableAES` flag now configures whether the AES is installed.
- Clarification on how to install OSS

## v6.0.0

Introduces Ambassador Edge Stack being installed by default.

### Breaking changes

Ambassador Pro support has been removed in 6.0.0. Please upgrade to the Ambassador Edge Stack.

## v5.0.0

### Breaking changes

**Note** If upgrading an existing helm 2 installation no action is needed, previously installed CRDs will not be modified.

- Helm 3 support for CRDs was added. Specifically, the CRD templates were moved to non-templated files in the `/crds` directory, and to keep Helm 2 support they are globbed from there by `/templates/crds.yaml`. However, because Helm 3 CRDs are not templated, the labels for new installations have necessarily changed

## v4.0.0

### Breaking Changes

- Introduces the performance tuned and certified build of open source Ambassador, Ambassador core
- The license key is now stored and read from a Kubernetes secret by default
- Added `.Values.pro.licenseKey.secret.enabled` `.Values.pro.licenseKey.secret.create` fields to allow multiple releases in the same namespace to use the same license key secret.

### Minor Changes

- Introduces the ability to configure resource limits for both Ambassador Pro and it's redis instance
- Introduces the ability to configure additional `AuthService` options (see [AuthService documentation](https://www.getambassador.io/reference/services/auth-service/))
- The ambassador-pro-auth `AuthService` and ambassador-pro-ratelimit `RateLimitService` and now created as CRDs when `.Values.crds.enabled: true`
- Fixed misnamed selector for redis instance that failed in an edge case
- Exposes annotations for redis deployment and service

## v3.0.0

### Breaking Changes

- The default annotation has been removed. The service port will be set dynamically to 8080 or 8443 for http and https respectively.
- `service.http`, `service.https`, and `additionalTCPPort` has been replaced with `service.ports`.
- `rbac.namespaced` has been removed. Use `scope.singleNamespace` instead.

### Minor Changes

- Ambassador Pro will pick up when `AMBASSADOR_ID` is set in `.Values.env` [[#15025]](https://github.com/helm/charts/issues/15025).
- `{{release name}}-admins` has been renamed to `{{release name}}-admin` to match YAML install templates
- RBAC configuration has been updated to allow for CRD use when `scope.singleNamespace: true`. [[ambassador/#1576]](https://github.com/datawire/ambassador/issues/1576)
- RBAC configuration now allows for multiple Ambassadors to use CRDs. Set `crds.enabled` in releases that expect CRDs [[ambassador/#1679]](https://github.com/datawire/ambassador/issues/1679)

## v2.6.0

### Minor Changes

- Add ambassador CRDs!
- Update ambassador to 0.70.0

## v2.5.1

### Minor Changes

- Update ambassador to 0.61.1

## v2.5.0

### Minor Changes

- Add support for autoscaling using HPA, see `autoscaling` values.

## v2.4.1

### Minor Changes

- Update ambassador to 0.61.0

## v2.4.0

### Minor Changes

- Allow configuring `hostNetwork` and `dnsPolicy`

## v2.3.1

### Minor Changes

- Adds HOST_IP environment variable

## v2.3.0

### Minor Changes

- Adds support for init containers using `initContainers` and pod labels `podLabels`

## v2.2.5

### Minor Changes

- Update ambassador to 0.60.3

## v2.2.4

### Minor Changes

- Add support for Ambassador PRO [see readme](https://github.com/helm/charts/blob/master/stable/ambassador/README.md#ambassador-pro)

## v2.2.3

### Minor Changes

- Update ambassador to 0.60.2

## v2.2.2

### Minor Changes

- Update ambassador to 0.60.1

## v2.2.1

### Minor Changes

- Fix RBAC for ambassador 0.60.0

## v2.2.0

### Minor Changes

- Update ambassador to 0.60.0

## v2.1.0

### Minor Changes

- Added `scope.singleNamespace` for configuring ambassador to run in single namespace

## v2.0.2

### Minor Changes

- Update ambassador to 0.53.1

## v2.0.1

### Minor Changes

- Update ambassador to 0.52.0

## v2.0.0

### Major Changes

- Removed `ambassador.id` and `namespace.single` in favor of setting environment variables.

## v1.1.5

### Minor Changes

- Update ambassador to 0.50.3

## v1.1.4

### Minor Changes

- support targetPort specification

## v1.1.3

### Minor Changes

- Update ambassador to 0.50.2

## v1.1.2

### Minor Changes

- Add additional chart maintainer

## v1.1.1

### Minor Changes

- Default replicas -> 3

## v1.1.0

### Minor Changes

- Allow RBAC to be namespaced (`rbac.namespaced`)

## v1.0.0

### Major Changes

- First release of Ambassador Helm Chart in helm/charts
- For migration see [Migrating from datawire/ambassador chart](https://github.com/helm/charts/tree/master/stable/ambassador#migrating-from-datawireambassador-chart-chart-version-0400-or-0500)<|MERGE_RESOLUTION|>--- conflicted
+++ resolved
@@ -3,15 +3,13 @@
 This file documents all notable changes to Ambassador Helm Chart. The release
 numbering uses [semantic versioning](http://semver.org).
 
-<<<<<<< HEAD
+## Next Release
+
+(no changes yet)
+
 ## v6.7.3
 
 - Update Ambassador chart image to version v1.13.2: [CHANGELOG](https://github.com/datawire/ambassador/blob/master/CHANGELOG.md)
-=======
-## Next Release
-
-(no changes yet)
->>>>>>> a2335c7e
 
 ## v6.7.2
 
