--- conflicted
+++ resolved
@@ -34,17 +34,10 @@
 # Get name of package
 export CHART_PACKAGE=$(ls *.tgz)
 
-<<<<<<< HEAD
 curl -o tmp.yaml -k -L ${repo_url}index.yaml
-=======
-curl -o tmp.yaml -k -L https://getambassador.io/helm/index.yaml
-
-thisversion=$(get_chart_version ${TOP_DIR})
-
->>>>>>> 290f4ebd
 if [[ $(grep -c "version: $thisversion" tmp.yaml || true) != 0 ]]; then
-    failed "Chart version $thisversion is already in the index"
-    exit 1
+	failed "Chart version $thisversion is already in the index"
+	exit 1
 fi
 
 helm repo index . --url ${repo_url} --merge tmp.yaml
