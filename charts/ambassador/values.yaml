--- conflicted
+++ resolved
@@ -117,12 +117,8 @@
     #     rule: MustRunAsNonRoot
 
 image:
-<<<<<<< HEAD
   tag: 1.13.6
-=======
-  tag: 2.14.0-wip
-  aesTag: 1.13.4
->>>>>>> b47bebf5
+  aesTag: 1.13.6
   pullPolicy: IfNotPresent
   ossRepository: docker.io/alixcook11/ambassador
   repository: docker.io/alixcook11/ambassador
